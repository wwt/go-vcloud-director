--- conflicted
+++ resolved
@@ -14,15 +14,10 @@
 
 type Task struct {
 	Task *types.Task
-	c    Client
+	c    *Client
 }
 
-<<<<<<< HEAD
-// NewTask create a new task client
-func NewTask(c Client) *Task {
-=======
 func NewTask(c *Client) *Task {
->>>>>>> bc10bc63
 	return &Task{
 		Task: new(types.Task),
 		c:    c,
@@ -37,13 +32,9 @@
 
 	u, _ := url.ParseRequestURI(t.Task.HREF)
 
-	req := t.c.NewRequest(map[string]string{}, "GET", u, nil)
+	req := t.c.NewRequest(map[string]string{}, "GET", *u, nil)
 
-<<<<<<< HEAD
-	resp, err := checkResp(t.c.DoHTTP(req))
-=======
 	resp, err := checkResp(t.c.Http.Do(req))
->>>>>>> bc10bc63
 	if err != nil {
 		return fmt.Errorf("error retrieving task: %s", err)
 	}

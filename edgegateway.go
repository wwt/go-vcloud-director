--- conflicted
+++ resolved
@@ -20,15 +20,10 @@
 
 type EdgeGateway struct {
 	EdgeGateway *types.EdgeGateway
-	c           Client
-}
-
-<<<<<<< HEAD
-// NewEdgeGateway creates a new edge gateway client
-func NewEdgeGateway(c Client) *EdgeGateway {
-=======
+	c           *Client
+}
+
 func NewEdgeGateway(c *Client) *EdgeGateway {
->>>>>>> bc10bc63
 	return &EdgeGateway{
 		EdgeGateway: new(types.EdgeGateway),
 		c:           c,
@@ -352,13 +347,9 @@
 
 	u, _ := url.ParseRequestURI(e.EdgeGateway.HREF)
 
-	req := e.c.NewRequest(map[string]string{}, "GET", u, nil)
-
-<<<<<<< HEAD
-	resp, err := checkResp(e.c.DoHTTP(req))
-=======
+	req := e.c.NewRequest(map[string]string{}, "GET", *u, nil)
+
 	resp, err := checkResp(e.c.Http.Do(req))
->>>>>>> bc10bc63
 	if err != nil {
 		return fmt.Errorf("error retreiving Edge Gateway: %s", err)
 	}
@@ -493,15 +484,11 @@
 	s, _ := url.ParseRequestURI(e.EdgeGateway.HREF)
 	s.Path += "/action/configureServices"
 
-	req := e.c.NewRequest(map[string]string{}, "POST", s, b)
+	req := e.c.NewRequest(map[string]string{}, "POST", *s, b)
 
 	req.Header.Add("Content-Type", "application/vnd.vmware.admin.edgeGatewayServiceConfiguration+xml")
 
-<<<<<<< HEAD
-	resp, err := checkResp(e.c.DoHTTP(req))
-=======
 	resp, err := checkResp(e.c.Http.Do(req))
->>>>>>> bc10bc63
 	if err != nil {
 		return Task{}, fmt.Errorf("error reconfiguring Edge Gateway: %s", err)
 	}
@@ -616,15 +603,11 @@
 	s, _ := url.ParseRequestURI(e.EdgeGateway.HREF)
 	s.Path += "/action/configureServices"
 
-	req := e.c.NewRequest(map[string]string{}, "POST", s, b)
+	req := e.c.NewRequest(map[string]string{}, "POST", *s, b)
 
 	req.Header.Add("Content-Type", "application/vnd.vmware.admin.edgeGatewayServiceConfiguration+xml")
 
-<<<<<<< HEAD
-	resp, err := checkResp(e.c.DoHTTP(req))
-=======
 	resp, err := checkResp(e.c.Http.Do(req))
->>>>>>> bc10bc63
 	if err != nil {
 		return Task{}, fmt.Errorf("error reconfiguring Edge Gateway: %s", err)
 	}

--- conflicted
+++ resolved
@@ -287,10 +287,10 @@
 	return createEdgeGateway(ctx, vcdClient, egwc, nil)
 }
 
-func getOrgByHref(vcdClient *Client, href string) (*Org, error) {
+func getOrgByHref(ctx context.Context, vcdClient *Client, href string) (*Org, error) {
 	org := NewOrg(vcdClient)
 
-	_, err := vcdClient.ExecuteRequest(href, http.MethodGet,
+	_, err := vcdClient.ExecuteRequest(ctx, href, http.MethodGet,
 		"", "error retrieving org list: %s", nil, org.Org)
 	if err != nil {
 		return nil, err
@@ -305,10 +305,10 @@
 	return org, nil
 }
 
-func getAdminOrgByHref(vcdClient *Client, href string) (*AdminOrg, error) {
+func getAdminOrgByHref(ctx context.Context, vcdClient *Client, href string) (*AdminOrg, error) {
 	adminOrg := NewAdminOrg(vcdClient)
 
-	_, err := vcdClient.ExecuteRequest(href, http.MethodGet,
+	_, err := vcdClient.ExecuteRequest(ctx, href, http.MethodGet,
 		"", "error retrieving org list: %s", nil, adminOrg.AdminOrg)
 	if err != nil {
 		return nil, err
@@ -724,33 +724,24 @@
 }
 
 // GetStorageProfileByHref fetches storage profile using provided HREF.
-<<<<<<< HEAD
+// Deprecated: use client.GetStorageProfileByHref or vcdClient.GetStorageProfileByHref
 func GetStorageProfileByHref(ctx context.Context, vcdClient *VCDClient, url string) (*types.VdcStorageProfile, error) {
+	return vcdClient.Client.GetStorageProfileByHref(ctx, url)
+}
+
+// GetStorageProfileByHref fetches a storage profile using its HREF.
+func (vcdClient *VCDClient) GetStorageProfileByHref(ctx context.Context, url string) (*types.VdcStorageProfile, error) {
+	return vcdClient.Client.GetStorageProfileByHref(ctx, url)
+}
+
+// GetStorageProfileByHref fetches a storage profile using its HREF.
+func (client *Client) GetStorageProfileByHref(ctx context.Context, url string) (*types.VdcStorageProfile, error) {
 
 	vdcStorageProfile := &types.VdcStorageProfile{}
 
-	_, err := vcdClient.Client.ExecuteRequest(ctx, url, http.MethodGet,
-		"", "error retrieving storage profile: %s", nil, vdcStorageProfile)
-=======
-// Deprecated: use client.GetStorageProfileByHref or vcdClient.GetStorageProfileByHref
-func GetStorageProfileByHref(vcdClient *VCDClient, url string) (*types.VdcStorageProfile, error) {
-	return vcdClient.Client.GetStorageProfileByHref(url)
-}
-
-// GetStorageProfileByHref fetches a storage profile using its HREF.
-func (vcdClient *VCDClient) GetStorageProfileByHref(url string) (*types.VdcStorageProfile, error) {
-	return vcdClient.Client.GetStorageProfileByHref(url)
-}
-
-// GetStorageProfileByHref fetches a storage profile using its HREF.
-func (client *Client) GetStorageProfileByHref(url string) (*types.VdcStorageProfile, error) {
-
-	vdcStorageProfile := &types.VdcStorageProfile{}
-
 	// only from 35.0 API version IOPS settings are added to response
-	_, err := client.ExecuteRequestWithApiVersion(url, http.MethodGet,
-		"", "error retrieving storage profile: %s", nil, vdcStorageProfile, client.GetSpecificApiVersionOnCondition(">= 35.0", "35.0"))
->>>>>>> 74f95399
+	_, err := client.ExecuteRequestWithApiVersion(ctx, url, http.MethodGet,
+		"", "error retrieving storage profile: %s", nil, vdcStorageProfile, client.GetSpecificApiVersionOnCondition(ctx, ">= 35.0", "35.0"))
 	if err != nil {
 		return nil, err
 	}
@@ -759,17 +750,13 @@
 }
 
 // QueryProviderVdcStorageProfileByName finds a provider VDC storage profile by name
-<<<<<<< HEAD
-func QueryProviderVdcStorageProfileByName(ctx context.Context, vcdCli *VCDClient, name string) ([]*types.QueryResultProviderVdcStorageProfileRecordType, error) {
-	results, err := vcdCli.QueryWithNotEncodedParams(ctx, nil, map[string]string{
-=======
 // There are four cases:
 // 1. [FOUND] The name matches and is unique among all the storage profiles
 // 2. [FOUND] The name matches, it is not unique, and it is disambiguated by the provider VDC HREF
 // 3. [NOT FOUND] The name matches, is not unique, but no Provider HREF was given: the search will fail
 // 4. [NOT FOUND] The name does not match any of the storage profiles
-func (vcdClient *VCDClient) QueryProviderVdcStorageProfileByName(name, providerVDCHref string) (*types.QueryResultProviderVdcStorageProfileRecordType, error) {
-	results, err := vcdClient.QueryWithNotEncodedParams(nil, map[string]string{
+func (vcdClient *VCDClient) QueryProviderVdcStorageProfileByName(ctx context.Context, name, providerVDCHref string) (*types.QueryResultProviderVdcStorageProfileRecordType, error) {
+	results, err := vcdClient.QueryWithNotEncodedParams(ctx, nil, map[string]string{
 		"type":     "providerVdcStorageProfile",
 		"pageSize": "128",
 	})
@@ -813,9 +800,8 @@
 
 // QueryProviderVdcStorageProfileByName finds a provider VDC storage profile by name
 // Deprecated: wrong implementation. Use VCDClient.QueryProviderVdcStorageProfileByName
-func QueryProviderVdcStorageProfileByName(vcdCli *VCDClient, name string) ([]*types.QueryResultProviderVdcStorageProfileRecordType, error) {
-	results, err := vcdCli.QueryWithNotEncodedParams(nil, map[string]string{
->>>>>>> 74f95399
+func QueryProviderVdcStorageProfileByName(ctx context.Context, vcdCli *VCDClient, name string) ([]*types.QueryResultProviderVdcStorageProfileRecordType, error) {
+	results, err := vcdCli.QueryWithNotEncodedParams(ctx, nil, map[string]string{
 		"type":          "providerVdcStorageProfile",
 		"filter":        fmt.Sprintf("name==%s", url.QueryEscape(name)),
 		"filterEncoded": "true",
@@ -879,21 +865,15 @@
 	return results.Results.NetworkPoolRecord, nil
 }
 
-<<<<<<< HEAD
-// QueryProviderVdcStorageProfiles gets the list of provider VDC storage profiles
-func (vcdClient *VCDClient) QueryProviderVdcStorageProfiles(ctx context.Context) ([]*types.QueryResultProviderVdcStorageProfileRecordType, error) {
-	results, err := vcdClient.QueryWithNotEncodedParams(ctx, nil, map[string]string{
-=======
 // QueryProviderVdcStorageProfiles gets the list of provider VDC storage profiles from ALL provider VDCs
 // Deprecated: use either client.QueryProviderVdcStorageProfiles or client.QueryAllProviderVdcStorageProfiles
-func (vcdClient *VCDClient) QueryProviderVdcStorageProfiles() ([]*types.QueryResultProviderVdcStorageProfileRecordType, error) {
-	return vcdClient.Client.QueryAllProviderVdcStorageProfiles()
+func (vcdClient *VCDClient) QueryProviderVdcStorageProfiles(ctx context.Context) ([]*types.QueryResultProviderVdcStorageProfileRecordType, error) {
+	return vcdClient.Client.QueryAllProviderVdcStorageProfiles(ctx)
 }
 
 // QueryAllProviderVdcStorageProfiles gets the list of provider VDC storage profiles from ALL provider VDCs
-func (client *Client) QueryAllProviderVdcStorageProfiles() ([]*types.QueryResultProviderVdcStorageProfileRecordType, error) {
-	results, err := client.QueryWithNotEncodedParams(nil, map[string]string{
->>>>>>> 74f95399
+func (client *Client) QueryAllProviderVdcStorageProfiles(ctx context.Context) ([]*types.QueryResultProviderVdcStorageProfileRecordType, error) {
+	results, err := client.QueryWithNotEncodedParams(ctx, nil, map[string]string{
 		"type": "providerVdcStorageProfile",
 	})
 	if err != nil {
@@ -904,8 +884,8 @@
 }
 
 // QueryProviderVdcStorageProfiles gets the list of provider VDC storage profiles for a given Provider VDC
-func (client *Client) QueryProviderVdcStorageProfiles(providerVdcHref string) ([]*types.QueryResultProviderVdcStorageProfileRecordType, error) {
-	results, err := client.QueryWithNotEncodedParams(nil, map[string]string{
+func (client *Client) QueryProviderVdcStorageProfiles(ctx context.Context, providerVdcHref string) ([]*types.QueryResultProviderVdcStorageProfileRecordType, error) {
+	results, err := client.QueryWithNotEncodedParams(ctx, nil, map[string]string{
 		"type":   "providerVdcStorageProfile",
 		"filter": fmt.Sprintf("providerVdc==%s", providerVdcHref),
 	})
@@ -918,8 +898,8 @@
 
 // QueryCompatibleStorageProfiles retrieves all storage profiles belonging to the same provider VDC to which
 // the Org VDC belongs
-func (adminVdc *AdminVdc) QueryCompatibleStorageProfiles() ([]*types.QueryResultProviderVdcStorageProfileRecordType, error) {
-	return adminVdc.client.QueryProviderVdcStorageProfiles(adminVdc.AdminVdc.ProviderVdcReference.HREF)
+func (adminVdc *AdminVdc) QueryCompatibleStorageProfiles(ctx context.Context) ([]*types.QueryResultProviderVdcStorageProfileRecordType, error) {
+	return adminVdc.client.QueryProviderVdcStorageProfiles(ctx, adminVdc.AdminVdc.ProviderVdcReference.HREF)
 }
 
 // GetNetworkPoolByHREF functions fetches an network pool using VDC client and network pool href
@@ -953,21 +933,16 @@
 // QueryAllVdcs returns all Org VDCs in a VCD instance
 //
 // This function requires "System" user or returns an error
-func (client *Client) QueryAllVdcs() ([]*types.QueryResultOrgVdcRecordType, error) {
+func (client *Client) QueryAllVdcs(ctx context.Context) ([]*types.QueryResultOrgVdcRecordType, error) {
 	if !client.IsSysAdmin {
 		return nil, errors.New("this function only works with 'System' user")
 	}
-	return queryOrgVdcList(client, nil)
+	return queryOrgVdcList(ctx, client, nil)
 }
 
 // QueryNsxtManagerByName searches for NSX-T managers available in VCD
-<<<<<<< HEAD
-func (vcdCli *VCDClient) QueryNsxtManagerByName(ctx context.Context, name string) ([]*types.QueryResultNsxtManagerRecordType, error) {
-	results, err := vcdCli.QueryWithNotEncodedParams(ctx, nil, map[string]string{
-=======
-func (vcdClient *VCDClient) QueryNsxtManagerByName(name string) ([]*types.QueryResultNsxtManagerRecordType, error) {
-	results, err := vcdClient.QueryWithNotEncodedParams(nil, map[string]string{
->>>>>>> 74f95399
+func (vcdClient *VCDClient) QueryNsxtManagerByName(ctx context.Context, name string) ([]*types.QueryResultNsxtManagerRecordType, error) {
+	results, err := vcdClient.QueryWithNotEncodedParams(ctx, nil, map[string]string{
 		"type":          "nsxTManager",
 		"filter":        fmt.Sprintf("name==%s", url.QueryEscape(name)),
 		"filterEncoded": "true",
@@ -1130,22 +1105,13 @@
 }
 
 // GetOrgList returns the list ov available orgs
-<<<<<<< HEAD
-func (vcdCli *VCDClient) GetOrgList(ctx context.Context) (*types.OrgList, error) {
-	orgListHREF := vcdCli.Client.VCDHREF
-=======
-func (vcdClient *VCDClient) GetOrgList() (*types.OrgList, error) {
+func (vcdClient *VCDClient) GetOrgList(ctx context.Context) (*types.OrgList, error) {
 	orgListHREF := vcdClient.Client.VCDHREF
->>>>>>> 74f95399
 	orgListHREF.Path += "/org"
 
 	orgList := new(types.OrgList)
 
-<<<<<<< HEAD
-	_, err := vcdCli.Client.ExecuteRequest(ctx, orgListHREF.String(), http.MethodGet,
-=======
-	_, err := vcdClient.Client.ExecuteRequest(orgListHREF.String(), http.MethodGet,
->>>>>>> 74f95399
+	_, err := vcdClient.Client.ExecuteRequest(ctx, orgListHREF.String(), http.MethodGet,
 		"", "error getting list of organizations: %s", nil, orgList)
 	if err != nil {
 		return nil, err
@@ -1154,11 +1120,11 @@
 }
 
 // QueryAdminOrgVdcStorageProfileByID finds a StorageProfile of VDC by ID as admin
-func QueryAdminOrgVdcStorageProfileByID(vcdCli *VCDClient, id string) (*types.QueryResultAdminOrgVdcStorageProfileRecordType, error) {
+func QueryAdminOrgVdcStorageProfileByID(ctx context.Context, vcdCli *VCDClient, id string) (*types.QueryResultAdminOrgVdcStorageProfileRecordType, error) {
 	if !vcdCli.Client.IsSysAdmin {
 		return nil, errors.New("can't query type QueryAdminOrgVdcStorageProfileByID as tenant user")
 	}
-	results, err := vcdCli.QueryWithNotEncodedParams(nil, map[string]string{
+	results, err := vcdCli.QueryWithNotEncodedParams(ctx, nil, map[string]string{
 		"type":          types.QtAdminOrgVdcStorageProfile,
 		"filter":        fmt.Sprintf("id==%s", url.QueryEscape(id)),
 		"filterEncoded": "true",
@@ -1176,11 +1142,11 @@
 }
 
 // QueryOrgVdcStorageProfileByID finds a StorageProfile of VDC by ID
-func QueryOrgVdcStorageProfileByID(vcdCli *VCDClient, id string) (*types.QueryResultOrgVdcStorageProfileRecordType, error) {
+func QueryOrgVdcStorageProfileByID(ctx context.Context, vcdCli *VCDClient, id string) (*types.QueryResultOrgVdcStorageProfileRecordType, error) {
 	if vcdCli.Client.IsSysAdmin {
 		return nil, errors.New("can't query type QueryOrgVdcStorageProfileByID as System administrator")
 	}
-	results, err := vcdCli.QueryWithNotEncodedParams(nil, map[string]string{
+	results, err := vcdCli.QueryWithNotEncodedParams(ctx, nil, map[string]string{
 		"type":          types.QtOrgVdcStorageProfile,
 		"filter":        fmt.Sprintf("id==%s", url.QueryEscape(id)),
 		"filterEncoded": "true",

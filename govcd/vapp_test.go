--- conflicted
+++ resolved
@@ -463,11 +463,7 @@
 	vapptemplate, err := catitem.GetVAppTemplate(ctx)
 	check.Assert(err, IsNil)
 
-<<<<<<< HEAD
-	vapp, err := createVappForTest(ctx, vcd, "Test_AddNewVMNilNIC")
-=======
-	vapp, err := deployVappForTest(vcd, "Test_AddNewVMNilNIC")
->>>>>>> 74f95399
+	vapp, err := deployVappForTest(ctx, vcd, "Test_AddNewVMNilNIC")
 	check.Assert(err, IsNil)
 	check.Assert(vapp, NotNil)
 	task, err := vapp.AddNewVM(ctx, check.TestName(), vapptemplate, nil, true)
@@ -522,11 +518,7 @@
 	vapptemplate, err := catitem.GetVAppTemplate(ctx)
 	check.Assert(err, IsNil)
 
-<<<<<<< HEAD
-	vapp, err := createVappForTest(ctx, vcd, "Test_AddNewVMMultiNIC")
-=======
-	vapp, err := deployVappForTest(vcd, "Test_AddNewVMMultiNIC")
->>>>>>> 74f95399
+	vapp, err := deployVappForTest(ctx, vcd, "Test_AddNewVMMultiNIC")
 	check.Assert(err, IsNil)
 	check.Assert(vapp, NotNil)
 
@@ -679,9 +671,6 @@
 
 	check.Assert(len(networkConfig.NetworkConfig), Equals, 2)
 
-<<<<<<< HEAD
-	task, err := vcd.vapp.RemoveAllNetworks(ctx)
-=======
 	// Network removal requires for the vApp to be down therefore attempt to power off vApp before
 	// network removal, but ignore error as it might already be powered off
 	vappStatus, err := vcd.vapp.GetStatus()
@@ -690,16 +679,15 @@
 	if vappStatus != "POWERED_OFF" {
 		task, err := vcd.vapp.Undeploy()
 		check.Assert(err, IsNil)
-		err = task.WaitTaskCompletion()
+		err = task.WaitTaskCompletion(ctx)
 		check.Assert(err, IsNil)
 	}
 
-	vappStatus, err = vcd.vapp.GetStatus()
+	vappStatus, err = vcd.vapp.GetStatus(ctx)
 	check.Assert(err, IsNil)
 	printVerbose("vApp status before network removal: %s\n", vappStatus)
 
-	task, err := vcd.vapp.RemoveAllNetworks()
->>>>>>> 74f95399
+	task, err := vcd.vapp.RemoveAllNetworks(ctx)
 	check.Assert(err, IsNil)
 	err = task.WaitTaskCompletion(ctx)
 	check.Assert(err, IsNil)
@@ -722,7 +710,7 @@
 	// Power on shared vApp for other tests
 	task, err = vcd.vapp.PowerOn()
 	check.Assert(err, IsNil)
-	err = task.WaitTaskCompletion()
+	err = task.WaitTaskCompletion(ctx)
 	check.Assert(err, IsNil)
 }
 
@@ -792,11 +780,7 @@
 func (vcd *TestVCD) Test_AddAndRemoveIsolatedVappNetwork(check *C) {
 	fmt.Printf("Running: %s\n", check.TestName())
 
-<<<<<<< HEAD
-	vapp, err := createVappForTest(ctx, vcd, "Test_AddAndRemoveIsolatedVappNetwork")
-=======
-	vapp, err := deployVappForTest(vcd, "Test_AddAndRemoveIsolatedVappNetwork")
->>>>>>> 74f95399
+	vapp, err := deployVappForTest(ctx, vcd, "Test_AddAndRemoveIsolatedVappNetwork")
 	check.Assert(err, IsNil)
 	check.Assert(vapp, NotNil)
 
@@ -963,7 +947,7 @@
 
 	task, err := vapp.Delete()
 	check.Assert(err, IsNil)
-	err = task.WaitTaskCompletion()
+	err = task.WaitTaskCompletion(ctx)
 	check.Assert(err, IsNil)
 	check.Assert(task.Task.Status, Equals, "success")
 }
@@ -975,11 +959,7 @@
 		check.Skip("Skipping test because no network was given")
 	}
 
-<<<<<<< HEAD
-	vapp, err := createVappForTest(ctx, vcd, "Test_AddAndRemoveNatVappNetwork")
-=======
-	vapp, err := deployVappForTest(vcd, "Test_AddAndRemoveNatVappNetwork")
->>>>>>> 74f95399
+	vapp, err := deployVappForTest(ctx, vcd, "Test_AddAndRemoveNatVappNetwork")
 	check.Assert(err, IsNil)
 	check.Assert(vapp, NotNil)
 
@@ -1076,11 +1056,7 @@
 		check.Skip("Skipping test because no network was given")
 	}
 
-<<<<<<< HEAD
-	vapp, err := createVappForTest(ctx, vcd, "Test_UpdateVappNetwork")
-=======
-	vapp, err := deployVappForTest(vcd, "Test_UpdateVappNetwork")
->>>>>>> 74f95399
+	vapp, err := deployVappForTest(ctx, vcd, "Test_UpdateVappNetwork")
 	check.Assert(err, IsNil)
 	check.Assert(vapp, NotNil)
 
@@ -1239,11 +1215,7 @@
 func (vcd *TestVCD) Test_AddAndRemoveVappNetworkWithMinimumValues(check *C) {
 	fmt.Printf("Running: %s\n", check.TestName())
 
-<<<<<<< HEAD
-	vapp, err := createVappForTest(ctx, vcd, "Test_AddAndRemoveVappNetworkWithMinimumValues")
-=======
-	vapp, err := deployVappForTest(vcd, "Test_AddAndRemoveVappNetworkWithMinimumValues")
->>>>>>> 74f95399
+	vapp, err := deployVappForTest(ctx, vcd, "Test_AddAndRemoveVappNetworkWithMinimumValues")
 	check.Assert(err, IsNil)
 	check.Assert(vapp, NotNil)
 
@@ -1313,11 +1285,7 @@
 		check.Skip("Skipping test because no network was given")
 	}
 
-<<<<<<< HEAD
-	vapp, err := createVappForTest(ctx, vcd, "Test_AddAndRemoveOrgVappNetworkWithMinimumValues")
-=======
-	vapp, err := deployVappForTest(vcd, "Test_AddAndRemoveOrgVappNetworkWithMinimumValues")
->>>>>>> 74f95399
+	vapp, err := deployVappForTest(ctx, vcd, "Test_AddAndRemoveOrgVappNetworkWithMinimumValues")
 	check.Assert(err, IsNil)
 	check.Assert(vapp, NotNil)
 
@@ -1351,11 +1319,7 @@
 
 	check.Assert(networkFound.Configuration.ParentNetwork.Name, Equals, vcd.config.VCD.Network.Net1)
 
-<<<<<<< HEAD
-	err = vcd.vapp.Refresh(ctx)
-=======
-	err = vapp.Refresh()
->>>>>>> 74f95399
+	err = vapp.Refresh(ctx)
 	check.Assert(err, IsNil)
 	vappNetworkConfig, err = vapp.RemoveNetwork(ctx, vcd.config.VCD.Network.Net1)
 	check.Assert(err, IsNil)
@@ -1383,11 +1347,7 @@
 		check.Skip("Skipping test because no network was given")
 	}
 
-<<<<<<< HEAD
-	vapp, err := createVappForTest(ctx, vcd, "Test_AddAndRemoveOrgVappNetwork")
-=======
-	vapp, err := deployVappForTest(vcd, "Test_AddAndRemoveOrgVappNetwork")
->>>>>>> 74f95399
+	vapp, err := deployVappForTest(ctx, vcd, "Test_AddAndRemoveOrgVappNetwork")
 	check.Assert(err, IsNil)
 	check.Assert(vapp, NotNil)
 
@@ -1450,11 +1410,7 @@
 		check.Skip("Skipping test because no network was given")
 	}
 
-<<<<<<< HEAD
-	vapp, err := createVappForTest(ctx, vcd, "Test_UpdateOrgVappNetwork")
-=======
-	vapp, err := deployVappForTest(vcd, "Test_UpdateOrgVappNetwork")
->>>>>>> 74f95399
+	vapp, err := deployVappForTest(ctx, vcd, "Test_UpdateOrgVappNetwork")
 	check.Assert(err, IsNil)
 	check.Assert(vapp, NotNil)
 
@@ -1578,22 +1534,14 @@
 		check.Log("Using `CatalogItemWithMultiVms` for test")
 	}
 
-<<<<<<< HEAD
-	vmInTemplateRecord, err := vcd.vdc.QueryVappVmTemplate(ctx, vcd.config.VCD.Catalog.Name, itemName, vcd.config.VCD.Catalog.VmNameInMultiVmItem)
-=======
-	vmInTemplateRecord, err := vcd.vdc.QueryVappSynchronizedVmTemplate(vcd.config.VCD.Catalog.Name, itemName, vcd.config.VCD.Catalog.VmNameInMultiVmItem)
->>>>>>> 74f95399
+	vmInTemplateRecord, err := vcd.vdc.QueryVappSynchronizedVmTemplate(ctx, vcd.config.VCD.Catalog.Name, itemName, vcd.config.VCD.Catalog.VmNameInMultiVmItem)
 	check.Assert(err, IsNil)
 
 	// Get VAppTemplate
 	returnedVappTemplate, err := catalog.GetVappTemplateByHref(ctx, vmInTemplateRecord.HREF)
 	check.Assert(err, IsNil)
 
-<<<<<<< HEAD
-	vapp, err := createVappForTest(ctx, vcd, "Test_AddNewVMFromMultiVmTemplate")
-=======
-	vapp, err := deployVappForTest(vcd, "Test_AddNewVMFromMultiVmTemplate")
->>>>>>> 74f95399
+	vapp, err := deployVappForTest(ctx, vcd, "Test_AddNewVMFromMultiVmTemplate")
 	check.Assert(err, IsNil)
 	check.Assert(vapp, NotNil)
 	task, err := vapp.AddNewVM(ctx, check.TestName(), *returnedVappTemplate, nil, true)
@@ -1626,14 +1574,6 @@
 
 // Test_AddNewVMWithComputeCapacity creates a new VM in vApp with VM using compute capacity
 func (vcd *TestVCD) Test_AddNewVMWithComputeCapacity(check *C) {
-<<<<<<< HEAD
-
-	if vcd.client.Client.APIVCDMaxVersionIs(ctx, "< 33.0") {
-		check.Skip(fmt.Sprintf("Test %s requires VCD 10.0 (API version 33) or higher", check.TestName()))
-	}
-
-=======
->>>>>>> 74f95399
 	if vcd.skipVappTests {
 		check.Skip("Skipping test because vApp was not successfully created at setup")
 	}
@@ -1657,11 +1597,7 @@
 	vapptemplate, err := catitem.GetVAppTemplate(ctx)
 	check.Assert(err, IsNil)
 
-<<<<<<< HEAD
-	vapp, err := createVappForTest(ctx, vcd, "Test_AddNewVMWithComputeCapacity")
-=======
 	vapp, err := deployVappForTest(vcd, "Test_AddNewVMWithComputeCapacity")
->>>>>>> 74f95399
 	check.Assert(err, IsNil)
 	check.Assert(vapp, NotNil)
 
@@ -1914,6 +1850,6 @@
 
 	task, err := vapp.Delete()
 	check.Assert(err, IsNil)
-	err = task.WaitTaskCompletion()
+	err = task.WaitTaskCompletion(ctx)
 	check.Assert(err, IsNil)
 }
//go:build vdc || functional || ALL

/*
 * Copyright 2021 VMware, Inc.  All rights reserved.  Licensed under the Apache v2 License.
 */

package govcd

import (
	"context"
	"fmt"
	"reflect"
	"strings"

	. "gopkg.in/check.v1"

	"github.com/vmware/go-vcloud-director/v2/types/v56"
)

func (vcd *TestVCD) Test_FindVDCNetwork(check *C) {
	if vcd.config.VCD.Network.Net1 == "" {
		check.Skip("Skipping test because no network was given")
	}
	fmt.Printf("Running: %s\n", check.TestName())

	ctx := context.Background()
	net, err := vcd.vdc.GetOrgVdcNetworkByName(ctx, vcd.config.VCD.Network.Net1, true)

	check.Assert(err, IsNil)
	check.Assert(net, NotNil)
	check.Assert(net.OrgVDCNetwork.Name, Equals, vcd.config.VCD.Network.Net1)
	check.Assert(net.OrgVDCNetwork.HREF, Not(Equals), "")

	// find Invalid Network
	net, err = vcd.vdc.GetOrgVdcNetworkByName(ctx, "INVALID", false)
	check.Assert(err, NotNil)
	check.Assert(net, IsNil)
}

// Tests Network retrieval by name, by ID, and by a combination of name and ID
func (vcd *TestVCD) Test_GetOrgVDCNetwork(check *C) {

	if vcd.config.VCD.Org == "" {
		check.Skip("Test_GetOrgVDCNetwork: Org name not given")
		return
	}
	if vcd.config.VCD.Vdc == "" {
		check.Skip("Test_GetOrgVDCNetwork: VDC name not given")
		return
	}
	ctx := context.Background()
	org, err := vcd.client.GetOrgByName(ctx, vcd.config.VCD.Org)
	check.Assert(err, IsNil)
	check.Assert(org, NotNil)

	vdc, err := org.GetVDCByName(ctx, vcd.config.VCD.Vdc, false)
	check.Assert(err, IsNil)
	check.Assert(vdc, NotNil)

	getByName := func(name string, refresh bool) (genericEntity, error) {
		return vdc.GetOrgVdcNetworkByName(ctx, name, refresh)
	}
	getById := func(id string, refresh bool) (genericEntity, error) {
		return vdc.GetOrgVdcNetworkById(ctx, id, refresh)
	}
	getByNameOrId := func(id string, refresh bool) (genericEntity, error) {
		return vdc.GetOrgVdcNetworkByNameOrId(ctx, id, refresh)
	}

	var def = getterTestDefinition{
		parentType:    "Vdc",
		parentName:    vcd.config.VCD.Vdc,
		entityType:    "OrgVDCNetwork",
		entityName:    vcd.config.VCD.Network.Net1,
		getByName:     getByName,
		getById:       getById,
		getByNameOrId: getByNameOrId,
	}
	vcd.testFinderGetGenericEntity(def, check)
}

func (vcd *TestVCD) Test_NewVdc(check *C) {
	ctx := context.Background()
	fmt.Printf("Running: %s\n", check.TestName())
	err := vcd.vdc.Refresh(ctx)
	check.Assert(err, IsNil)

	check.Assert(vcd.vdc.Vdc.Link[0].Rel, Equals, "up")
	check.Assert(vcd.vdc.Vdc.Link[0].Type, Equals, "application/vnd.vmware.vcloud.org+xml")

	// fmt.Printf("allocation mem %#v\n\n",vcd.vdc.Vdc.AllocationModel)
	for _, resource := range vcd.vdc.Vdc.ResourceEntities[0].ResourceEntity {

		// fmt.Printf("res %#v\n",resource)
		check.Assert(resource.Name, Not(Equals), "")
		check.Assert(resource.Type, Not(Equals), "")
		check.Assert(resource.HREF, Not(Equals), "")
	}

	// TODO: find which values are acceptable for AllocationModel
	// check.Assert(vcd.vdc.Vdc.AllocationModel, Equals, "AllocationPool")

	/*
		// TODO: Find the conditions that define valid ComputeCapacity
		for _, v := range vcd.vdc.Vdc.ComputeCapacity {
			check.Assert(v.CPU.Units, Equals, "MHz")
			check.Assert(v.CPU.Allocated, Equals, int64(30000))
			check.Assert(v.CPU.Limit, Equals, int64(30000))
			check.Assert(v.CPU.Reserved, Equals, int64(15000))
			check.Assert(v.CPU.Used, Equals, int64(0))
			check.Assert(v.CPU.Overhead, Equals, int64(0))
			check.Assert(v.Memory.Units, Equals, "MB")
			check.Assert(v.Memory.Allocated, Equals, int64(61440))
			check.Assert(v.Memory.Limit, Equals, int64(61440))
			check.Assert(v.Memory.Reserved, Equals, int64(61440))
			check.Assert(v.Memory.Used, Equals, int64(6144))
			check.Assert(v.Memory.Overhead, Equals, int64(95))
		}
	*/

	// Skipping this check, as we can't define the existence of a given vApp template beforehand
	/*
		check.Assert(vcd.vdc.Vdc.ResourceEntities[0].ResourceEntity[0].Name, Equals, QtVappTemplate)
		check.Assert(vcd.vdc.Vdc.ResourceEntities[0].ResourceEntity[0].Type, Equals, "application/vnd.vmware.vcloud.vAppTemplate+xml")
		check.Assert(vcd.vdc.Vdc.ResourceEntities[0].ResourceEntity[0].HREF, Equals, "http://localhost:4444/api/vAppTemplate/vappTemplate-22222222-2222-2222-2222-222222222222")
	*/

	for _, availableNetworks := range vcd.vdc.Vdc.AvailableNetworks {
		for _, v2 := range availableNetworks.Network {
			check.Assert(v2.Name, Not(Equals), "")
			check.Assert(v2.Type, Equals, "application/vnd.vmware.vcloud.network+xml")
			check.Assert(v2.HREF, Not(Equals), "")
		}
	}

	/*

		// Skipping this check, as we don't have precise terms of comparison for this entity
		check.Assert(vcd.vdc.Vdc.NicQuota, Equals, 0)
		check.Assert(vcd.vdc.Vdc.NetworkQuota, Equals, 20)
		check.Assert(vcd.vdc.Vdc.UsedNetworkCount, Equals, 0)
		check.Assert(vcd.vdc.Vdc.VMQuota, Equals, 0)
		check.Assert(vcd.vdc.Vdc.IsEnabled, Equals, true)
	*/

	for _, v2 := range vcd.vdc.Vdc.VdcStorageProfiles.VdcStorageProfile {
		check.Assert(v2.Type, Equals, "application/vnd.vmware.vcloud.vdcStorageProfile+xml")
		check.Assert(v2.HREF, Not(Equals), "")
	}

}

// Tests ComposeVApp with given parameters in the config file.
// Throws an error if networks, catalog, catalog item, and
// storage preference are omitted from the config file.
func (vcd *TestVCD) Test_ComposeVApp(check *C) {
	if vcd.config.VCD.Network.Net1 == "" {
		check.Skip("Skipping test because no network was given")
	}
	if vcd.skipVappTests {
		check.Skip("Skipping test because vapp wasn't properly created")
	}
	fmt.Printf("Running: %s\n", check.TestName())
	ctx := context.Background()
	// Populate OrgVDCNetwork
	networks := []*types.OrgVDCNetwork{}
	net, err := vcd.vdc.GetOrgVdcNetworkByName(ctx, vcd.config.VCD.Network.Net1, false)
	check.Assert(err, IsNil)
	networks = append(networks, net.OrgVDCNetwork)
	check.Assert(err, IsNil)
	// Populate Catalog
	cat, err := vcd.org.GetCatalogByName(ctx, vcd.config.VCD.Catalog.Name, false)
	check.Assert(err, IsNil)
	check.Assert(cat, NotNil)
	// Populate Catalog Item
	catitem, err := cat.GetCatalogItemByName(ctx, vcd.config.VCD.Catalog.CatalogItem, false)
	check.Assert(err, IsNil)
	check.Assert(catitem, NotNil)
	// Get VAppTemplate
	vapptemplate, err := catitem.GetVAppTemplate(ctx)
	check.Assert(err, IsNil)
	// Get StorageProfileReference
	storageprofileref, err := vcd.vdc.FindStorageProfileReference(ctx, vcd.config.VCD.StorageProfile.SP1)
	check.Assert(err, IsNil)
	// Compose VApp
	task, err := vcd.vdc.ComposeVApp(ctx, networks, vapptemplate, storageprofileref, TestComposeVapp, TestComposeVappDesc, true)
	check.Assert(err, IsNil)
	check.Assert(task.Task.Tasks.Task[0].OperationName, Equals, "vdcComposeVapp")
	// Get VApp
	vapp, err := vcd.vdc.GetVAppByName(ctx, TestComposeVapp, true)
	check.Assert(err, IsNil)
	// After a successful creation, the entity is added to the cleanup list.
	// If something fails after this point, the entity will be removed
	AddToCleanupList(TestComposeVapp, "vapp", "", "Test_ComposeVApp")
	// Once the operation is successful, we won't trigger a failure
	// until after the vApp deletion
	check.Check(vapp.VApp.Name, Equals, TestComposeVapp)
	check.Check(vapp.VApp.Description, Equals, TestComposeVappDesc)

	vapp_status, err := vapp.GetStatus(ctx)
	check.Check(err, IsNil)
	check.Check(vapp_status, Equals, "UNRESOLVED")
	// Let the VApp creation complete
	err = task.WaitTaskCompletion(ctx)
	if err != nil {
		panic(err)
	}
	err = vapp.BlockWhileStatus(ctx, "UNRESOLVED", vapp.client.MaxRetryTimeout)
	check.Check(err, IsNil)
	vapp_status, err = vapp.GetStatus(ctx)
	check.Check(err, IsNil)
	check.Check(vapp_status, Equals, "POWERED_OFF")
	// Deleting VApp
	task, err = vapp.Delete(ctx)
	check.Assert(err, IsNil)
	err = task.WaitTaskCompletion(ctx)
	if err != nil {
		panic(err)
	}
	check.Assert(err, IsNil)
	noSuchVapp, err := vcd.vdc.GetVAppByName(ctx, TestComposeVapp, true)
	check.Assert(err, NotNil)
	check.Assert(noSuchVapp, IsNil)

}

func (vcd *TestVCD) Test_FindVApp(check *C) {

	if vcd.skipVappTests {
		check.Skip("Skipping test because vapp was not successfully created at setup")
	}

	if vcd.vapp.VApp == nil {
		check.Skip("No vApp provided")
	}
	ctx := context.Background()
	firstVapp, err := vcd.vdc.GetVAppByName(ctx, vcd.vapp.VApp.Name, false)

	check.Assert(err, IsNil)

	secondVapp, err := vcd.vdc.GetVAppById(ctx, firstVapp.VApp.ID, false)

	check.Assert(err, IsNil)

	check.Assert(secondVapp.VApp.Name, Equals, firstVapp.VApp.Name)
	check.Assert(secondVapp.VApp.HREF, Equals, firstVapp.VApp.HREF)
}

// Tests function QueryVM by searching vm created
// by test suite
func (vcd *TestVCD) Test_QueryVM(check *C) {

	if vcd.skipVappTests {
		check.Skip("Skipping test because vapp was not successfully created at setup")
	}

	if vcd.vapp.VApp == nil {
		check.Skip("No Vapp provided")
	}
	ctx := context.Background()

	// Find VM
	vapp := vcd.findFirstVapp(ctx)
	_, vmName := vcd.findFirstVm(vapp)
	if vmName == "" {
		check.Skip("skipping test because no VM is found")
	}
	vm, err := vcd.vdc.QueryVM(ctx, vcd.vapp.VApp.Name, vmName)
	check.Assert(err, IsNil)

	check.Assert(vm.VM.Name, Equals, vmName)

	check.Assert(vm.VM.Moref, Not(Equals), "")
	check.Assert(strings.HasPrefix(vm.VM.Moref, "vm-"), Equals, true)
}

func init() {
	testingTags["vdc"] = "vdc_test.go"
}

// Tests Edge Gateway retrieval by name, by ID, and by a combination of name and ID
func (vcd *TestVCD) Test_GetEdgeGateway(check *C) {

	if vcd.config.VCD.Org == "" {
		check.Skip("Test_GetEdgeGateway: Org name not given")
		return
	}
	if vcd.config.VCD.Vdc == "" {
		check.Skip("Test_GetEdgeGateway: VDC name not given")
		return
	}
	ctx := context.Background()
	org, err := vcd.client.GetOrgByName(ctx, vcd.config.VCD.Org)
	check.Assert(err, IsNil)
	check.Assert(org, NotNil)

	vdc, err := org.GetVDCByName(ctx, vcd.config.VCD.Vdc, false)
	check.Assert(err, IsNil)
	check.Assert(vdc, NotNil)

	getByName := func(name string, refresh bool) (genericEntity, error) {
		return vdc.GetEdgeGatewayByName(ctx, name, refresh)
	}
	getById := func(id string, refresh bool) (genericEntity, error) { return vdc.GetEdgeGatewayById(ctx, id, refresh) }
	getByNameOrId := func(id string, refresh bool) (genericEntity, error) {
		return vdc.GetEdgeGatewayByNameOrId(ctx, id, refresh)
	}

	var def = getterTestDefinition{
		parentType:    "Vdc",
		parentName:    vcd.config.VCD.Vdc,
		entityType:    "EdgeGateway",
		entityName:    vcd.config.VCD.EdgeGateway,
		getByName:     getByName,
		getById:       getById,
		getByNameOrId: getByNameOrId,
	}
	vcd.testFinderGetGenericEntity(def, check)
}

// Tests vApp retrieval by name, by ID, and by a combination of name and ID
func (vcd *TestVCD) Test_GetVApp(check *C) {

	if vcd.skipVappTests {
		check.Skip("Skipping test because vapp wasn't properly created")
	}
	if vcd.config.VCD.Org == "" {
		check.Skip("Test_GetVapp: Org name not given")
		return
	}
	if vcd.config.VCD.Vdc == "" {
		check.Skip("Test_GetVapp: VDC name not given")
		return
	}
	ctx := context.Background()
	org, err := vcd.client.GetOrgByName(ctx, vcd.config.VCD.Org)
	check.Assert(err, IsNil)
	check.Assert(org, NotNil)

	vdc, err := org.GetVDCByName(ctx, vcd.config.VCD.Vdc, false)
	check.Assert(err, IsNil)
	check.Assert(vdc, NotNil)

	getByName := func(name string, refresh bool) (genericEntity, error) {
		return vdc.GetVAppByName(ctx, name, refresh)
	}
	getById := func(id string, refresh bool) (genericEntity, error) { return vdc.GetVAppById(ctx, id, refresh) }
	getByNameOrId := func(id string, refresh bool) (genericEntity, error) {
		return vdc.GetVAppByNameOrId(ctx, id, refresh)
	}

	var def = getterTestDefinition{
		parentType:    "Vdc",
		parentName:    vcd.config.VCD.Vdc,
		entityType:    "VApp",
		entityName:    TestSetUpSuite,
		getByName:     getByName,
		getById:       getById,
		getByNameOrId: getByNameOrId,
	}
	vcd.testFinderGetGenericEntity(def, check)
}

// TestGetVappList tests all methods that retrieve a list of vApps
// vdc.GetVappList
// adminVdc.GetVappList
// client.QueryVappList
// client.SearchByFilter
func (vcd *TestVCD) TestGetVappList(check *C) {

	if vcd.skipVappTests {
		check.Skip("Skipping test because vapp wasn't properly created")
	}
	if vcd.config.VCD.Org == "" {
		check.Skip("Test_GetVapp: Org name not given")
		return
	}
	if vcd.config.VCD.Vdc == "" {
		check.Skip("Test_GetVapp: VDC name not given")
		return
	}
	ctx := context.Background()
	vapp := vcd.findFirstVapp(ctx)
	if vapp == (VApp{}) {
		check.Skip("no vApp found")
		return
	}

	org, err := vcd.client.GetAdminOrgByName(ctx, vcd.config.VCD.Org)
	check.Assert(err, IsNil)
	check.Assert(org, NotNil)

	vdc, err := org.GetVDCByName(ctx, vcd.config.VCD.Vdc, false)
	check.Assert(err, IsNil)
	check.Assert(vdc, NotNil)
	adminVdc, err := org.GetAdminVDCByName(ctx, vcd.config.VCD.Vdc, false)
	check.Assert(err, IsNil)
	check.Assert(adminVdc, NotNil)

	// Get the vApp list from VDC
	vappList := vdc.GetVappList()
	check.Assert(vappList, NotNil)
	check.Assert(len(vappList), Not(Equals), 0)

	// Get the vApp list from admin VDC
	vappAdminList := adminVdc.GetVappList()
	check.Assert(vappAdminList, NotNil)
	check.Assert(len(vappAdminList), Not(Equals), 0)
	check.Assert(len(vappAdminList), Equals, len(vappList))

	// Check that the known vApp is found in both lists
	foundVappInList := false
	foundVappInAdminList := false
	foundVappInQueryList := false
	for _, ref := range vappList {
		if ref.ID == vapp.VApp.ID {
			foundVappInList = true
		}
	}
	for _, ref := range vappAdminList {
		if ref.ID == vapp.VApp.ID {
			foundVappInAdminList = true
		}
	}
	check.Assert(foundVappInList, Equals, true)
	check.Assert(foundVappInAdminList, Equals, true)

	// Get the vApp list with a query (returns all vApps visible to user, non only the ones withing the current VDC)
	queryVappList, err := vcd.client.Client.QueryVappList(ctx)
	check.Assert(err, IsNil)
	check.Assert(queryVappList, NotNil)

	for _, qItem := range queryVappList {
		if qItem.HREF == vapp.VApp.HREF {
			foundVappInQueryList = true
		}
	}
	check.Assert(foundVappInQueryList, Equals, true)

	// Use the search engine to find the known vApp
	criteria := NewFilterDef()
	err = criteria.AddFilter(types.FilterNameRegex, TestSetUpSuite)
	check.Assert(err, IsNil)
	queryType := vcd.client.Client.GetQueryType(types.QtVapp)
	queryItems, _, err := vcd.client.Client.SearchByFilter(ctx, queryType, criteria)
	check.Assert(err, IsNil)
	check.Assert(queryItems, NotNil)
	check.Assert(len(queryItems), Not(Equals), 0)
	check.Assert(queryItems[0].GetHref(), Equals, vapp.VApp.HREF)

	// Use the search engine to also find the known VM
	vm, vmName := vcd.findFirstVm(vapp)
	check.Assert(vmName, Not(Equals), "")
	check.Assert(vm.HREF, Not(Equals), "")
	criteria = NewFilterDef()
	err = criteria.AddFilter(types.FilterNameRegex, vmName)
	check.Assert(err, IsNil)
	err = criteria.AddFilter(types.FilterParent, vapp.VApp.Name)
	check.Assert(err, IsNil)
	queryType = vcd.client.Client.GetQueryType(types.QtVm)
	queryItems, _, err = vcd.client.Client.SearchByFilter(ctx, queryType, criteria)
	check.Assert(err, IsNil)
	check.Assert(queryItems, NotNil)
	check.Assert(len(queryItems), Not(Equals), 0)
	check.Assert(vm.HREF, Equals, queryItems[0].GetHref())
}

// TestGetVdcCapabilities attempts to get a list of VDC capabilities
func (vcd *TestVCD) TestGetVdcCapabilities(check *C) {
	vdcCapabilities, err := vcd.vdc.GetCapabilities(context.Background())
	check.Assert(err, IsNil)
	check.Assert(vdcCapabilities, NotNil)
	check.Assert(len(vdcCapabilities) > 0, Equals, true)
}

func (vcd *TestVCD) TestVdcIsNsxt(check *C) {
	skipNoNsxtConfiguration(vcd, check)
<<<<<<< HEAD
	check.Assert(vcd.nsxtVdc.IsNsxt(context.Background()), Equals, true)
}

func (vcd *TestVCD) TestVdcIsNsxv(check *C) {
	check.Assert(vcd.vdc.IsNsxv(context.Background()), Equals, true)
=======
	check.Assert(vcd.nsxtVdc.IsNsxt(), Equals, true)
	if vcd.vdc != nil {
		check.Assert(vcd.vdc.IsNsxt(), Equals, false)
	}
}

func (vcd *TestVCD) TestVdcIsNsxv(check *C) {
	check.Assert(vcd.vdc.IsNsxv(), Equals, true)
	// retrieve the same VDC as AdminVdc, to test the corresponding function
	adminOrg, err := vcd.client.GetAdminOrgByName(vcd.config.VCD.Org)
	check.Assert(err, IsNil)
	adminVdc, err := adminOrg.GetVDCByName(vcd.vdc.Vdc.Name, false)
	check.Assert(err, IsNil)
	check.Assert(adminVdc.IsNsxv(), Equals, true)
	// if NSX-T is configured, we also check a NSX-T VDC
	if vcd.nsxtVdc != nil {
		check.Assert(vcd.nsxtVdc.IsNsxv(), Equals, false)
		nsxtAdminVdc, err := adminOrg.GetAdminVDCByName(vcd.config.VCD.Nsxt.Vdc, false)
		check.Assert(err, IsNil)
		check.Assert(nsxtAdminVdc.IsNsxv(), Equals, false)
	}
}

func (vcd *TestVCD) TestCreateRawVapp(check *C) {
	org, err := vcd.client.GetAdminOrgByName(vcd.config.VCD.Org)
	check.Assert(err, IsNil)
	check.Assert(org, NotNil)

	vdc, err := org.GetVDCByName(vcd.config.VCD.Vdc, false)
	check.Assert(err, IsNil)
	check.Assert(vdc, NotNil)

	name := check.TestName()
	description := "test compose raw app"
	vapp, err := vdc.CreateRawVApp(name, description)
	check.Assert(err, IsNil)
	AddToCleanupList(name, "vapp", vdc.Vdc.Name, name)

	check.Assert(vapp.VApp.Name, Equals, name)
	check.Assert(vapp.VApp.Description, Equals, description)
	task, err := vapp.Delete()
	check.Assert(err, IsNil)
	err = task.WaitTaskCompletion()
	check.Assert(err, IsNil)
}

func (vcd *TestVCD) TestSetControlAccess(check *C) {
	// Set VDC sharing to everyone
	org, err := vcd.client.GetAdminOrgByName(vcd.config.VCD.Org)
	check.Assert(err, IsNil)
	check.Assert(org, NotNil)

	vdc, err := org.GetVDCByName(vcd.config.VCD.Vdc, false)
	check.Assert(err, IsNil)
	check.Assert(vdc, NotNil)

	readControlAccessParams, err := vdc.SetControlAccess(true, "ReadOnly", nil, true)
	check.Assert(err, IsNil)
	check.Assert(readControlAccessParams, NotNil)
	check.Assert(readControlAccessParams.IsSharedToEveryone, Equals, true)
	check.Assert(*readControlAccessParams.EveryoneAccessLevel, Equals, "ReadOnly")
	check.Assert(readControlAccessParams.AccessSettings, IsNil) // If not shared with users/groups, this will be nil

	// Set VDC sharing to one user
	orgUserRef := org.AdminOrg.Users.User[0]
	user, err := org.GetUserByName(orgUserRef.Name, false)
	check.Assert(err, IsNil)
	check.Assert(user, NotNil)

	accessSettings := []*types.AccessSetting{
		{
			AccessLevel: "ReadOnly",
			Subject: &types.LocalSubject{
				HREF: user.User.Href,
				Name: user.User.Name,
				Type: user.User.Type,
			},
		},
	}

	readControlAccessParams, err = vdc.SetControlAccess(false, "", accessSettings, true)
	check.Assert(err, IsNil)
	check.Assert(readControlAccessParams, NotNil)
	check.Assert(len(readControlAccessParams.AccessSettings.AccessSetting) > 0, Equals, true)
	check.Assert(assertVDCAccessSettings(accessSettings, readControlAccessParams.AccessSettings.AccessSetting), IsNil)

	// Check that fail if both isSharedToEveryone and accessSettings is passed
	readControlAccessParams, err = vdc.SetControlAccess(true, "ReadOnly", accessSettings, true)
	check.Assert(err, NotNil)
	check.Assert(readControlAccessParams, IsNil)

	// Check DeleteControlAccess
	readControlAccessParams, err = vdc.DeleteControlAccess(true)
	check.Assert(err, IsNil)
	check.Assert(readControlAccessParams.IsSharedToEveryone, Equals, false)
	check.Assert(readControlAccessParams.AccessSettings, IsNil)
}

func assertVDCAccessSettings(wanted, received []*types.AccessSetting) error {
	if len(wanted) != len(received) {
		return fmt.Errorf("wanted and received access settings are not the same length")
	}
	for _, receivedAccessSetting := range received {
		for i, wantedAccessSetting := range wanted {
			if reflect.DeepEqual(*wantedAccessSetting.Subject, *receivedAccessSetting.Subject) && (wantedAccessSetting.AccessLevel == receivedAccessSetting.AccessLevel) {
				break
			}
			if i == len(wanted)-1 {
				return fmt.Errorf("access settings for user %s were not found or are not correct", wantedAccessSetting.Subject.Name)
			}
		}
	}
	return nil
}

// TestVAppTemplateRetrieval tests that VDC receiver objects can search vApp Templates successfully.
func (vcd *TestVCD) TestVAppTemplateRetrieval(check *C) {
	fmt.Printf("Running: %s\n", check.TestName())

	if vcd.config.VCD.Catalog.NsxtCatalogItem == "" {
		check.Skip(fmt.Sprintf("%s: Catalog Item not given. Test can't proceed", check.TestName()))
	}

	org, err := vcd.client.GetAdminOrgByName(vcd.config.VCD.Org)
	check.Assert(err, IsNil)
	check.Assert(org, NotNil)

	vdc, err := org.GetVDCByName(vcd.config.VCD.Nsxt.Vdc, false)
	check.Assert(err, IsNil)
	check.Assert(vdc, NotNil)

	// Test cases
	vAppTemplate, err := vdc.GetVAppTemplateByName(vcd.config.VCD.Catalog.NsxtCatalogItem)
	check.Assert(err, IsNil)
	check.Assert(vAppTemplate.VAppTemplate.Name, Equals, vcd.config.VCD.Catalog.NsxtCatalogItem)
	if vcd.config.VCD.Catalog.CatalogItemDescription != "" {
		check.Assert(strings.Contains(vAppTemplate.VAppTemplate.Description, vcd.config.VCD.Catalog.CatalogItemDescription), Equals, true)
	}

	vAppTemplate, err = vcd.client.GetVAppTemplateById(vAppTemplate.VAppTemplate.ID)
	check.Assert(err, IsNil)
	check.Assert(vAppTemplate.VAppTemplate.Name, Equals, vcd.config.VCD.Catalog.NsxtCatalogItem)
	if vcd.config.VCD.Catalog.CatalogItemDescription != "" {
		check.Assert(strings.Contains(vAppTemplate.VAppTemplate.Description, vcd.config.VCD.Catalog.CatalogItemDescription), Equals, true)
	}

	vAppTemplate, err = vdc.GetVAppTemplateByNameOrId(vAppTemplate.VAppTemplate.ID, false)
	check.Assert(err, IsNil)
	check.Assert(vAppTemplate.VAppTemplate.Name, Equals, vcd.config.VCD.Catalog.NsxtCatalogItem)
	if vcd.config.VCD.Catalog.CatalogItemDescription != "" {
		check.Assert(strings.Contains(vAppTemplate.VAppTemplate.Description, vcd.config.VCD.Catalog.CatalogItemDescription), Equals, true)
	}

	vAppTemplate, err = vdc.GetVAppTemplateByNameOrId(vcd.config.VCD.Catalog.NsxtCatalogItem, false)
	check.Assert(err, IsNil)
	check.Assert(vAppTemplate.VAppTemplate.Name, Equals, vcd.config.VCD.Catalog.NsxtCatalogItem)
	if vcd.config.VCD.Catalog.CatalogItemDescription != "" {
		check.Assert(strings.Contains(vAppTemplate.VAppTemplate.Description, vcd.config.VCD.Catalog.CatalogItemDescription), Equals, true)
	}

	vAppTemplateRecord, err := vcd.client.QuerySynchronizedVAppTemplateById(vAppTemplate.VAppTemplate.ID)
	check.Assert(err, IsNil)
	check.Assert(vAppTemplateRecord.Name, Equals, vAppTemplate.VAppTemplate.Name)
	check.Assert(vAppTemplateRecord.HREF, Equals, vAppTemplate.VAppTemplate.HREF)

	vmTemplateRecord, err := vcd.client.QuerySynchronizedVmInVAppTemplateByHref(vAppTemplate.VAppTemplate.HREF, "**")
	check.Assert(err, IsNil)
	check.Assert(vmTemplateRecord, NotNil)

	// Test non-existent vApp Template
	_, err = vdc.GetVAppTemplateByName("INVALID")
	check.Assert(err, NotNil)

	_, err = vcd.client.QuerySynchronizedVmInVAppTemplateByHref(vAppTemplate.VAppTemplate.HREF, "INVALID")
	check.Assert(err, Equals, ErrorEntityNotFound)
}

// TestMediaRetrieval tests that VDC receiver objects can search Media items successfully.
func (vcd *TestVCD) TestMediaRetrieval(check *C) {
	fmt.Printf("Running: %s\n", check.TestName())

	if vcd.config.Media.NsxtMedia == "" {
		check.Skip(fmt.Sprintf("%s: NSX-T Media item not given. Test can't proceed", check.TestName()))
	}

	org, err := vcd.client.GetAdminOrgByName(vcd.config.VCD.Org)
	check.Assert(err, IsNil)
	check.Assert(org, NotNil)

	catalog, err := org.GetCatalogByName(vcd.config.VCD.Catalog.NsxtBackedCatalogName, false)
	check.Assert(err, IsNil)
	check.Assert(catalog, NotNil)

	vdc, err := org.GetVDCByName(vcd.config.VCD.Nsxt.Vdc, false)
	check.Assert(err, IsNil)
	check.Assert(vdc, NotNil)

	mediaFromCatalog, err := catalog.GetMediaByName(vcd.config.Media.NsxtMedia, false)
	check.Assert(err, IsNil)
	check.Assert(mediaFromCatalog, NotNil)

	// Test cases
	mediaFromVdc, err := vcd.client.QueryMediaById(mediaFromCatalog.Media.ID)
	check.Assert(err, IsNil)
	check.Assert(mediaFromCatalog.Media.HREF, Equals, mediaFromVdc.MediaRecord.HREF)
	check.Assert(mediaFromCatalog.Media.Name, Equals, mediaFromVdc.MediaRecord.Name)

	// Test non-existent Media item
	mediaFromVdc, err = vcd.client.QueryMediaById("INVALID")
	check.Assert(err, NotNil)
	check.Assert(mediaFromVdc, IsNil)
>>>>>>> 74f95399
}<|MERGE_RESOLUTION|>--- conflicted
+++ resolved
@@ -475,13 +475,6 @@
 
 func (vcd *TestVCD) TestVdcIsNsxt(check *C) {
 	skipNoNsxtConfiguration(vcd, check)
-<<<<<<< HEAD
-	check.Assert(vcd.nsxtVdc.IsNsxt(context.Background()), Equals, true)
-}
-
-func (vcd *TestVCD) TestVdcIsNsxv(check *C) {
-	check.Assert(vcd.vdc.IsNsxv(context.Background()), Equals, true)
-=======
 	check.Assert(vcd.nsxtVdc.IsNsxt(), Equals, true)
 	if vcd.vdc != nil {
 		check.Assert(vcd.vdc.IsNsxt(), Equals, false)
@@ -524,7 +517,7 @@
 	check.Assert(vapp.VApp.Description, Equals, description)
 	task, err := vapp.Delete()
 	check.Assert(err, IsNil)
-	err = task.WaitTaskCompletion()
+	err = task.WaitTaskCompletion(ctx)
 	check.Assert(err, IsNil)
 }
 
@@ -693,5 +686,4 @@
 	mediaFromVdc, err = vcd.client.QueryMediaById("INVALID")
 	check.Assert(err, NotNil)
 	check.Assert(mediaFromVdc, IsNil)
->>>>>>> 74f95399
 }
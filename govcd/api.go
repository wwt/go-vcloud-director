--- conflicted
+++ resolved
@@ -172,13 +172,8 @@
 }
 
 // NewRequestWitNotEncodedParams allows passing complex values params that shouldn't be encoded like for queries. e.g. /query?filter=name=foo
-<<<<<<< HEAD
-func (cli *Client) NewRequestWitNotEncodedParams(ctx context.Context, params map[string]string, notEncodedParams map[string]string, method string, reqUrl url.URL, body io.Reader) *http.Request {
-	return cli.NewRequestWitNotEncodedParamsWithApiVersion(ctx, params, notEncodedParams, method, reqUrl, body, cli.APIVersion)
-=======
-func (client *Client) NewRequestWitNotEncodedParams(params map[string]string, notEncodedParams map[string]string, method string, reqUrl url.URL, body io.Reader) *http.Request {
-	return client.NewRequestWitNotEncodedParamsWithApiVersion(params, notEncodedParams, method, reqUrl, body, client.APIVersion)
->>>>>>> 74f95399
+func (client *Client) NewRequestWitNotEncodedParams(ctx context.Context, params map[string]string, notEncodedParams map[string]string, method string, reqUrl url.URL, body io.Reader) *http.Request {
+	return client.NewRequestWitNotEncodedParamsWithApiVersion(ctx, params, notEncodedParams, method, reqUrl, body, client.APIVersion)
 }
 
 // NewRequestWitNotEncodedParamsWithApiVersion allows passing complex values params that shouldn't be encoded like for queries. e.g. /query?filter=name=foo
@@ -188,22 +183,14 @@
 // * reqUrl - request url
 // * body - request body
 // * apiVersion - provided Api version overrides default Api version value used in request parameter
-<<<<<<< HEAD
-func (cli *Client) NewRequestWitNotEncodedParamsWithApiVersion(ctx context.Context, params map[string]string, notEncodedParams map[string]string, method string, reqUrl url.URL, body io.Reader, apiVersion string) *http.Request {
-	return cli.newRequest(ctx, params, notEncodedParams, method, reqUrl, body, apiVersion, nil)
-=======
-func (client *Client) NewRequestWitNotEncodedParamsWithApiVersion(params map[string]string, notEncodedParams map[string]string, method string, reqUrl url.URL, body io.Reader, apiVersion string) *http.Request {
-	return client.newRequest(params, notEncodedParams, method, reqUrl, body, apiVersion, nil)
->>>>>>> 74f95399
+
+func (client *Client) NewRequestWitNotEncodedParamsWithApiVersion(ctx context.Context, params map[string]string, notEncodedParams map[string]string, method string, reqUrl url.URL, body io.Reader, apiVersion string) *http.Request {
+	return client.newRequest(ctx, params, notEncodedParams, method, reqUrl, body, apiVersion, nil)
 }
 
 // newRequest is the parent of many "specific" "NewRequest" functions.
 // Note. It is kept private to avoid breaking public API on every new field addition.
-<<<<<<< HEAD
-func (cli *Client) newRequest(ctx context.Context, params map[string]string, notEncodedParams map[string]string, method string, reqUrl url.URL, body io.Reader, apiVersion string, additionalHeader http.Header) *http.Request {
-=======
-func (client *Client) newRequest(params map[string]string, notEncodedParams map[string]string, method string, reqUrl url.URL, body io.Reader, apiVersion string, additionalHeader http.Header) *http.Request {
->>>>>>> 74f95399
+func (client *Client) newRequest(ctx context.Context, params map[string]string, notEncodedParams map[string]string, method string, reqUrl url.URL, body io.Reader, apiVersion string, additionalHeader http.Header) *http.Request {
 	reqValues := url.Values{}
 
 	// Build up our request parameters
@@ -232,17 +219,10 @@
 		body = bytes.NewReader(readBody)
 	}
 
-<<<<<<< HEAD
-	// Build the request, no point in checking for errors here as we're just
-	// passing a string version of an url.URL struct and http.NewRequest returns
-	// error only if can't process an url.ParseRequestURI().
-	req, _ := http.NewRequestWithContext(ctx, method, reqUrl.String(), body)
-=======
-	req, err := http.NewRequest(method, reqUrl.String(), body)
+	req, err := http.NewRequestWithContext(ctx, method, reqUrl.String(), body)
 	if err != nil {
 		util.Logger.Printf("[DEBUG - newRequest] error getting new request: %s", err)
 	}
->>>>>>> 74f95399
 
 	if client.VCDAuthHeader != "" && client.VCDToken != "" {
 		// Add the authorization header
@@ -294,24 +274,14 @@
 }
 
 // NewRequest creates a new HTTP request and applies necessary auth headers if set.
-<<<<<<< HEAD
-func (cli *Client) NewRequest(ctx context.Context, params map[string]string, method string, reqUrl url.URL, body io.Reader) *http.Request {
-	return cli.NewRequestWitNotEncodedParams(ctx, params, nil, method, reqUrl, body)
-=======
-func (client *Client) NewRequest(params map[string]string, method string, reqUrl url.URL, body io.Reader) *http.Request {
-	return client.NewRequestWitNotEncodedParams(params, nil, method, reqUrl, body)
->>>>>>> 74f95399
+func (client *Client) NewRequest(ctx context.Context, params map[string]string, method string, reqUrl url.URL, body io.Reader) *http.Request {
+	return client.NewRequestWitNotEncodedParams(ctx, params, nil, method, reqUrl, body)
 }
 
 // NewRequestWithApiVersion creates a new HTTP request and applies necessary auth headers if set.
-// Allows to override default request API Version
-<<<<<<< HEAD
-func (cli *Client) NewRequestWithApiVersion(ctx context.Context, params map[string]string, method string, reqUrl url.URL, body io.Reader, apiVersion string) *http.Request {
-	return cli.NewRequestWitNotEncodedParamsWithApiVersion(ctx, params, nil, method, reqUrl, body, apiVersion)
-=======
-func (client *Client) NewRequestWithApiVersion(params map[string]string, method string, reqUrl url.URL, body io.Reader, apiVersion string) *http.Request {
-	return client.NewRequestWitNotEncodedParamsWithApiVersion(params, nil, method, reqUrl, body, apiVersion)
->>>>>>> 74f95399
+// Allows overriding default request API Version
+func (client *Client) NewRequestWithApiVersion(ctx context.Context, params map[string]string, method string, reqUrl url.URL, body io.Reader, apiVersion string) *http.Request {
+	return client.NewRequestWitNotEncodedParamsWithApiVersion(ctx, params, nil, method, reqUrl, body, apiVersion)
 }
 
 // ParseErr takes an error XML resp, error interface for unmarshalling and returns a single string for
@@ -658,16 +628,11 @@
 }
 
 // executeRequestCustomErr performs request and unmarshals API error to errType if not 2xx status was returned
-<<<<<<< HEAD
 func executeRequestCustomErr(ctx context.Context, pathURL string, params map[string]string, requestType, contentType string, payload interface{}, client *Client, errType error, apiVersion string) (*http.Response, error) {
-	url, _ := url.ParseRequestURI(pathURL)
-=======
-func executeRequestCustomErr(pathURL string, params map[string]string, requestType, contentType string, payload interface{}, client *Client, errType error, apiVersion string) (*http.Response, error) {
 	requestURI, err := url.ParseRequestURI(pathURL)
 	if err != nil {
 		return nil, fmt.Errorf("couldn't parse path request URI '%s': %s", pathURL, err)
 	}
->>>>>>> 74f95399
 
 	var req *http.Request
 	switch {
@@ -679,18 +644,10 @@
 			return &http.Response{}, fmt.Errorf("error marshalling xml data %s", err)
 		}
 		body := bytes.NewBufferString(xml.Header + string(marshaledXml))
-
-<<<<<<< HEAD
-		req = client.NewRequestWithApiVersion(ctx, params, requestType, *url, body, apiVersion)
+		req = client.NewRequestWithApiVersion(ctx, params, requestType, *requestURI, body, apiVersion)
 
 	default:
-		req = client.NewRequestWithApiVersion(ctx, params, requestType, *url, nil, apiVersion)
-=======
-		req = client.NewRequestWithApiVersion(params, requestType, *requestURI, body, apiVersion)
-
-	default:
-		req = client.NewRequestWithApiVersion(params, requestType, *requestURI, nil, apiVersion)
->>>>>>> 74f95399
+		req = client.NewRequestWithApiVersion(ctx, params, requestType, *requestURI, nil, apiVersion)
 	}
 
 	if contentType != "" {
@@ -732,7 +689,7 @@
 }
 
 // addrOf is a generic function to return the address of a variable
-// Note. It is mainly meant for converting literal values to pointers (e.g. `addrOf(true)`)
+// Note: It is mainly meant for converting literal values to pointers (e.g. `addrOf(true)`)
 // and not getting the address of a variable (e.g. `addrOf(variable)`)
 func addrOf[T any](variable T) *T {
 	return &variable
@@ -760,7 +717,7 @@
 
 // isUrn validates if supplied identifier is of URN format (e.g. urn:vcloud:nsxtmanager:09722307-aee0-4623-af95-7f8e577c9ebc)
 // it checks for the following criteria:
-// 1. idenfifier is not empty
+// 1. identifier is not empty
 // 2. identifier has 4 elements separated by ':'
 // 3. element 1 is 'urn' and element 4 is valid UUID
 func isUrn(identifier string) bool {
@@ -845,10 +802,10 @@
 }
 
 // TestConnection calls API to test a connection against a VCD, including SSL handshake and hostname verification.
-func (client *Client) TestConnection(testConnection types.TestConnection) (*types.TestConnectionResult, error) {
+func (client *Client) TestConnection(ctx context.Context, testConnection types.TestConnection) (*types.TestConnectionResult, error) {
 	endpoint := types.OpenApiPathVersion1_0_0 + types.OpenApiEndpointTestConnection
 
-	apiVersion, err := client.getOpenApiHighestElevatedVersion(endpoint)
+	apiVersion, err := client.getOpenApiHighestElevatedVersion(ctx, endpoint)
 	if err != nil {
 		return nil, err
 	}
@@ -863,7 +820,7 @@
 		ProxyProbe:  &types.ProbeResult{},
 	}
 
-	err = client.OpenApiPostItem(apiVersion, urlRef, nil, testConnection, returnTestConnectionResult, nil)
+	err = client.OpenApiPostItem(ctx, apiVersion, urlRef, nil, testConnection, returnTestConnectionResult, nil)
 	if err != nil {
 		return nil, fmt.Errorf("error performing test connection: %s", err)
 	}
@@ -873,7 +830,7 @@
 
 // TestConnectionWithDefaults calls TestConnection given a subscriptionURL. The rest of parameters are set as default.
 // It returns whether it could reach the server and establish SSL connection or not.
-func (client *Client) TestConnectionWithDefaults(subscriptionURL string) (bool, error) {
+func (client *Client) TestConnectionWithDefaults(ctx context.Context, subscriptionURL string) (bool, error) {
 	if subscriptionURL == "" {
 		return false, fmt.Errorf("TestConnectionWithDefaults needs to be passed a host. i.e. my-host.vmware.com")
 	}
@@ -906,7 +863,7 @@
 		Timeout: 30,                    // Default value used by VCD UI
 	}
 
-	testConnectionResult, err := client.TestConnection(testConnectionConfig)
+	testConnectionResult, err := client.TestConnection(ctx, testConnectionConfig)
 	if err != nil {
 		return false, err
 	}

--- conflicted
+++ resolved
@@ -9,8 +9,6 @@
 import (
 	"fmt"
 	"os"
-
-	. "gopkg.in/check.v1"
 
 	"github.com/vmware/go-vcloud-director/v2/types/v56"
 )
@@ -34,12 +32,8 @@
 		check.Skip("Test_AdminCatalogAccessControl: Org name not given.")
 		return
 	}
-<<<<<<< HEAD
+	vcd.checkSkipWhenApiToken(check)
 	org, err := vcd.client.GetOrgByName(ctx, vcd.config.VCD.Org)
-=======
-	vcd.checkSkipWhenApiToken(check)
-	org, err := vcd.client.GetOrgByName(vcd.config.VCD.Org)
->>>>>>> 74f95399
 	check.Assert(err, IsNil)
 	check.Assert(org, NotNil)
 	adminorg, err := vcd.client.GetAdminOrgByName(ctx, vcd.config.VCD.Org)
@@ -68,12 +62,9 @@
 		check.Skip("Test_CatalogAccessControl: Org name not given.")
 		return
 	}
-<<<<<<< HEAD
+
+	vcd.checkSkipWhenApiToken(check)
 	org, err := vcd.client.GetOrgByName(ctx, vcd.config.VCD.Org)
-=======
-	vcd.checkSkipWhenApiToken(check)
-	org, err := vcd.client.GetOrgByName(vcd.config.VCD.Org)
->>>>>>> 74f95399
 	check.Assert(err, IsNil)
 	check.Assert(org, NotNil)
 	adminorg, err := vcd.client.GetAdminOrgByName(ctx, vcd.config.VCD.Org)

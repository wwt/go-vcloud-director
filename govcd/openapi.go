--- conflicted
+++ resolved
@@ -73,11 +73,7 @@
 // must be a slice of object (e.g. []*types.OpenAPIEdgeGateway) because this response contains slice of structs.
 //
 // Note. Query parameter 'pageSize' is defaulted to 128 (maximum supported) unless it is specified in queryParams
-<<<<<<< HEAD
-func (client *Client) OpenApiGetAllItems(ctx context.Context, apiVersion string, urlRef *url.URL, queryParams url.Values, outType interface{}) error {
-=======
-func (client *Client) OpenApiGetAllItems(apiVersion string, urlRef *url.URL, queryParams url.Values, outType interface{}, additionalHeader map[string]string) error {
->>>>>>> 74f95399
+func (client *Client) OpenApiGetAllItems(ctx context.Context, apiVersion string, urlRef *url.URL, queryParams url.Values, outType interface{}, additionalHeader map[string]string) error {
 	// copy passed in URL ref so that it is not mutated
 	urlRefCopy := copyUrlRef(urlRef)
 
@@ -95,11 +91,7 @@
 
 	// Perform API call to initial endpoint. The function call recursively follows pages using Link headers "nextPage"
 	// until it crawls all results
-<<<<<<< HEAD
-	responses, err := client.openApiGetAllPages(ctx, apiVersion, urlRefCopy, newQueryParams, outType, nil)
-=======
-	responses, err := client.openApiGetAllPages(apiVersion, urlRefCopy, newQueryParams, outType, nil, additionalHeader)
->>>>>>> 74f95399
+	responses, err := client.openApiGetAllPages(ctx, apiVersion, urlRefCopy, newQueryParams, outType, nil, additionalHeader)
 	if err != nil {
 		return fmt.Errorf("error getting all pages for endpoint %s: %s", urlRefCopy.String(), err)
 	}
@@ -127,13 +119,9 @@
 // The urlRef must point to ID of exact item (e.g. '/1.0.0/edgeGateways/{EDGE_ID}')
 // It responds with HTTP 403: Forbidden - If the user is not authorized or the entity does not exist. When HTTP 403 is
 // returned this function returns "ErrorEntityNotFound: API_ERROR" so that one can use ContainsNotFound(err) to
-<<<<<<< HEAD
-// differentiate when an objects was not found from any other error.
-func (client *Client) OpenApiGetItem(ctx context.Context, apiVersion string, urlRef *url.URL, params url.Values, outType interface{}) error {
-=======
 // differentiate when an object was not found from any other error.
-func (client *Client) OpenApiGetItem(apiVersion string, urlRef *url.URL, params url.Values, outType interface{}, additionalHeader map[string]string) error {
-	_, err := client.OpenApiGetItemAndHeaders(apiVersion, urlRef, params, outType, additionalHeader)
+func (client *Client) OpenApiGetItem(ctx context.Context, apiVersion string, urlRef *url.URL, params url.Values, outType interface{}, additionalHeader map[string]string) error {
+	_, err := client.OpenApiGetItemAndHeaders(ctx, apiVersion, urlRef, params, outType, additionalHeader)
 	return err
 }
 
@@ -142,27 +130,17 @@
 // It responds with HTTP 403: Forbidden - If the user is not authorized or the entity does not exist. When HTTP 403 is
 // returned this function returns "ErrorEntityNotFound: API_ERROR" so that one can use ContainsNotFound(err) to
 // differentiate when an object was not found from any other error.
-func (client *Client) OpenApiGetItemAndHeaders(apiVersion string, urlRef *url.URL, params url.Values, outType interface{}, additionalHeader map[string]string) (http.Header, error) {
->>>>>>> 74f95399
+func (client *Client) OpenApiGetItemAndHeaders(ctx context.Context, apiVersion string, urlRef *url.URL, params url.Values, outType interface{}, additionalHeader map[string]string) (http.Header, error) {
 	// copy passed in URL ref so that it is not mutated
 	urlRefCopy := copyUrlRef(urlRef)
 
 	util.Logger.Printf("[TRACE] Getting item from endpoint %s with expected response of type %s",
 		urlRefCopy.String(), reflect.TypeOf(outType))
-
-<<<<<<< HEAD
 	if !client.OpenApiIsSupported(ctx) {
-		return fmt.Errorf("OpenAPI is not supported on this VCD version")
-	}
-
-	req := client.newOpenApiRequest(ctx, apiVersion, params, http.MethodGet, urlRefCopy, nil)
-=======
-	if !client.OpenApiIsSupported() {
 		return nil, fmt.Errorf("OpenAPI is not supported on this VCD version")
 	}
 
-	req := client.newOpenApiRequest(apiVersion, params, http.MethodGet, urlRefCopy, nil, additionalHeader)
->>>>>>> 74f95399
+	req := client.newOpenApiRequest(ctx, apiVersion, params, http.MethodGet, urlRefCopy, nil, additionalHeader)
 	resp, err := client.Http.Do(req)
 	if err != nil {
 		return nil, fmt.Errorf("error performing GET request to %s: %s", urlRefCopy.String(), err)
@@ -214,11 +192,7 @@
 		return fmt.Errorf("OpenAPI is not supported on this VCD version")
 	}
 
-<<<<<<< HEAD
-	resp, err := client.openApiPerformPostPut(ctx, http.MethodPost, apiVersion, urlRefCopy, params, payload)
-=======
-	resp, err := client.openApiPerformPostPut(http.MethodPost, apiVersion, urlRefCopy, params, payload, nil)
->>>>>>> 74f95399
+	resp, err := client.openApiPerformPostPut(ctx, http.MethodPost, apiVersion, urlRefCopy, params, payload, nil)
 	if err != nil {
 		return err
 	}
@@ -247,11 +221,8 @@
 //
 // Note. Even though it may return error if the item does not support asynchronous request - the object may still be
 // created. OpenApiPostItem would handle both cases and always return created item.
-<<<<<<< HEAD
 func (client *Client) OpenApiPostItemAsync(ctx context.Context, apiVersion string, urlRef *url.URL, params url.Values, payload interface{}) (Task, error) {
-=======
-func (client *Client) OpenApiPostItemAsync(apiVersion string, urlRef *url.URL, params url.Values, payload interface{}) (Task, error) {
-	return client.OpenApiPostItemAsyncWithHeaders(apiVersion, urlRef, params, payload, nil)
+	return client.OpenApiPostItemAsyncWithHeaders(ctx, apiVersion, urlRef, params, payload, nil)
 }
 
 // OpenApiPostItemAsyncWithHeaders is a low level OpenAPI client function to perform POST request for items that support
@@ -260,8 +231,7 @@
 //
 // Note. Even though it may return error if the item does not support asynchronous request - the object may still be
 // created. OpenApiPostItem would handle both cases and always return created item.
-func (client *Client) OpenApiPostItemAsyncWithHeaders(apiVersion string, urlRef *url.URL, params url.Values, payload interface{}, additionalHeader map[string]string) (Task, error) {
->>>>>>> 74f95399
+func (client *Client) OpenApiPostItemAsyncWithHeaders(ctx context.Context, apiVersion string, urlRef *url.URL, params url.Values, payload interface{}, additionalHeader map[string]string) (Task, error) {
 	// copy passed in URL ref so that it is not mutated
 	urlRefCopy := copyUrlRef(urlRef)
 
@@ -272,11 +242,7 @@
 		return Task{}, fmt.Errorf("OpenAPI is not supported on this VCD version")
 	}
 
-<<<<<<< HEAD
-	resp, err := client.openApiPerformPostPut(ctx, http.MethodPost, apiVersion, urlRefCopy, params, payload)
-=======
-	resp, err := client.openApiPerformPostPut(http.MethodPost, apiVersion, urlRefCopy, params, payload, additionalHeader)
->>>>>>> 74f95399
+	resp, err := client.openApiPerformPostPut(ctx, http.MethodPost, apiVersion, urlRefCopy, params, payload, additionalHeader)
 	if err != nil {
 		return Task{}, err
 	}
@@ -304,38 +270,26 @@
 // OpenApiPostItem is a low level OpenAPI client function to perform POST request for item supporting synchronous or
 // asynchronous requests. The urlRef must point to POST endpoint (e.g. '/1.0.0/edgeGateways'). When a task is
 // synchronous - it will track task until it is finished and pick reference to marshal outType.
-<<<<<<< HEAD
-func (client *Client) OpenApiPostItem(ctx context.Context, apiVersion string, urlRef *url.URL, params url.Values, payload, outType interface{}) error {
-=======
-func (client *Client) OpenApiPostItem(apiVersion string, urlRef *url.URL, params url.Values, payload, outType interface{}, additionalHeader map[string]string) error {
-	_, err := client.OpenApiPostItemAndGetHeaders(apiVersion, urlRef, params, payload, outType, additionalHeader)
+func (client *Client) OpenApiPostItem(ctx context.Context, apiVersion string, urlRef *url.URL, params url.Values, payload, outType interface{}, additionalHeader map[string]string) error {
+	_, err := client.OpenApiPostItemAndGetHeaders(ctx, apiVersion, urlRef, params, payload, outType, additionalHeader)
 	return err
 }
 
 // OpenApiPostItemAndGetHeaders is a low level OpenAPI client function to perform POST request for item supporting synchronous or
 // asynchronous requests, that returns also the response headers. The urlRef must point to POST endpoint (e.g. '/1.0.0/edgeGateways'). When a task is
 // synchronous - it will track task until it is finished and pick reference to marshal outType.
-func (client *Client) OpenApiPostItemAndGetHeaders(apiVersion string, urlRef *url.URL, params url.Values, payload, outType interface{}, additionalHeader map[string]string) (http.Header, error) {
->>>>>>> 74f95399
+func (client *Client) OpenApiPostItemAndGetHeaders(ctx context.Context, apiVersion string, urlRef *url.URL, params url.Values, payload, outType interface{}, additionalHeader map[string]string) (http.Header, error) {
 	// copy passed in URL ref so that it is not mutated
 	urlRefCopy := copyUrlRef(urlRef)
 
 	util.Logger.Printf("[TRACE] Posting %s item to endpoint %s with expected response of type %s",
 		reflect.TypeOf(payload), urlRefCopy.String(), reflect.TypeOf(outType))
 
-<<<<<<< HEAD
 	if !client.OpenApiIsSupported(ctx) {
-		return fmt.Errorf("OpenAPI is not supported on this VCD version")
-	}
-
-	resp, err := client.openApiPerformPostPut(ctx, http.MethodPost, apiVersion, urlRefCopy, params, payload)
-=======
-	if !client.OpenApiIsSupported() {
 		return nil, fmt.Errorf("OpenAPI is not supported on this VCD version")
 	}
 
-	resp, err := client.openApiPerformPostPut(http.MethodPost, apiVersion, urlRefCopy, params, payload, additionalHeader)
->>>>>>> 74f95399
+	resp, err := client.openApiPerformPostPut(ctx, http.MethodPost, apiVersion, urlRefCopy, params, payload, additionalHeader)
 	if err != nil {
 		return nil, err
 	}
@@ -357,14 +311,8 @@
 		// Here we have to find the resource once more to return it populated.
 		// Task Owner ID is the ID of created object. ID must be used (although HREF exists in task) because HREF points to
 		// old XML API and here we need to pull data from OpenAPI.
-
-<<<<<<< HEAD
-		newObjectUrl, _ := url.ParseRequestURI(urlRefCopy.String() + task.Task.Owner.ID)
-		err = client.OpenApiGetItem(ctx, apiVersion, newObjectUrl, nil, outType)
-=======
 		newObjectUrl := urlParseRequestURI(urlRefCopy.String() + task.Task.Owner.ID)
-		err = client.OpenApiGetItem(apiVersion, newObjectUrl, nil, outType, additionalHeader)
->>>>>>> 74f95399
+		err = client.OpenApiGetItem(ctx, apiVersion, newObjectUrl, nil, outType, additionalHeader)
 		if err != nil {
 			return nil, fmt.Errorf("error retrieving item after creation: %s", err)
 		}
@@ -392,11 +340,7 @@
 //
 // Note. Even though it may return error if the item does not support synchronous request - the object may still be
 // updated. OpenApiPutItem would handle both cases and always return updated item.
-<<<<<<< HEAD
-func (client *Client) OpenApiPutItemSync(ctx context.Context, apiVersion string, urlRef *url.URL, params url.Values, payload, outType interface{}) error {
-=======
-func (client *Client) OpenApiPutItemSync(apiVersion string, urlRef *url.URL, params url.Values, payload, outType interface{}, additionalHeader map[string]string) error {
->>>>>>> 74f95399
+func (client *Client) OpenApiPutItemSync(ctx context.Context, apiVersion string, urlRef *url.URL, params url.Values, payload, outType interface{}, additionalHeader map[string]string) error {
 	// copy passed in URL ref so that it is not mutated
 	urlRefCopy := copyUrlRef(urlRef)
 
@@ -407,11 +351,7 @@
 		return fmt.Errorf("OpenAPI is not supported on this VCD version")
 	}
 
-<<<<<<< HEAD
-	resp, err := client.openApiPerformPostPut(ctx, http.MethodPut, apiVersion, urlRefCopy, params, payload)
-=======
-	resp, err := client.openApiPerformPostPut(http.MethodPut, apiVersion, urlRefCopy, params, payload, additionalHeader)
->>>>>>> 74f95399
+	resp, err := client.openApiPerformPostPut(ctx, http.MethodPut, apiVersion, urlRefCopy, params, payload, additionalHeader)
 	if err != nil {
 		return err
 	}
@@ -439,11 +379,7 @@
 //
 // Note. Even though it may return error if the item does not support asynchronous request - the object may still be
 // created. OpenApiPutItem would handle both cases and always return created item.
-<<<<<<< HEAD
-func (client *Client) OpenApiPutItemAsync(ctx context.Context, apiVersion string, urlRef *url.URL, params url.Values, payload interface{}) (Task, error) {
-=======
-func (client *Client) OpenApiPutItemAsync(apiVersion string, urlRef *url.URL, params url.Values, payload interface{}, additionalHeader map[string]string) (Task, error) {
->>>>>>> 74f95399
+func (client *Client) OpenApiPutItemAsync(ctx context.Context, apiVersion string, urlRef *url.URL, params url.Values, payload interface{}, additionalHeader map[string]string) (Task, error) {
 	// copy passed in URL ref so that it is not mutated
 	urlRefCopy := copyUrlRef(urlRef)
 
@@ -453,11 +389,7 @@
 	if !client.OpenApiIsSupported(ctx) {
 		return Task{}, fmt.Errorf("OpenAPI is not supported on this VCD version")
 	}
-<<<<<<< HEAD
-	resp, err := client.openApiPerformPostPut(ctx, http.MethodPut, apiVersion, urlRefCopy, params, payload)
-=======
-	resp, err := client.openApiPerformPostPut(http.MethodPut, apiVersion, urlRefCopy, params, payload, additionalHeader)
->>>>>>> 74f95399
+	resp, err := client.openApiPerformPostPut(ctx, http.MethodPut, apiVersion, urlRefCopy, params, payload, additionalHeader)
 	if err != nil {
 		return Task{}, err
 	}
@@ -485,37 +417,25 @@
 // OpenApiPutItem is a low level OpenAPI client function to perform PUT request for any item.
 // The urlRef must point to ID of exact item (e.g. '/1.0.0/edgeGateways/{EDGE_ID}')
 // It handles synchronous and asynchronous tasks. When a task is synchronous - it will block until it is finished.
-<<<<<<< HEAD
-func (client *Client) OpenApiPutItem(ctx context.Context, apiVersion string, urlRef *url.URL, params url.Values, payload, outType interface{}) error {
-=======
-func (client *Client) OpenApiPutItem(apiVersion string, urlRef *url.URL, params url.Values, payload, outType interface{}, additionalHeader map[string]string) error {
-	_, err := client.OpenApiPutItemAndGetHeaders(apiVersion, urlRef, params, payload, outType, additionalHeader)
+func (client *Client) OpenApiPutItem(ctx context.Context, apiVersion string, urlRef *url.URL, params url.Values, payload, outType interface{}, additionalHeader map[string]string) error {
+	_, err := client.OpenApiPutItemAndGetHeaders(ctx, apiVersion, urlRef, params, payload, outType, additionalHeader)
 	return err
 }
 
 // OpenApiPutItemAndGetHeaders is a low level OpenAPI client function to perform PUT request for any item and return the response headers.
 // The urlRef must point to ID of exact item (e.g. '/1.0.0/edgeGateways/{EDGE_ID}')
 // It handles synchronous and asynchronous tasks. When a task is synchronous - it will block until it is finished.
-func (client *Client) OpenApiPutItemAndGetHeaders(apiVersion string, urlRef *url.URL, params url.Values, payload, outType interface{}, additionalHeader map[string]string) (http.Header, error) {
->>>>>>> 74f95399
+func (client *Client) OpenApiPutItemAndGetHeaders(ctx context.Context, apiVersion string, urlRef *url.URL, params url.Values, payload, outType interface{}, additionalHeader map[string]string) (http.Header, error) {
 	// copy passed in URL ref so that it is not mutated
 	urlRefCopy := copyUrlRef(urlRef)
 
 	util.Logger.Printf("[TRACE] Putting %s item to endpoint %s with expected response of type %s",
 		reflect.TypeOf(payload), urlRefCopy.String(), reflect.TypeOf(outType))
 
-<<<<<<< HEAD
 	if !client.OpenApiIsSupported(ctx) {
-		return fmt.Errorf("OpenAPI is not supported on this VCD version")
-	}
-	resp, err := client.openApiPerformPostPut(ctx, http.MethodPut, apiVersion, urlRefCopy, params, payload)
-=======
-	if !client.OpenApiIsSupported() {
 		return nil, fmt.Errorf("OpenAPI is not supported on this VCD version")
 	}
-	resp, err := client.openApiPerformPostPut(http.MethodPut, apiVersion, urlRefCopy, params, payload, additionalHeader)
->>>>>>> 74f95399
-
+	resp, err := client.openApiPerformPostPut(ctx, http.MethodPut, apiVersion, urlRefCopy, params, payload, additionalHeader)
 	if err != nil {
 		return nil, err
 	}
@@ -535,11 +455,7 @@
 		}
 
 		// Here we have to find the resource once more to return it populated. Provided params ir ignored for retrieval.
-<<<<<<< HEAD
-		err = client.OpenApiGetItem(ctx, apiVersion, urlRefCopy, nil, outType)
-=======
-		err = client.OpenApiGetItem(apiVersion, urlRefCopy, nil, outType, additionalHeader)
->>>>>>> 74f95399
+		err = client.OpenApiGetItem(ctx, apiVersion, urlRefCopy, nil, outType, additionalHeader)
 		if err != nil {
 			return nil, fmt.Errorf("error retrieving item after updating: %s", err)
 		}
@@ -563,11 +479,7 @@
 // OpenApiDeleteItem is a low level OpenAPI client function to perform DELETE request for any item.
 // The urlRef must point to ID of exact item (e.g. '/1.0.0/edgeGateways/{EDGE_ID}')
 // It handles synchronous and asynchronous tasks. When a task is synchronous - it will block until it is finished.
-<<<<<<< HEAD
-func (client *Client) OpenApiDeleteItem(ctx context.Context, apiVersion string, urlRef *url.URL, params url.Values) error {
-=======
-func (client *Client) OpenApiDeleteItem(apiVersion string, urlRef *url.URL, params url.Values, additionalHeader map[string]string) error {
->>>>>>> 74f95399
+func (client *Client) OpenApiDeleteItem(ctx context.Context, apiVersion string, urlRef *url.URL, params url.Values, additionalHeader map[string]string) error {
 	// copy passed in URL ref so that it is not mutated
 	urlRefCopy := copyUrlRef(urlRef)
 
@@ -578,11 +490,7 @@
 	}
 
 	// Perform request
-<<<<<<< HEAD
-	req := client.newOpenApiRequest(ctx, apiVersion, params, http.MethodDelete, urlRefCopy, nil)
-=======
-	req := client.newOpenApiRequest(apiVersion, params, http.MethodDelete, urlRefCopy, nil, additionalHeader)
->>>>>>> 74f95399
+	req := client.newOpenApiRequest(ctx, apiVersion, params, http.MethodDelete, urlRefCopy, nil, additionalHeader)
 
 	resp, err := client.Http.Do(req)
 	if err != nil {
@@ -618,11 +526,7 @@
 
 // openApiPerformPostPut is a shared function for all public PUT and POST function parts - OpenApiPostItemSync,
 // OpenApiPostItemAsync, OpenApiPostItem, OpenApiPutItemSync, OpenApiPutItemAsync, OpenApiPutItem
-<<<<<<< HEAD
-func (client *Client) openApiPerformPostPut(ctx context.Context, httpMethod string, apiVersion string, urlRef *url.URL, params url.Values, payload interface{}) (*http.Response, error) {
-=======
-func (client *Client) openApiPerformPostPut(httpMethod string, apiVersion string, urlRef *url.URL, params url.Values, payload interface{}, additionalHeader map[string]string) (*http.Response, error) {
->>>>>>> 74f95399
+func (client *Client) openApiPerformPostPut(ctx context.Context, httpMethod string, apiVersion string, urlRef *url.URL, params url.Values, payload interface{}, additionalHeader map[string]string) (*http.Response, error) {
 	// Marshal payload if we have one
 	body := new(bytes.Buffer)
 	if payload != nil {
@@ -633,11 +537,7 @@
 		body = bytes.NewBuffer(marshaledJson)
 	}
 
-<<<<<<< HEAD
-	req := client.newOpenApiRequest(ctx, apiVersion, params, httpMethod, urlRef, body)
-=======
-	req := client.newOpenApiRequest(apiVersion, params, httpMethod, urlRef, body, additionalHeader)
->>>>>>> 74f95399
+	req := client.newOpenApiRequest(ctx, apiVersion, params, httpMethod, urlRef, body, additionalHeader)
 	resp, err := client.Http.Do(req)
 	if err != nil {
 		return nil, err
@@ -655,9 +555,6 @@
 // works by at first crawling pages and accumulating all responses into []json.RawMessage (as strings). Because there is
 // no intermediate unmarshalling to exact `outType` for every page it can unmarshal into direct `outType` supplied.
 // outType must be a slice of object (e.g. []*types.OpenApiRole) because accumulated responses are in JSON list
-<<<<<<< HEAD
-func (client *Client) openApiGetAllPages(ctx context.Context, apiVersion string, urlRef *url.URL, queryParams url.Values, outType interface{}, responses []json.RawMessage) ([]json.RawMessage, error) {
-=======
 //
 // It follows pages in two ways:
 // * Finds a 'nextPage' link and uses it to recursively crawl all pages (default for all, except for API bug)
@@ -670,8 +567,7 @@
 // (e.g. ...importableTier0Routers?filter=_context==urn:vcloud:nsxtmanager:85aa2514-6a6f-4a32-8904-9695dc0f0298&
 // cursor=eyJORVRXT1JLSU5HX0NVUlNPUl9PRkZTRVQiOiIwIiwicGFnZVNpemUiOjEsIk5FVFdPUktJTkdfQ1VSU09SIjoiMDAwMTMifQ==)
 // The 'cursor' in example contains such values {"NETWORKING_CURSOR_OFFSET":"0","pageSize":1,"NETWORKING_CURSOR":"00013"}
-func (client *Client) openApiGetAllPages(apiVersion string, urlRef *url.URL, queryParams url.Values, outType interface{}, responses []json.RawMessage, additionalHeader map[string]string) ([]json.RawMessage, error) {
->>>>>>> 74f95399
+func (client *Client) openApiGetAllPages(ctx context.Context, apiVersion string, urlRef *url.URL, queryParams url.Values, outType interface{}, responses []json.RawMessage, additionalHeader map[string]string) ([]json.RawMessage, error) {
 	// copy passed in URL ref so that it is not mutated
 	urlRefCopy := copyUrlRef(urlRef)
 
@@ -680,11 +576,7 @@
 	}
 
 	// Perform request
-<<<<<<< HEAD
-	req := client.newOpenApiRequest(ctx, apiVersion, queryParams, http.MethodGet, urlRefCopy, nil)
-=======
-	req := client.newOpenApiRequest(apiVersion, queryParams, http.MethodGet, urlRefCopy, nil, additionalHeader)
->>>>>>> 74f95399
+	req := client.newOpenApiRequest(ctx, apiVersion, queryParams, http.MethodGet, urlRefCopy, nil, additionalHeader)
 
 	resp, err := client.Http.Do(req)
 	if err != nil {
@@ -725,11 +617,7 @@
 	}
 
 	if nextPageUrlRef != nil {
-<<<<<<< HEAD
-		responses, err = client.openApiGetAllPages(ctx, apiVersion, nextPageUrlRef, url.Values{}, outType, responses)
-=======
-		responses, err = client.openApiGetAllPages(apiVersion, nextPageUrlRef, url.Values{}, outType, responses, additionalHeader)
->>>>>>> 74f95399
+		responses, err = client.openApiGetAllPages(ctx, apiVersion, nextPageUrlRef, url.Values{}, outType, responses, additionalHeader)
 		if err != nil {
 			return nil, fmt.Errorf("got error on page %d: %s", pages.Page, err)
 		}
@@ -757,7 +645,7 @@
 			// Increase page query by one to fetch "next" page
 			urlQuery.Set("page", strconv.Itoa(pages.Page+1))
 
-			responses, err = client.openApiGetAllPages(apiVersion, urlRefCopy, urlQuery, outType, responses, additionalHeader)
+			responses, err = client.openApiGetAllPages(ctx, apiVersion, urlRefCopy, urlQuery, outType, responses, additionalHeader)
 			if err != nil {
 				return nil, fmt.Errorf("got error on page %d: %s", pages.Page, err)
 			}
@@ -770,11 +658,7 @@
 
 // newOpenApiRequest is a low level function used in upstream OpenAPI functions which handles logging and
 // authentication for each API request
-<<<<<<< HEAD
-func (client *Client) newOpenApiRequest(ctx context.Context, apiVersion string, params url.Values, method string, reqUrl *url.URL, body io.Reader) *http.Request {
-=======
-func (client *Client) newOpenApiRequest(apiVersion string, params url.Values, method string, reqUrl *url.URL, body io.Reader, additionalHeader map[string]string) *http.Request {
->>>>>>> 74f95399
+func (client *Client) newOpenApiRequest(ctx context.Context, apiVersion string, params url.Values, method string, reqUrl *url.URL, body io.Reader, additionalHeader map[string]string) *http.Request {
 	// copy passed in URL ref so that it is not mutated
 	reqUrlCopy := copyUrlRef(reqUrl)
 
@@ -793,17 +677,10 @@
 		body = bytes.NewReader(readBody)
 	}
 
-<<<<<<< HEAD
-	// Build the request, no point in checking for errors here as we're just
-	// passing a string version of an url.URL struct and http.NewRequest returns
-	// error only if can't process an url.ParseRequestURI().
-	req, _ := http.NewRequestWithContext(ctx, method, reqUrlCopy.String(), body)
-=======
-	req, err := http.NewRequest(method, reqUrlCopy.String(), body)
+	req, err := http.NewRequestWithContext(ctx, method, reqUrlCopy.String(), body)
 	if err != nil {
 		util.Logger.Printf("[DEBUG - newOpenApiRequest] error getting new request: %s", err)
 	}
->>>>>>> 74f95399
 
 	if client.VCDAuthHeader != "" && client.VCDToken != "" {
 		// Add the authorization header
@@ -952,10 +829,10 @@
 // search brute force too. Reference to issue:
 // https://github.com/golang/go/issues/4013
 // https://github.com/czos/goamz/pull/11/files
-func shouldDoSlowSearch(filterKey, name string, client *Client) (bool, url.Values, error) {
+func shouldDoSlowSearch(ctx context.Context, filterKey, name string, client *Client) (bool, url.Values, error) {
 	var params = url.Values{}
 	slowSearch := false
-	versionWithNoBug, err := client.VersionEqualOrGreater("10.3", 2)
+	versionWithNoBug, err := client.VersionEqualOrGreater(ctx, "10.3", 2)
 	if err != nil {
 		return false, params, err
 	}

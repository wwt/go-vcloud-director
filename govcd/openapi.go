--- conflicted
+++ resolved
@@ -897,25 +897,12 @@
 // it returns true and nil to specify a brute force search too. Reference to issue:
 // https://github.com/golang/go/issues/4013
 // https://github.com/czos/goamz/pull/11/files
-<<<<<<< HEAD
-func shouldDoSlowSearch(ctx context.Context, filterKey, name string, client *Client) (bool, url.Values, error) {
-	var params = url.Values{}
-	slowSearch := false
-	versionWithNoBug, err := client.VersionEqualOrGreater(ctx, "10.3", 2)
-	if err != nil {
-		return false, params, err
-	}
-	if (!versionWithNoBug && (strings.Contains(name, ",") || strings.Contains(name, ";"))) ||
-		strings.Contains(name, " ") || strings.Contains(name, "+") || strings.Contains(name, "*") {
-		slowSearch = true
-=======
 // When this function returns false, it returns the url.Values that are not encoded, so make sure that the
 // client encodes them before sending them.
 func shouldDoSlowSearch(filterKey, filterValue string) (bool, url.Values) {
 	if strings.Contains(filterValue, ",") || strings.Contains(filterValue, ";") ||
 		strings.Contains(filterValue, " ") || strings.Contains(filterValue, "+") || strings.Contains(filterValue, "*") {
 		return true, nil
->>>>>>> cf36d5ed
 	} else {
 		params := url.Values{}
 		params.Set("filter", fmt.Sprintf(filterKey+"==%s", filterValue))

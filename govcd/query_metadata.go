/*
 * Copyright 2020 VMware, Inc.  All rights reserved.  Licensed under the Apache v2 License.
 */

package govcd

import (
	"context"
	"fmt"
	"net/url"
	"strings"

	"github.com/vmware/go-vcloud-director/v2/types/v56"
)

/*
This file contains functions that allow an extended query including metadata fields.

The metadata fields need to be requested explicitly (we can't just ask for generic metadata to be included
in the query result. Due to the query system implementation, when we request metadata fields, we must also
list the regular fields that we want in the result.
For this reason, we need to have the list of fields supported by the query for each query type. Not all the
fields can be used in the "fields" parameter of the query.

The function queryFieldsOnDemand provides the fields for the supported types.

Example: we have type "X" with fields "a", "b", "c", "d". It supports metadata.
If we want to query X without metadata, we run a simple query?type=X;[...]

If we also want metadata, we need to know which keys we want to fetch, and run
query?type=X;fields=a,b,c,d,metadata:key1,metadata:key2

*/

// MetadataFilter is a definition of a value used to filter metadata.
// It is made of a Type (such as 'STRING', 'INT', 'BOOL") and a Value, which is the value we want to search for.
type MetadataFilter struct {
	Type  string
	Value string
}

// queryFieldsOnDemand returns the list of fields that can be requested in the option "fields" of a query
// Note that an alternative approach using `reflect` would require several exceptions to list all the
// fields that are not supported.
func queryFieldsOnDemand(queryType string) ([]string, error) {
	// entities for which the fields on demand are supported
	var (
		vappTemplatefields = []string{"ownerName", "catalogName", "isPublished", "name", "vdc", "vdcName",
			"org", "creationDate", "isBusy", "isGoldMaster", "isEnabled", "status", "isDeployed", "isExpired",
			"storageProfileName"}
		edgeGatewayFields = []string{"name", "vdc", "orgVdcName", "numberOfExtNetworks", "numberOfOrgNetworks", "isBusy",
			"gatewayStatus", "haStatus"}
		orgVdcNetworkFields = []string{"name", "defaultGateway", "netmask", "dns1", "dns2", "dnsSuffix", "linkType",
			"connectedTo", "vdc", "isBusy", "isShared", "vdcName", "isIpScopeInherited"}
		catalogFields = []string{"name", "isPublished", "isShared", "creationDate", "orgName", "ownerName",
			"numberOfMedia", "owner"}
		mediaFields = []string{"ownerName", "catalogName", "isPublished", "name", "vdc", "vdcName", "org",
			"creationDate", "isBusy", "storageB", "owner", "catalog", "catalogItem", "status",
			"storageProfileName", "taskStatusName", "isInCatalog", "task",
			"isIso", "isVdcEnabled", "taskStatus", "taskDetails"}
		catalogItemFields = []string{"entity", "entityName", "entityType", "catalog", "catalogName", "ownerName",
			"owner", "isPublished", "vdc", "vdcName", "isVdcEnabled", "creationDate", "isExpired", "status"}
		vmFields = []string{"catalogName", "container", "containerName", "datastoreName", "description",
			"gcStatus", "guestOs", "hardwareVersion", "hostName", "isAutoNature", "isDeleted", "isDeployed", "isPublished",
			"isVAppTemplate", "isVdcEnabled", "memoryMB", "moref", "name", "numberOfCpus", "org", "status",
			"storageProfileName", "vc", "vdc", "vmToolsVersion", "containerStatus", "pvdcHighestSupportedHardwareVersion",
			"isComputePolicyCompliant", "vmSizingPolicyId", "vmPlacementPolicyId", "encrypted", "dateCreated",
			"totalStorageAllocatedMb", "isExpired"}
		vappFields = []string{"creationDate", "isBusy", "isDeployed", "isEnabled", "isExpired", "isInMaintenanceMode", "isPublic",
			"ownerName", "status", "vdc", "vdcName", "numberOfVMs", "numberOfCpus", "cpuAllocationMhz", "cpuAllocationInMhz",
			"storageKB", "memoryAllocationMB", "isAutoDeleteNotified", "isAutoUndeployNotified", "isVdcEnabled", "honorBookOrder",
			"pvdcHighestSupportedHardwareVersion", "lowestHardwareVersionInVApp"}
		orgVdcFields = []string{"name", "description", "isEnabled", "cpuAllocationMhz", "cpuLimitMhz", "cpuUsedMhz",
			"memoryAllocationMB", "memoryLimitMB", "memoryUsedMB", "storageLimitMB", "storageUsedMB", "providerVdcName",
			"providerVdc", "orgName", "org", "allocationModel", "numberOfVApps", "numberOfUnmanagedVApps", "numberOfMedia",
			"numberOfDisks", "numberOfVAppTemplates", "vcName", "isBusy", "status", "networkPool", "numberOfResourcePools",
			"numberOfStorageProfiles", "usedNetworksInVdc", "numberOfVMs", "numberOfRunningVMs", "numberOfDeployedVApps",
			"numberOfDeployedUnmanagedVApps", "isThinProvisioned", "isFastProvisioned", "networkProviderType",
			"cpuOverheadMhz", "isVCEnabled", "memoryReservedMB", "cpuReservedMhz", "storageOverheadMB", "memoryOverheadMB", "vc"}
		taskFields = []string{"href", "id", "type", "org", "orgName", "name", "operationFull", "message", "startDate",
			"endDate", "status", "progress", "ownerName", "object", "objectType", "objectName", "serviceNamespace"}
		fieldsOnDemand = map[string][]string{
			types.QtVappTemplate:      vappTemplatefields,
			types.QtAdminVappTemplate: vappTemplatefields,
			types.QtEdgeGateway:       edgeGatewayFields,
			types.QtOrgVdcNetwork:     orgVdcNetworkFields,
			types.QtCatalog:           catalogFields,
			types.QtAdminCatalog:      catalogFields,
			types.QtMedia:             mediaFields,
			types.QtAdminMedia:        mediaFields,
			types.QtCatalogItem:       catalogItemFields,
			types.QtAdminCatalogItem:  catalogItemFields,
			types.QtVm:                vmFields,
			types.QtAdminVm:           vmFields,
			types.QtVapp:              vappFields,
			types.QtAdminVapp:         vappFields,
			types.QtOrgVdc:            orgVdcFields,
			types.QtAdminOrgVdc:       orgVdcFields,
			types.QtTask:              taskFields,
			types.QtAdminTask:         taskFields,
		}
	)

	fields, ok := fieldsOnDemand[queryType]
	if !ok {
		return nil, fmt.Errorf("query type '%s' not supported", queryType)
	}
	return fields, nil
}

// addResults takes records from the appropriate field in the latest results and adds them to the cumulative results
func addResults(queryType string, cumulativeResults, newResults Results) (Results, int, error) {

	var size int
	switch queryType {
	case types.QtAdminVappTemplate:
		cumulativeResults.Results.AdminVappTemplateRecord = append(cumulativeResults.Results.AdminVappTemplateRecord, newResults.Results.AdminVappTemplateRecord...)
		size = len(newResults.Results.AdminVappTemplateRecord)
	case types.QtVappTemplate:
		size = len(newResults.Results.VappTemplateRecord)
		cumulativeResults.Results.VappTemplateRecord = append(cumulativeResults.Results.VappTemplateRecord, newResults.Results.VappTemplateRecord...)
	case types.QtCatalogItem:
		cumulativeResults.Results.CatalogItemRecord = append(cumulativeResults.Results.CatalogItemRecord, newResults.Results.CatalogItemRecord...)
		size = len(newResults.Results.CatalogItemRecord)
	case types.QtAdminCatalogItem:
		cumulativeResults.Results.AdminCatalogItemRecord = append(cumulativeResults.Results.AdminCatalogItemRecord, newResults.Results.AdminCatalogItemRecord...)
		size = len(newResults.Results.AdminCatalogItemRecord)
	case types.QtMedia:
		cumulativeResults.Results.MediaRecord = append(cumulativeResults.Results.MediaRecord, newResults.Results.MediaRecord...)
		size = len(newResults.Results.MediaRecord)
	case types.QtAdminMedia:
		cumulativeResults.Results.AdminMediaRecord = append(cumulativeResults.Results.AdminMediaRecord, newResults.Results.AdminMediaRecord...)
		size = len(newResults.Results.AdminMediaRecord)
	case types.QtCatalog:
		cumulativeResults.Results.CatalogRecord = append(cumulativeResults.Results.CatalogRecord, newResults.Results.CatalogRecord...)
		size = len(newResults.Results.CatalogRecord)
	case types.QtAdminCatalog:
		cumulativeResults.Results.AdminCatalogRecord = append(cumulativeResults.Results.AdminCatalogRecord, newResults.Results.AdminCatalogRecord...)
		size = len(newResults.Results.AdminCatalogRecord)
	case types.QtOrgVdcNetwork:
		cumulativeResults.Results.OrgVdcNetworkRecord = append(cumulativeResults.Results.OrgVdcNetworkRecord, newResults.Results.OrgVdcNetworkRecord...)
		size = len(newResults.Results.OrgVdcNetworkRecord)
	case types.QtEdgeGateway:
		cumulativeResults.Results.EdgeGatewayRecord = append(cumulativeResults.Results.EdgeGatewayRecord, newResults.Results.EdgeGatewayRecord...)
		size = len(newResults.Results.EdgeGatewayRecord)
	case types.QtVm:
		cumulativeResults.Results.VMRecord = append(cumulativeResults.Results.VMRecord, newResults.Results.VMRecord...)
		size = len(newResults.Results.VMRecord)
	case types.QtAdminVm:
		cumulativeResults.Results.AdminVMRecord = append(cumulativeResults.Results.AdminVMRecord, newResults.Results.AdminVMRecord...)
		size = len(newResults.Results.AdminVMRecord)
	case types.QtVapp:
		cumulativeResults.Results.VAppRecord = append(cumulativeResults.Results.VAppRecord, newResults.Results.VAppRecord...)
		size = len(newResults.Results.VAppRecord)
	case types.QtAdminVapp:
		cumulativeResults.Results.AdminVAppRecord = append(cumulativeResults.Results.AdminVAppRecord, newResults.Results.AdminVAppRecord...)
		size = len(newResults.Results.AdminVAppRecord)
	case types.QtOrgVdc:
		cumulativeResults.Results.OrgVdcRecord = append(cumulativeResults.Results.OrgVdcRecord, newResults.Results.OrgVdcRecord...)
		size = len(newResults.Results.OrgVdcRecord)
	case types.QtAdminOrgVdc:
		cumulativeResults.Results.OrgVdcAdminRecord = append(cumulativeResults.Results.OrgVdcAdminRecord, newResults.Results.OrgVdcAdminRecord...)
		size = len(newResults.Results.OrgVdcAdminRecord)
	case types.QtTask:
		cumulativeResults.Results.TaskRecord = append(cumulativeResults.Results.TaskRecord, newResults.Results.TaskRecord...)
		size = len(newResults.Results.TaskRecord)
	case types.QtAdminTask:
		cumulativeResults.Results.AdminTaskRecord = append(cumulativeResults.Results.AdminTaskRecord, newResults.Results.AdminTaskRecord...)
		size = len(newResults.Results.AdminTaskRecord)

	default:
		return Results{}, 0, fmt.Errorf("query type %s not supported", queryType)
	}

	return cumulativeResults, size, nil
}

// cumulativeQuery runs a paginated query and collects all elements until the total number of records is retrieved
<<<<<<< HEAD
func (client *Client) cumulativeQuery(ctx context.Context, queryType string, params, notEncodedParams map[string]string) (Results, error) {
=======
func (client *Client) cumulativeQuery(queryType string, params, notEncodedParams map[string]string) (Results, error) {
	return client.cumulativeQueryWithHeaders(queryType, params, notEncodedParams, nil)
}

// cumulativeQueryWithHeaders is the same as cumulativeQuery() but let you add headers to the query
func (client *Client) cumulativeQueryWithHeaders(queryType string, params, notEncodedParams map[string]string, headers map[string]string) (Results, error) {
>>>>>>> 74f95399
	var supportedQueryTypes = []string{
		types.QtVappTemplate,
		types.QtAdminVappTemplate,
		types.QtEdgeGateway,
		types.QtOrgVdcNetwork,
		types.QtCatalog,
		types.QtAdminCatalog,
		types.QtMedia,
		types.QtAdminMedia,
		types.QtCatalogItem,
		types.QtAdminCatalogItem,
		types.QtVm,
		types.QtAdminVm,
		types.QtVapp,
		types.QtAdminVapp,
		types.QtOrgVdc,
		types.QtAdminOrgVdc,
		types.QtTask,
		types.QtAdminTask,
	}
	// Make sure the query type is supported
	// We need to check early, as queries that would return less than 25 items (default page size) would succeed,
	// but the check on query type will happen once that threshold is crossed.
	isSupported := false
	for _, qt := range supportedQueryTypes {
		if qt == queryType {
			isSupported = true
			break
		}
	}
	if !isSupported {
		return Results{}, fmt.Errorf("[cumulativeQuery] query type %s not supported", queryType)
	}

<<<<<<< HEAD
	result, err := client.QueryWithNotEncodedParams(ctx, params, notEncodedParams)
=======
	result, err := client.QueryWithNotEncodedParamsWithHeaders(params, notEncodedParams, headers)
>>>>>>> 74f95399
	if err != nil {
		return Results{}, err
	}
	wanted := int(result.Results.Total)
	retrieved := int(wanted)
	if retrieved > result.Results.PageSize {
		retrieved = result.Results.PageSize
	}
	if retrieved == wanted {
		return result, nil
	}
	page := result.Results.Page

	var cumulativeResult = Results{
		Results: result.Results,
		client:  nil,
	}

	for retrieved != wanted {
		page++
		notEncodedParams["page"] = fmt.Sprintf("%d", page)
		var size int
<<<<<<< HEAD
		newResult, err := client.QueryWithNotEncodedParams(ctx, params, notEncodedParams)
=======
		newResult, err := client.QueryWithNotEncodedParamsWithHeaders(params, notEncodedParams, headers)
>>>>>>> 74f95399
		if err != nil {
			return Results{}, err
		}
		cumulativeResult, size, err = addResults(queryType, cumulativeResult, newResult)
		if err != nil {
			return Results{}, err
		}
		retrieved += size
	}

	return result, nil
}

// queryWithMetadataFields is a wrapper around QueryWithNotEncodedParams with additional metadata fields
// being returned.
//
// * queryType is the type of the query. Only the ones listed within queryFieldsOnDemand are supported
// * params and notEncodedParams are the same ones passed to QueryWithNotEncodedParams
// * metadataFields is the list of fields to be included in the query results
// * if isSystem is true, metadata fields are requested as 'metadata@SYSTEM:fieldName'
func (client *Client) queryWithMetadataFields(ctx context.Context, queryType string, params, notEncodedParams map[string]string,
	metadataFields []string, isSystem bool) (Results, error) {
	if notEncodedParams == nil {
		notEncodedParams = make(map[string]string)
	}
	notEncodedParams["type"] = queryType

	if len(metadataFields) == 0 {
		return client.cumulativeQuery(ctx, queryType, params, notEncodedParams)
	}

	fields, err := queryFieldsOnDemand(queryType)
	if err != nil {
		return Results{}, fmt.Errorf("[queryWithMetadataFields] %s", err)
	}

	if len(fields) == 0 {
		return Results{}, fmt.Errorf("[queryWithMetadataFields] no fields found for type '%s'", queryType)
	}
	metadataFieldText := ""
	prefix := "metadata"
	if isSystem {
		prefix = "metadata@SYSTEM"
	}
	for i, field := range metadataFields {
		metadataFieldText += fmt.Sprintf("%s:%s", prefix, field)
		if i != len(metadataFields) {
			metadataFieldText += ","
		}
	}

	notEncodedParams["fields"] = strings.Join(fields, ",") + "," + metadataFieldText

	return client.cumulativeQuery(ctx, queryType, params, notEncodedParams)
}

// queryByMetadataFilter is a wrapper around QueryWithNotEncodedParams with additional filtering
// on metadata fields
// Unlike queryWithMetadataFields, this function does not return the metadata fields, but only uses
// them to perform the filter.
//
// * params and notEncodedParams are the same ones passed to QueryWithNotEncodedParams
// * metadataFilter is is a map of conditions to use for filtering
// * if isSystem is true, metadata fields are requested as 'metadata@SYSTEM:fieldName'
func (client *Client) queryByMetadataFilter(ctx context.Context, queryType string, params, notEncodedParams map[string]string,
	metadataFilters map[string]MetadataFilter, isSystem bool) (Results, error) {

	if len(metadataFilters) == 0 {
		return Results{}, fmt.Errorf("[queryByMetadataFilter] no metadata fields provided")
	}
	if notEncodedParams == nil {
		notEncodedParams = make(map[string]string)
	}
	notEncodedParams["type"] = queryType

	metadataFilterText := ""
	prefix := "metadata"
	if isSystem {
		prefix = "metadata@SYSTEM"
	}
	count := 0
	for key, value := range metadataFilters {
		metadataFilterText += fmt.Sprintf("%s:%s==%s:%s", prefix, key, value.Type, url.QueryEscape(value.Value))
		if count < len(metadataFilters)-1 {
			metadataFilterText += ";"
		}
		count++
	}

	filter, ok := notEncodedParams["filter"]
	if ok {
		filter = "(" + filter + ";" + metadataFilterText + ")"
	} else {
		filter = metadataFilterText
	}
	notEncodedParams["filter"] = filter

	return client.cumulativeQuery(ctx, queryType, params, notEncodedParams)
}<|MERGE_RESOLUTION|>--- conflicted
+++ resolved
@@ -176,16 +176,12 @@
 }
 
 // cumulativeQuery runs a paginated query and collects all elements until the total number of records is retrieved
-<<<<<<< HEAD
 func (client *Client) cumulativeQuery(ctx context.Context, queryType string, params, notEncodedParams map[string]string) (Results, error) {
-=======
-func (client *Client) cumulativeQuery(queryType string, params, notEncodedParams map[string]string) (Results, error) {
-	return client.cumulativeQueryWithHeaders(queryType, params, notEncodedParams, nil)
+	return client.cumulativeQueryWithHeaders(ctx, queryType, params, notEncodedParams, nil)
 }
 
 // cumulativeQueryWithHeaders is the same as cumulativeQuery() but let you add headers to the query
-func (client *Client) cumulativeQueryWithHeaders(queryType string, params, notEncodedParams map[string]string, headers map[string]string) (Results, error) {
->>>>>>> 74f95399
+func (client *Client) cumulativeQueryWithHeaders(ctx context.Context, queryType string, params, notEncodedParams map[string]string, headers map[string]string) (Results, error) {
 	var supportedQueryTypes = []string{
 		types.QtVappTemplate,
 		types.QtAdminVappTemplate,
@@ -220,11 +216,7 @@
 		return Results{}, fmt.Errorf("[cumulativeQuery] query type %s not supported", queryType)
 	}
 
-<<<<<<< HEAD
-	result, err := client.QueryWithNotEncodedParams(ctx, params, notEncodedParams)
-=======
-	result, err := client.QueryWithNotEncodedParamsWithHeaders(params, notEncodedParams, headers)
->>>>>>> 74f95399
+	result, err := client.QueryWithNotEncodedParamsWithHeaders(ctx, params, notEncodedParams, headers)
 	if err != nil {
 		return Results{}, err
 	}
@@ -247,11 +239,7 @@
 		page++
 		notEncodedParams["page"] = fmt.Sprintf("%d", page)
 		var size int
-<<<<<<< HEAD
-		newResult, err := client.QueryWithNotEncodedParams(ctx, params, notEncodedParams)
-=======
-		newResult, err := client.QueryWithNotEncodedParamsWithHeaders(params, notEncodedParams, headers)
->>>>>>> 74f95399
+		newResult, err := client.QueryWithNotEncodedParamsWithHeaders(ctx, params, notEncodedParams, headers)
 		if err != nil {
 			return Results{}, err
 		}

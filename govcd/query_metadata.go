/*
 * Copyright 2020 VMware, Inc.  All rights reserved.  Licensed under the Apache v2 License.
 */

package govcd

import (
	"context"
	"fmt"
	"net/url"
	"strings"

	"github.com/vmware/go-vcloud-director/v2/types/v56"
)

/*
This file contains functions that allow an extended query including metadata fields.

The metadata fields need to be requested explicitly (we can't just ask for generic metadata to be included
in the query result. Due to the query system implementation, when we request metadata fields, we must also
list the regular fields that we want in the result.
For this reason, we need to have the list of fields supported by the query for each query type. Not all the
fields can be used in the "fields" parameter of the query.

The function queryFieldsOnDemand provides the fields for the supported types.

Example: we have type "X" with fields "a", "b", "c", "d". It supports metadata.
If we want to query X without metadata, we run a simple query?type=X;[...]

If we also want metadata, we need to know which keys we want to fetch, and run
query?type=X;fields=a,b,c,d,metadata:key1,metadata:key2

*/

// MetadataFilter is a definition of a value used to filter metadata.
// It is made of a Type (such as 'STRING', 'INT', 'BOOL") and a Value, which is the value we want to search for.
type MetadataFilter struct {
	Type  string
	Value string
}

// queryFieldsOnDemand returns the list of fields that can be requested in the option "fields" of a query
// Note that an alternative approach using `reflect` would require several exceptions to list all the
// fields that are not supported.
func queryFieldsOnDemand(queryType string) ([]string, error) {
	// entities for which the fields on demand are supported
	var (
		vappTemplatefields = []string{"ownerName", "catalogName", "isPublished", "name", "vdc", "vdcName",
			"org", "creationDate", "isBusy", "isGoldMaster", "isEnabled", "status", "isDeployed", "isExpired",
			"storageProfileName"}
		edgeGatewayFields = []string{"name", "vdc", "orgVdcName", "numberOfExtNetworks", "numberOfOrgNetworks", "isBusy",
			"gatewayStatus", "haStatus"}
		orgVdcNetworkFields = []string{"name", "defaultGateway", "netmask", "dns1", "dns2", "dnsSuffix", "linkType",
			"connectedTo", "vdc", "isBusy", "isShared", "vdcName", "isIpScopeInherited"}
		catalogFields = []string{"name", "isPublished", "isShared", "creationDate", "orgName", "ownerName",
			"numberOfMedia", "owner"}
		mediaFields = []string{"ownerName", "catalogName", "isPublished", "name", "vdc", "vdcName", "org",
			"creationDate", "isBusy", "storageB", "owner", "catalog", "catalogItem", "status",
			"storageProfileName", "taskStatusName", "isInCatalog", "task",
			"isIso", "isVdcEnabled", "taskStatus", "taskDetails"}
		catalogItemFields = []string{"entity", "entityName", "entityType", "catalog", "catalogName", "ownerName",
			"owner", "isPublished", "vdc", "vdcName", "isVdcEnabled", "creationDate", "isExpired", "status"}
		vmFields = []string{"catalogName", "container", "containerName", "datastoreName", "description",
			"gcStatus", "guestOs", "hardwareVersion", "hostName", "isAutoNature", "isDeleted", "isDeployed", "isPublished",
			"isVAppTemplate", "isVdcEnabled", "memoryMB", "moref", "name", "numberOfCpus", "org", "status",
			"storageProfileName", "vc", "vdc", "vdcName", "vmToolsVersion", "containerStatus", "pvdcHighestSupportedHardwareVersion",
			"isComputePolicyCompliant", "vmSizingPolicyId", "vmPlacementPolicyId", "encrypted", "dateCreated",
			"totalStorageAllocatedMb", "isExpired"}
		vappFields = []string{"creationDate", "isBusy", "isDeployed", "isEnabled", "isExpired", "isInMaintenanceMode", "isPublic",
			"ownerName", "status", "vdc", "vdcName", "numberOfVMs", "numberOfCpus", "cpuAllocationMhz", "cpuAllocationInMhz",
			"storageKB", "memoryAllocationMB", "isAutoDeleteNotified", "isAutoUndeployNotified", "isVdcEnabled", "honorBookOrder",
			"pvdcHighestSupportedHardwareVersion", "lowestHardwareVersionInVApp"}
		orgVdcFields = []string{"name", "description", "isEnabled", "cpuAllocationMhz", "cpuLimitMhz", "cpuUsedMhz",
			"memoryAllocationMB", "memoryLimitMB", "memoryUsedMB", "storageLimitMB", "storageUsedMB", "providerVdcName",
			"providerVdc", "orgName", "org", "allocationModel", "numberOfVApps", "numberOfUnmanagedVApps", "numberOfMedia",
			"numberOfDisks", "numberOfVAppTemplates", "vcName", "isBusy", "status", "networkPool", "numberOfResourcePools",
			"numberOfStorageProfiles", "usedNetworksInVdc", "numberOfVMs", "numberOfRunningVMs", "numberOfDeployedVApps",
			"numberOfDeployedUnmanagedVApps", "isThinProvisioned", "isFastProvisioned", "networkProviderType",
			"cpuOverheadMhz", "isVCEnabled", "memoryReservedMB", "cpuReservedMhz", "storageOverheadMB", "memoryOverheadMB", "vc"}
		taskFields = []string{"href", "id", "type", "org", "orgName", "name", "operationFull", "message", "startDate",
			"endDate", "status", "progress", "ownerName", "object", "objectType", "objectName", "serviceNamespace"}
		orgFields = []string{"href", "id", "type", "name", "displayName", "isEnabled", "isReadOnly", "canPublishCatalogs",
			"deployedVMQuota", "storedVMQuota", "numberOfCatalogs", "numberOfVdcs", "numberOfVApps", "numberOfGroups", "numberOfDisks"}
		fieldsOnDemand = map[string][]string{
			types.QtVappTemplate:      vappTemplatefields,
			types.QtAdminVappTemplate: vappTemplatefields,
			types.QtEdgeGateway:       edgeGatewayFields,
			types.QtOrgVdcNetwork:     orgVdcNetworkFields,
			types.QtCatalog:           catalogFields,
			types.QtAdminCatalog:      catalogFields,
			types.QtMedia:             mediaFields,
			types.QtAdminMedia:        mediaFields,
			types.QtCatalogItem:       catalogItemFields,
			types.QtAdminCatalogItem:  catalogItemFields,
			types.QtVm:                vmFields,
			types.QtAdminVm:           vmFields,
			types.QtVapp:              vappFields,
			types.QtAdminVapp:         vappFields,
			types.QtOrgVdc:            orgVdcFields,
			types.QtAdminOrgVdc:       orgVdcFields,
			types.QtTask:              taskFields,
			types.QtAdminTask:         taskFields,
			types.QtOrg:               orgFields,
		}
	)

	fields, ok := fieldsOnDemand[queryType]
	if !ok {
		return nil, fmt.Errorf("query type '%s' not supported", queryType)
	}
	return fields, nil
}

// addResults takes records from the appropriate field in the latest results and adds them to the cumulative results
func addResults(queryType string, cumulativeResults, newResults Results) (Results, int, error) {

	var size int
	switch queryType {
	case types.QtAdminVappTemplate:
		cumulativeResults.Results.AdminVappTemplateRecord = append(cumulativeResults.Results.AdminVappTemplateRecord, newResults.Results.AdminVappTemplateRecord...)
		size = len(newResults.Results.AdminVappTemplateRecord)
	case types.QtVappTemplate:
		size = len(newResults.Results.VappTemplateRecord)
		cumulativeResults.Results.VappTemplateRecord = append(cumulativeResults.Results.VappTemplateRecord, newResults.Results.VappTemplateRecord...)
	case types.QtCatalogItem:
		cumulativeResults.Results.CatalogItemRecord = append(cumulativeResults.Results.CatalogItemRecord, newResults.Results.CatalogItemRecord...)
		size = len(newResults.Results.CatalogItemRecord)
	case types.QtAdminCatalogItem:
		cumulativeResults.Results.AdminCatalogItemRecord = append(cumulativeResults.Results.AdminCatalogItemRecord, newResults.Results.AdminCatalogItemRecord...)
		size = len(newResults.Results.AdminCatalogItemRecord)
	case types.QtMedia:
		cumulativeResults.Results.MediaRecord = append(cumulativeResults.Results.MediaRecord, newResults.Results.MediaRecord...)
		size = len(newResults.Results.MediaRecord)
	case types.QtAdminMedia:
		cumulativeResults.Results.AdminMediaRecord = append(cumulativeResults.Results.AdminMediaRecord, newResults.Results.AdminMediaRecord...)
		size = len(newResults.Results.AdminMediaRecord)
	case types.QtCatalog:
		cumulativeResults.Results.CatalogRecord = append(cumulativeResults.Results.CatalogRecord, newResults.Results.CatalogRecord...)
		size = len(newResults.Results.CatalogRecord)
	case types.QtAdminCatalog:
		cumulativeResults.Results.AdminCatalogRecord = append(cumulativeResults.Results.AdminCatalogRecord, newResults.Results.AdminCatalogRecord...)
		size = len(newResults.Results.AdminCatalogRecord)
	case types.QtOrgVdcNetwork:
		cumulativeResults.Results.OrgVdcNetworkRecord = append(cumulativeResults.Results.OrgVdcNetworkRecord, newResults.Results.OrgVdcNetworkRecord...)
		size = len(newResults.Results.OrgVdcNetworkRecord)
	case types.QtEdgeGateway:
		cumulativeResults.Results.EdgeGatewayRecord = append(cumulativeResults.Results.EdgeGatewayRecord, newResults.Results.EdgeGatewayRecord...)
		size = len(newResults.Results.EdgeGatewayRecord)
	case types.QtVm:
		cumulativeResults.Results.VMRecord = append(cumulativeResults.Results.VMRecord, newResults.Results.VMRecord...)
		size = len(newResults.Results.VMRecord)
	case types.QtAdminVm:
		cumulativeResults.Results.AdminVMRecord = append(cumulativeResults.Results.AdminVMRecord, newResults.Results.AdminVMRecord...)
		size = len(newResults.Results.AdminVMRecord)
	case types.QtVapp:
		cumulativeResults.Results.VAppRecord = append(cumulativeResults.Results.VAppRecord, newResults.Results.VAppRecord...)
		size = len(newResults.Results.VAppRecord)
	case types.QtAdminVapp:
		cumulativeResults.Results.AdminVAppRecord = append(cumulativeResults.Results.AdminVAppRecord, newResults.Results.AdminVAppRecord...)
		size = len(newResults.Results.AdminVAppRecord)
	case types.QtOrgVdc:
		cumulativeResults.Results.OrgVdcRecord = append(cumulativeResults.Results.OrgVdcRecord, newResults.Results.OrgVdcRecord...)
		size = len(newResults.Results.OrgVdcRecord)
	case types.QtAdminOrgVdc:
		cumulativeResults.Results.OrgVdcAdminRecord = append(cumulativeResults.Results.OrgVdcAdminRecord, newResults.Results.OrgVdcAdminRecord...)
		size = len(newResults.Results.OrgVdcAdminRecord)
	case types.QtTask:
		cumulativeResults.Results.TaskRecord = append(cumulativeResults.Results.TaskRecord, newResults.Results.TaskRecord...)
		size = len(newResults.Results.TaskRecord)
	case types.QtAdminTask:
		cumulativeResults.Results.AdminTaskRecord = append(cumulativeResults.Results.AdminTaskRecord, newResults.Results.AdminTaskRecord...)
		size = len(newResults.Results.AdminTaskRecord)
	case types.QtNetworkPool:
		cumulativeResults.Results.NetworkPoolRecord = append(cumulativeResults.Results.NetworkPoolRecord, newResults.Results.NetworkPoolRecord...)
		size = len(newResults.Results.NetworkPoolRecord)
	case types.QtProviderVdcStorageProfile:
		cumulativeResults.Results.ProviderVdcStorageProfileRecord = append(cumulativeResults.Results.ProviderVdcStorageProfileRecord, newResults.Results.ProviderVdcStorageProfileRecord...)
		size = len(newResults.Results.ProviderVdcStorageProfileRecord)
	case types.QtResourcePool:
		cumulativeResults.Results.ResourcePoolRecord = append(cumulativeResults.Results.ResourcePoolRecord, newResults.Results.ResourcePoolRecord...)
		size = len(newResults.Results.ResourcePoolRecord)
	case types.QtVappNetwork:
		cumulativeResults.Results.VappNetworkRecord = append(cumulativeResults.Results.VappNetworkRecord, newResults.Results.VappNetworkRecord...)
		size = len(newResults.Results.VappNetworkRecord)
	case types.QtAdminVappNetwork:
		cumulativeResults.Results.AdminVappNetworkRecord = append(cumulativeResults.Results.AdminVappNetworkRecord, newResults.Results.AdminVappNetworkRecord...)
		size = len(newResults.Results.AdminVappNetworkRecord)
	case types.QtSiteAssociation:
		cumulativeResults.Results.SiteAssociationRecord = append(cumulativeResults.Results.SiteAssociationRecord, newResults.Results.SiteAssociationRecord...)
		size = len(newResults.Results.SiteAssociationRecord)
	case types.QtOrgAssociation:
		cumulativeResults.Results.OrgAssociationRecord = append(cumulativeResults.Results.OrgAssociationRecord, newResults.Results.OrgAssociationRecord...)
		size = len(newResults.Results.OrgAssociationRecord)
	case types.QtOrg:
		cumulativeResults.Results.OrgRecord = append(cumulativeResults.Results.OrgRecord, newResults.Results.OrgRecord...)
		size = len(newResults.Results.OrgRecord)
	case types.QtAdminOrgVdcTemplate:
		cumulativeResults.Results.AdminOrgVdcTemplateRecord = append(cumulativeResults.Results.AdminOrgVdcTemplateRecord, newResults.Results.AdminOrgVdcTemplateRecord...)
		size = len(newResults.Results.AdminOrgVdcTemplateRecord)
	case types.QtOrgVdcTemplate:
		cumulativeResults.Results.OrgVdcTemplateRecord = append(cumulativeResults.Results.OrgVdcTemplateRecord, newResults.Results.OrgVdcTemplateRecord...)
		size = len(newResults.Results.OrgVdcTemplateRecord)
	default:
		return Results{}, 0, fmt.Errorf("query type %s not supported", queryType)
	}

	return cumulativeResults, size, nil
}

// cumulativeQuery runs a paginated query and collects all elements until the total number of records is retrieved
func (client *Client) cumulativeQuery(ctx context.Context, queryType string, params, notEncodedParams map[string]string) (Results, error) {
	return client.cumulativeQueryWithHeaders(ctx, queryType, params, notEncodedParams, nil)
}

// cumulativeQueryWithHeaders is the same as cumulativeQuery() but let you add headers to the query
func (client *Client) cumulativeQueryWithHeaders(ctx context.Context, queryType string, params, notEncodedParams map[string]string, headers map[string]string) (Results, error) {
	var supportedQueryTypes = []string{
		types.QtVappTemplate,
		types.QtAdminVappTemplate,
		types.QtEdgeGateway,
		types.QtOrgVdcNetwork,
		types.QtCatalog,
		types.QtAdminCatalog,
		types.QtMedia,
		types.QtAdminMedia,
		types.QtCatalogItem,
		types.QtAdminCatalogItem,
		types.QtVm,
		types.QtAdminVm,
		types.QtVapp,
		types.QtAdminVapp,
		types.QtOrgVdc,
		types.QtAdminOrgVdc,
		types.QtTask,
		types.QtAdminTask,
		types.QtResourcePool,
		types.QtNetworkPool,
		types.QtProviderVdcStorageProfile,
		types.QtVappNetwork,
		types.QtAdminVappNetwork,
		types.QtSiteAssociation,
		types.QtOrgAssociation,
		types.QtOrg,
		types.QtOrgVdcTemplate,
		types.QtAdminOrgVdcTemplate,
	}
	// Make sure the query type is supported
	// We need to check early, as queries that would return less than 25 items (default page size) would succeed,
	// but the check on query type will happen once that threshold is crossed.
	isSupported := false
	for _, qt := range supportedQueryTypes {
		if qt == queryType {
			isSupported = true
			break
		}
	}
	if !isSupported {
		return Results{}, fmt.Errorf("[cumulativeQuery] query type %s not supported", queryType)
	}

<<<<<<< HEAD
	result, err := client.QueryWithNotEncodedParamsWithHeaders(ctx, params, notEncodedParams, headers)
=======
	if params == nil {
		params = make(map[string]string)
	}
	if len(notEncodedParams) == 0 {
		notEncodedParams = map[string]string{"type": queryType}
	}

	result, err := client.QueryWithNotEncodedParamsWithHeaders(params, notEncodedParams, headers)
>>>>>>> cf36d5ed
	if err != nil {
		return Results{}, err
	}
	wanted := int(result.Results.Total)
	retrieved := int(wanted)
	if retrieved > result.Results.PageSize {
		retrieved = result.Results.PageSize
	}
	if retrieved == wanted {
		return result, nil
	}
	page := result.Results.Page

	var cumulativeResult = Results{
		Results: result.Results,
		client:  nil,
	}

	for retrieved != wanted {
		page++
		notEncodedParams["page"] = fmt.Sprintf("%d", page)
		var size int
		newResult, err := client.QueryWithNotEncodedParamsWithHeaders(ctx, params, notEncodedParams, headers)
		if err != nil {
			return Results{}, err
		}
		cumulativeResult, size, err = addResults(queryType, cumulativeResult, newResult)
		if err != nil {
			return Results{}, err
		}
		retrieved += size
	}

	return result, nil
}

// queryWithMetadataFields is a wrapper around QueryWithNotEncodedParams with additional metadata fields
// being returned.
//
// * queryType is the type of the query. Only the ones listed within queryFieldsOnDemand are supported
// * params and notEncodedParams are the same ones passed to QueryWithNotEncodedParams
// * metadataFields is the list of fields to be included in the query results
// * if isSystem is true, metadata fields are requested as 'metadata@SYSTEM:fieldName'
func (client *Client) queryWithMetadataFields(ctx context.Context, queryType string, params, notEncodedParams map[string]string,
	metadataFields []string, isSystem bool) (Results, error) {
	if notEncodedParams == nil {
		notEncodedParams = make(map[string]string)
	}
	notEncodedParams["type"] = queryType

	if len(metadataFields) == 0 {
		return client.cumulativeQuery(ctx, queryType, params, notEncodedParams)
	}

	fields, err := queryFieldsOnDemand(queryType)
	if err != nil {
		return Results{}, fmt.Errorf("[queryWithMetadataFields] %s", err)
	}

	if len(fields) == 0 {
		return Results{}, fmt.Errorf("[queryWithMetadataFields] no fields found for type '%s'", queryType)
	}
	metadataFieldText := ""
	prefix := "metadata"
	if isSystem {
		prefix = "metadata@SYSTEM"
	}
	for i, field := range metadataFields {
		metadataFieldText += fmt.Sprintf("%s:%s", prefix, field)
		if i != len(metadataFields) {
			metadataFieldText += ","
		}
	}

	notEncodedParams["fields"] = strings.Join(fields, ",") + "," + metadataFieldText

	return client.cumulativeQuery(ctx, queryType, params, notEncodedParams)
}

// queryByMetadataFilter is a wrapper around QueryWithNotEncodedParams with additional filtering
// on metadata fields
// Unlike queryWithMetadataFields, this function does not return the metadata fields, but only uses
// them to perform the filter.
//
// * params and notEncodedParams are the same ones passed to QueryWithNotEncodedParams
// * metadataFilter is is a map of conditions to use for filtering
// * if isSystem is true, metadata fields are requested as 'metadata@SYSTEM:fieldName'
func (client *Client) queryByMetadataFilter(ctx context.Context, queryType string, params, notEncodedParams map[string]string,
	metadataFilters map[string]MetadataFilter, isSystem bool) (Results, error) {

	if len(metadataFilters) == 0 {
		return Results{}, fmt.Errorf("[queryByMetadataFilter] no metadata fields provided")
	}
	if notEncodedParams == nil {
		notEncodedParams = make(map[string]string)
	}
	notEncodedParams["type"] = queryType

	metadataFilterText := ""
	prefix := "metadata"
	if isSystem {
		prefix = "metadata@SYSTEM"
	}
	count := 0
	for key, value := range metadataFilters {
		metadataFilterText += fmt.Sprintf("%s:%s==%s:%s", prefix, key, value.Type, url.QueryEscape(value.Value))
		if count < len(metadataFilters)-1 {
			metadataFilterText += ";"
		}
		count++
	}

	filter, ok := notEncodedParams["filter"]
	if ok {
		filter = "(" + filter + ";" + metadataFilterText + ")"
	} else {
		filter = metadataFilterText
	}
	notEncodedParams["filter"] = filter

	return client.cumulativeQuery(ctx, queryType, params, notEncodedParams)
}<|MERGE_RESOLUTION|>--- conflicted
+++ resolved
@@ -258,9 +258,6 @@
 		return Results{}, fmt.Errorf("[cumulativeQuery] query type %s not supported", queryType)
 	}
 
-<<<<<<< HEAD
-	result, err := client.QueryWithNotEncodedParamsWithHeaders(ctx, params, notEncodedParams, headers)
-=======
 	if params == nil {
 		params = make(map[string]string)
 	}
@@ -268,8 +265,7 @@
 		notEncodedParams = map[string]string{"type": queryType}
 	}
 
-	result, err := client.QueryWithNotEncodedParamsWithHeaders(params, notEncodedParams, headers)
->>>>>>> cf36d5ed
+	result, err := client.QueryWithNotEncodedParamsWithHeaders(ctx, params, notEncodedParams, headers)
 	if err != nil {
 		return Results{}, err
 	}

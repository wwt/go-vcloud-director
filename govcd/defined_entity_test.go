--- conflicted
+++ resolved
@@ -29,7 +29,7 @@
 		types.OpenApiPathVersion1_0_0 + types.OpenApiEndpointRdeEntitiesResolve,
 		types.OpenApiPathVersion1_0_0 + types.OpenApiEndpointRdeEntities,
 	} {
-		skipOpenApiEndpointTest(ctx, vcd, check, endpoint)
+		skipOpenApiEndpointTest(vcd, check, endpoint)
 	}
 
 	if len(vcd.config.Tenants) == 0 {
@@ -39,7 +39,7 @@
 	// Creates the clients for the System admin and the Tenant user
 	systemAdministratorClient := vcd.client
 	tenantUserClient := NewVCDClient(vcd.client.Client.VCDHREF, true)
-	err := tenantUserClient.Authenticate(ctx, vcd.config.Tenants[0].User, vcd.config.Tenants[0].Password, vcd.config.Tenants[0].SysOrg)
+	err := tenantUserClient.Authenticate(vcd.config.Tenants[0].User, vcd.config.Tenants[0].Password, vcd.config.Tenants[0].SysOrg)
 	check.Assert(err, IsNil)
 
 	unmarshaledRdeTypeSchema, err := loadRdeTypeSchemaFromTestResources()
@@ -47,18 +47,13 @@
 	check.Assert(true, Equals, len(unmarshaledRdeTypeSchema) > 0)
 
 	// First, it checks how many exist already, as VCD contains some pre-defined ones.
-	allRdeTypesBySystemAdmin, err := systemAdministratorClient.GetAllRdeTypes(ctx, nil)
+	allRdeTypesBySystemAdmin, err := systemAdministratorClient.GetAllRdeTypes(nil)
 	check.Assert(err, IsNil)
 	alreadyPresentRdes := len(allRdeTypesBySystemAdmin)
 
-<<<<<<< HEAD
-	// For the tenant, it returns 0 RDE Types, but no error.
-	allRdeTypesByTenant, err := tenantUserClient.GetAllRdeTypes(ctx, nil)
-=======
 	// For the tenant, in VCD versions lower than 39.0 it returns 0 RDE Types, but no error.
 	// In newer VCD versions, it returns some pre-defined RDE Types.
 	allRdeTypesByTenant, err := tenantUserClient.GetAllRdeTypes(nil)
->>>>>>> cf36d5ed
 	check.Assert(err, IsNil)
 	if vcd.client.Client.APIVCDMaxVersionIs("< 39.0") {
 		check.Assert(len(allRdeTypesByTenant), Equals, 0)
@@ -80,7 +75,7 @@
 		Vendor:      vendor,
 		Interfaces:  []string{"urn:vcloud:interface:vmware:k8s:1.0.0"},
 	}
-	createdRdeType, err := systemAdministratorClient.CreateRdeType(ctx, rdeTypeToCreate)
+	createdRdeType, err := systemAdministratorClient.CreateRdeType(rdeTypeToCreate)
 	check.Assert(err, IsNil)
 	check.Assert(createdRdeType, NotNil)
 	check.Assert(createdRdeType.DefinedEntityType.Name, Equals, rdeTypeToCreate.Name)
@@ -94,7 +89,7 @@
 	AddToCleanupListOpenApi(createdRdeType.DefinedEntityType.ID, check.TestName(), types.OpenApiPathVersion1_0_0+types.OpenApiEndpointRdeEntityTypes+createdRdeType.DefinedEntityType.ID)
 
 	// Tenants can't create RDE Types
-	nilRdeType, err := tenantUserClient.CreateRdeType(ctx, &types.DefinedEntityType{
+	nilRdeType, err := tenantUserClient.CreateRdeType(&types.DefinedEntityType{
 		Name:    check.TestName(),
 		Nss:     "notworking",
 		Version: "4.5.6",
@@ -108,19 +103,19 @@
 	// Assign rights to the tenant user, so it can perform following operations.
 	// We don't need to clean the rights afterwards as deleting the RDE Type deletes the associated bundle
 	// with its rights.
-	role, err := systemAdministratorClient.Client.GetGlobalRoleByName(ctx, "Organization Administrator")
+	role, err := systemAdministratorClient.Client.GetGlobalRoleByName("Organization Administrator")
 	check.Assert(err, IsNil)
 	check.Assert(role, NotNil)
 
 	rightsBundleName := fmt.Sprintf("%s:%s Entitlement", vendor, nss)
-	rightsBundle, err := systemAdministratorClient.Client.GetRightsBundleByName(ctx, rightsBundleName)
+	rightsBundle, err := systemAdministratorClient.Client.GetRightsBundleByName(rightsBundleName)
 	check.Assert(err, IsNil)
 	check.Assert(rightsBundle, NotNil)
 
-	err = rightsBundle.PublishAllTenants(ctx)
-	check.Assert(err, IsNil)
-
-	rights, err := rightsBundle.GetRights(ctx, nil)
+	err = rightsBundle.PublishAllTenants()
+	check.Assert(err, IsNil)
+
+	rights, err := rightsBundle.GetRights(nil)
 	check.Assert(err, IsNil)
 	check.Assert(len(rights), Not(Equals), 0)
 
@@ -136,46 +131,41 @@
 	check.Assert(rightsToAdd, NotNil)
 	check.Assert(len(rightsToAdd), Not(Equals), 0)
 
-	err = role.AddRights(ctx, rightsToAdd)
+	err = role.AddRights(rightsToAdd)
 	check.Assert(err, IsNil)
 
 	// As we created a new RDE Type, we check the new count is correct in both System admin and Tenant user
-	allRdeTypesBySystemAdmin, err = systemAdministratorClient.GetAllRdeTypes(ctx, nil)
+	allRdeTypesBySystemAdmin, err = systemAdministratorClient.GetAllRdeTypes(nil)
 	check.Assert(err, IsNil)
 	check.Assert(len(allRdeTypesBySystemAdmin), Equals, alreadyPresentRdes+1)
 
-<<<<<<< HEAD
-	// Count is 1 for tenant user as it can only retrieve the created type as per the assigned rights above.
-	allRdeTypesByTenant, err = tenantUserClient.GetAllRdeTypes(ctx, nil)
-=======
 	// Count is existing RDE Types + 1 for tenant user
 	alreadyPresentRdes = len(allRdeTypesByTenant)
 	allRdeTypesByTenant, err = tenantUserClient.GetAllRdeTypes(nil)
->>>>>>> cf36d5ed
 	check.Assert(err, IsNil)
 	check.Assert(len(allRdeTypesByTenant), Equals, alreadyPresentRdes+1)
 
 	// Test the multiple ways of getting a RDE Types in both users.
-	obtainedRdeTypeBySysAdmin, err := systemAdministratorClient.GetRdeTypeById(ctx, createdRdeType.DefinedEntityType.ID)
+	obtainedRdeTypeBySysAdmin, err := systemAdministratorClient.GetRdeTypeById(createdRdeType.DefinedEntityType.ID)
 	check.Assert(err, IsNil)
 	check.Assert(*obtainedRdeTypeBySysAdmin.DefinedEntityType, DeepEquals, *createdRdeType.DefinedEntityType)
 
 	// The RDE Type retrieved by the tenant should be the same as the retrieved by Sysadmin
-	obtainedRdeTypeByTenant, err := tenantUserClient.GetRdeTypeById(ctx, createdRdeType.DefinedEntityType.ID)
+	obtainedRdeTypeByTenant, err := tenantUserClient.GetRdeTypeById(createdRdeType.DefinedEntityType.ID)
 	check.Assert(err, IsNil)
 	check.Assert(*obtainedRdeTypeByTenant.DefinedEntityType, DeepEquals, *obtainedRdeTypeBySysAdmin.DefinedEntityType)
 
-	obtainedRdeTypeBySysAdmin, err = systemAdministratorClient.GetRdeType(ctx, createdRdeType.DefinedEntityType.Vendor, createdRdeType.DefinedEntityType.Nss, createdRdeType.DefinedEntityType.Version)
+	obtainedRdeTypeBySysAdmin, err = systemAdministratorClient.GetRdeType(createdRdeType.DefinedEntityType.Vendor, createdRdeType.DefinedEntityType.Nss, createdRdeType.DefinedEntityType.Version)
 	check.Assert(err, IsNil)
 	check.Assert(*obtainedRdeTypeBySysAdmin.DefinedEntityType, DeepEquals, *obtainedRdeTypeBySysAdmin.DefinedEntityType)
 
 	// The RDE Type retrieved by the tenant should be the same as the retrieved by Sysadmin
-	obtainedRdeTypeByTenant, err = tenantUserClient.GetRdeType(ctx, createdRdeType.DefinedEntityType.Vendor, createdRdeType.DefinedEntityType.Nss, createdRdeType.DefinedEntityType.Version)
+	obtainedRdeTypeByTenant, err = tenantUserClient.GetRdeType(createdRdeType.DefinedEntityType.Vendor, createdRdeType.DefinedEntityType.Nss, createdRdeType.DefinedEntityType.Version)
 	check.Assert(err, IsNil)
 	check.Assert(*obtainedRdeTypeByTenant.DefinedEntityType, DeepEquals, *obtainedRdeTypeBySysAdmin.DefinedEntityType)
 
 	// We don't want to update the name nor the schema. It should populate them from the receiver object automatically
-	err = obtainedRdeTypeBySysAdmin.Update(ctx, types.DefinedEntityType{
+	err = obtainedRdeTypeBySysAdmin.Update(types.DefinedEntityType{
 		Description: rdeTypeToCreate.Description + "UpdatedByAdmin",
 	})
 	check.Assert(err, IsNil)
@@ -186,11 +176,11 @@
 
 	// We delete it with Sysadmin
 	deletedId := createdRdeType.DefinedEntityType.ID
-	err = createdRdeType.Delete(ctx)
+	err = createdRdeType.Delete()
 	check.Assert(err, IsNil)
 	check.Assert(*createdRdeType.DefinedEntityType, DeepEquals, types.DefinedEntityType{})
 
-	_, err = systemAdministratorClient.GetRdeTypeById(ctx, deletedId)
+	_, err = systemAdministratorClient.GetRdeTypeById(deletedId)
 	check.Assert(err, NotNil)
 	check.Assert(strings.Contains(err.Error(), ErrorEntityNotFound.Error()), Equals, true)
 }
@@ -216,7 +206,7 @@
 	err := json.Unmarshal(rdeEntityJson, &unmarshaledRdeEntityJson)
 	check.Assert(err, IsNil)
 
-	rde, err := rdeType.CreateRde(ctx, types.DefinedEntity{
+	rde, err := rdeType.CreateRde(types.DefinedEntity{
 		Name:       check.TestName(),
 		ExternalId: "123",
 		Entity:     unmarshaledRdeEntityJson,
@@ -226,12 +216,12 @@
 	check.Assert(*rde.DefinedEntity.State, Equals, "PRE_CREATED")
 
 	// If we don't resolve the RDE, we cannot delete it
-	err = rde.Delete(ctx)
+	err = rde.Delete()
 	check.Assert(err, NotNil)
 	check.Assert(true, Equals, strings.Contains(err.Error(), "RDE_ENTITY_NOT_RESOLVED"))
 
 	// Resolution should fail as we missed to add a mandatory field
-	err = rde.Resolve(ctx)
+	err = rde.Resolve()
 	eTag := rde.Etag
 	check.Assert(err, IsNil)
 	// The RDE can be automatically deleted now as rde.Resolve() was called successfully
@@ -242,7 +232,7 @@
 
 	// We amend it
 	unmarshaledRdeEntityJson["foo"] = map[string]interface{}{"key": "stringValue5"}
-	err = rde.Update(ctx, types.DefinedEntity{
+	err = rde.Update(types.DefinedEntity{
 		Entity: unmarshaledRdeEntityJson,
 	})
 	check.Assert(err, IsNil)
@@ -252,7 +242,7 @@
 	eTag = rde.Etag
 
 	// This time it should resolve
-	err = rde.Resolve(ctx)
+	err = rde.Resolve()
 	check.Assert(err, IsNil)
 	check.Assert(*rde.DefinedEntity.State, Equals, "RESOLVED")
 	check.Assert(rde.Etag, Not(Equals), "")
@@ -260,12 +250,12 @@
 
 	// Delete the RDE instance now that it's resolved
 	deletedId := rde.DefinedEntity.ID
-	err = rde.Delete(ctx)
+	err = rde.Delete()
 	check.Assert(err, IsNil)
 	check.Assert(*rde.DefinedEntity, DeepEquals, types.DefinedEntity{})
 
 	// RDE should not exist anymore
-	_, err = rdeType.GetRdeById(ctx, deletedId)
+	_, err = rdeType.GetRdeById(deletedId)
 	check.Assert(err, NotNil)
 	check.Assert(strings.Contains(err.Error(), ErrorEntityNotFound.Error()), Equals, true)
 }
@@ -290,7 +280,7 @@
 	err := json.Unmarshal(rdeEntityJson, &unmarshaledRdeEntityJson)
 	check.Assert(err, IsNil)
 
-	rde, err := vcdClient.CreateRde(ctx, vendor, namespace, version, types.DefinedEntity{
+	rde, err := vcdClient.CreateRde(vendor, namespace, version, types.DefinedEntity{
 		Name:       check.TestName(),
 		ExternalId: "123",
 		Entity:     unmarshaledRdeEntityJson,
@@ -300,12 +290,12 @@
 	check.Assert(*rde.DefinedEntity.State, Equals, "PRE_CREATED")
 
 	// If we don't resolve the RDE, we cannot delete it
-	err = rde.Delete(ctx)
+	err = rde.Delete()
 	check.Assert(err, NotNil)
 	check.Assert(true, Equals, strings.Contains(err.Error(), "RDE_ENTITY_NOT_RESOLVED"))
 
 	// Resolution should fail as we missed to add a mandatory field
-	err = rde.Resolve(ctx)
+	err = rde.Resolve()
 	eTag := rde.Etag
 	check.Assert(err, IsNil)
 	check.Assert(*rde.DefinedEntity.State, Equals, "RESOLUTION_ERROR")
@@ -313,7 +303,7 @@
 
 	// We amend it
 	unmarshaledRdeEntityJson["foo"] = map[string]interface{}{"key": "stringValue5"}
-	err = rde.Update(ctx, types.DefinedEntity{
+	err = rde.Update(types.DefinedEntity{
 		Entity: unmarshaledRdeEntityJson,
 	})
 	check.Assert(err, IsNil)
@@ -323,7 +313,7 @@
 	eTag = rde.Etag
 
 	// This time it should resolve
-	err = rde.Resolve(ctx)
+	err = rde.Resolve()
 	check.Assert(err, IsNil)
 	check.Assert(*rde.DefinedEntity.State, Equals, "RESOLVED")
 	check.Assert(rde.Etag, Not(Equals), "")
@@ -334,13 +324,13 @@
 
 	// Delete the RDE instance now that it's resolved
 	deletedId := rde.DefinedEntity.ID
-	err = rde.Delete(ctx)
+	err = rde.Delete()
 	check.Assert(err, IsNil)
 	check.Assert(*rde.DefinedEntity, DeepEquals, types.DefinedEntity{})
 	check.Assert(rde.Etag, Equals, "")
 
 	// RDE should not exist anymore
-	_, err = vcdClient.GetRdeById(ctx, deletedId)
+	_, err = vcdClient.GetRdeById(deletedId)
 	check.Assert(err, NotNil)
 	check.Assert(strings.Contains(err.Error(), ErrorEntityNotFound.Error()), Equals, true)
 }

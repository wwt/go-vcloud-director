--- conflicted
+++ resolved
@@ -40,34 +40,24 @@
 // the given organization. Returns an AdminCatalog that contains a creation
 // task.
 // API Documentation: https://code.vmware.com/apis/220/vcloud#/doc/doc/operations/POST-CreateCatalog.html
-<<<<<<< HEAD
 func (adminOrg *AdminOrg) CreateCatalog(ctx context.Context, name, description string) (AdminCatalog, error) {
-	return CreateCatalog(ctx, adminOrg.client, adminOrg.AdminOrg.Link, name, description)
+	adminCatalog, err := adminOrg.CreateCatalogWithStorageProfile(ctx, name, description, nil)
+	if err != nil {
+		return AdminCatalog{}, err
+	}
+	adminCatalog.parent = adminOrg
+	return *adminCatalog, nil
 }
 
 // CreateCatalogWithStorageProfile is like CreateCatalog, but allows to specify storage profile
 func (adminOrg *AdminOrg) CreateCatalogWithStorageProfile(ctx context.Context, name, description string, storageProfiles *types.CatalogStorageProfiles) (*AdminCatalog, error) {
-	return CreateCatalogWithStorageProfile(ctx, adminOrg.client, adminOrg.AdminOrg.Link, name, description, storageProfiles)
-=======
-func (adminOrg *AdminOrg) CreateCatalog(name, description string) (AdminCatalog, error) {
-	adminCatalog, err := adminOrg.CreateCatalogWithStorageProfile(name, description, nil)
-	if err != nil {
-		return AdminCatalog{}, err
-	}
-	adminCatalog.parent = adminOrg
-	return *adminCatalog, nil
-}
-
-// CreateCatalogWithStorageProfile is like CreateCatalog, but allows to specify storage profile
-func (adminOrg *AdminOrg) CreateCatalogWithStorageProfile(name, description string, storageProfiles *types.CatalogStorageProfiles) (*AdminCatalog, error) {
-	adminCatalog, err := CreateCatalogWithStorageProfile(adminOrg.client, adminOrg.AdminOrg.Link, name, description, storageProfiles)
+	adminCatalog, err := CreateCatalogWithStorageProfile(ctx, adminOrg.client, adminOrg.AdminOrg.Link, name, description, storageProfiles)
 	if err != nil {
 		return nil, err
 	}
 	adminCatalogWithParent := NewAdminCatalogWithParent(adminOrg.client, adminOrg)
 	adminCatalogWithParent.AdminCatalog = adminCatalog.AdminCatalog
 	return adminCatalogWithParent, nil
->>>>>>> 74f95399
 }
 
 // GetAllVDCs returns all depending VDCs for a particular Org
@@ -134,15 +124,9 @@
 		ErrorEntityNotFound, id, adminOrg.AdminOrg.Name)
 }
 
-<<<<<<< HEAD
-//   Deletes the org, returning an error if the vCD call fails.
-//   API Documentation: https://code.vmware.com/apis/220/vcloud#/doc/doc/operations/DELETE-Organization.html
-func (adminOrg *AdminOrg) Delete(ctx context.Context, force bool, recursive bool) error {
-=======
 // Deletes the org, returning an error if the vCD call fails.
 // API Documentation: https://code.vmware.com/apis/220/vcloud#/doc/doc/operations/DELETE-Organization.html
-func (adminOrg *AdminOrg) Delete(force bool, recursive bool) error {
->>>>>>> 74f95399
+func (adminOrg *AdminOrg) Delete(ctx context.Context, force bool, recursive bool) error {
 	if force && recursive {
 		//undeploys vapps
 		err := adminOrg.undeployAllVApps(ctx)
@@ -208,19 +192,11 @@
 	return adminOrg.client.ExecuteRequestWithoutResponse(ctx, orgHREF.String(), http.MethodPost, "", "error disabling organization: %s", nil)
 }
 
-<<<<<<< HEAD
-//   Updates the Org definition from current org struct contents.
-//   Any differences that may be legally applied will be updated.
-//   Returns an error if the call to vCD fails.
-//   API Documentation: https://code.vmware.com/apis/220/vcloud#/doc/doc/operations/PUT-Organization.html
-func (adminOrg *AdminOrg) Update(ctx context.Context) (Task, error) {
-=======
 // Updates the Org definition from current org struct contents.
 // Any differences that may be legally applied will be updated.
 // Returns an error if the call to vCD fails.
 // API Documentation: https://code.vmware.com/apis/220/vcloud#/doc/doc/operations/PUT-Organization.html
-func (adminOrg *AdminOrg) Update() (Task, error) {
->>>>>>> 74f95399
+func (adminOrg *AdminOrg) Update(ctx context.Context) (Task, error) {
 	vcomp := &types.AdminOrg{
 		Xmlns:       types.XMLNamespaceVCloud,
 		Name:        adminOrg.AdminOrg.Name,
@@ -310,14 +286,9 @@
 	vdcURL.Path += strings.Split(adminVdcUrl.Path, "/api/admin")[1] //gets id
 
 	vdc := NewVdc(adminOrg.client)
-
-<<<<<<< HEAD
+	vdc.parent = adminOrg
+
 	_, err := adminOrg.client.ExecuteRequest(ctx, vdcURL.String(), http.MethodGet,
-=======
-	vdc.parent = adminOrg
-
-	_, err := adminOrg.client.ExecuteRequest(vdcURL.String(), http.MethodGet,
->>>>>>> 74f95399
 		"", "error retrieving vdc: %s", nil, vdc.Vdc)
 
 	return vdc, err
@@ -787,16 +758,12 @@
 }
 
 // QueryCatalogList returns a list of catalogs for this organization
-<<<<<<< HEAD
 func (adminOrg *AdminOrg) QueryCatalogList(ctx context.Context) ([]*types.CatalogRecord, error) {
-=======
-func (adminOrg *AdminOrg) QueryCatalogList() ([]*types.CatalogRecord, error) {
-	return adminOrg.FindCatalogRecords("")
+	return adminOrg.FindCatalogRecords(ctx, "")
 }
 
 // FindCatalogRecords given a catalog name, retrieves the catalogRecords for a given organization
-func (adminOrg *AdminOrg) FindCatalogRecords(name string) ([]*types.CatalogRecord, error) {
->>>>>>> 74f95399
+func (adminOrg *AdminOrg) FindCatalogRecords(ctx context.Context, name string) ([]*types.CatalogRecord, error) {
 	util.Logger.Printf("[DEBUG] QueryCatalogList with org name %s", adminOrg.AdminOrg.Name)
 
 	var tenantHeaders map[string]string
@@ -814,16 +781,10 @@
 	if name != "" {
 		filter = fmt.Sprintf("%s;name==%s", filter, url.QueryEscape(name))
 	}
-<<<<<<< HEAD
-	results, err := adminOrg.client.cumulativeQuery(ctx, queryType, nil, map[string]string{
-		"type":          queryType,
-		"filter":        fmt.Sprintf("orgName==%s", url.QueryEscape(adminOrg.AdminOrg.Name)),
-=======
-
-	results, err := adminOrg.client.cumulativeQueryWithHeaders(types.QtCatalog, nil, map[string]string{
+
+	results, err := adminOrg.client.cumulativeQueryWithHeaders(ctx, types.QtCatalog, nil, map[string]string{
 		"type":          types.QtCatalog,
 		"filter":        filter,
->>>>>>> 74f95399
 		"filterEncoded": "true",
 	}, tenantHeaders)
 	if err != nil {

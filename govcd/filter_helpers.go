--- conflicted
+++ resolved
@@ -100,11 +100,7 @@
 			return nil, err
 		}
 
-<<<<<<< HEAD
-		filter, err = vdc.client.metadataToFilter(ctx, net.HREF, filter)
-=======
-		filter, err = vdc.client.metadataToFilter(net.HREF, net.Name, filter)
->>>>>>> cf36d5ed
+		filter, err = vdc.client.metadataToFilter(ctx, net.HREF, net.Name, filter)
 		if err != nil {
 			return nil, err
 		}
@@ -212,11 +208,7 @@
 
 		dateInfo = append(dateInfo, dInfo...)
 
-<<<<<<< HEAD
-		filter, err = org.client.metadataToFilter(ctx, cat.HREF, filter)
-=======
-		filter, err = org.client.metadataToFilter(cat.HREF, cat.Name, filter)
->>>>>>> cf36d5ed
+		filter, err = org.client.metadataToFilter(ctx, cat.HREF, cat.Name, filter)
 		if err != nil {
 			return nil, err
 		}
@@ -254,11 +246,7 @@
 
 		dateInfo = append(dateInfo, dInfo...)
 
-<<<<<<< HEAD
-		filter, err = vdc.client.metadataToFilter(ctx, item.HREF, filter)
-=======
-		filter, err = vdc.client.metadataToFilter(item.HREF, item.Name, filter)
->>>>>>> cf36d5ed
+		filter, err = vdc.client.metadataToFilter(ctx, item.HREF, item.Name, filter)
 		if err != nil {
 			return nil, err
 		}
@@ -315,11 +303,7 @@
 
 		dateInfo = append(dateInfo, dInfo...)
 
-<<<<<<< HEAD
-		filter, err = catalog.client.metadataToFilter(ctx, item.HREF, filter)
-=======
-		filter, err = catalog.client.metadataToFilter(item.HREF, item.Name, filter)
->>>>>>> cf36d5ed
+		filter, err = catalog.client.metadataToFilter(ctx, item.HREF, item.Name, filter)
 		if err != nil {
 			return nil, err
 		}
@@ -355,11 +339,7 @@
 
 		dateInfo = append(dateInfo, dInfo...)
 
-<<<<<<< HEAD
-		filter, err = catalog.client.metadataToFilter(ctx, item.HREF, filter)
-=======
-		filter, err = catalog.client.metadataToFilter(item.HREF, item.Name, filter)
->>>>>>> cf36d5ed
+		filter, err = catalog.client.metadataToFilter(ctx, item.HREF, item.Name, filter)
 		if err != nil {
 			return nil, err
 		}
@@ -467,11 +447,7 @@
 			return nil, err
 		}
 
-<<<<<<< HEAD
-		filter, err = org.client.metadataToFilter(ctx, item.HREF, filter)
-=======
-		filter, err = org.client.metadataToFilter(item.HREF, item.Name, filter)
->>>>>>> cf36d5ed
+		filter, err = org.client.metadataToFilter(ctx, item.HREF, item.Name, filter)
 		if err != nil {
 			return nil, err
 		}
@@ -538,20 +514,12 @@
 // metadataToFilter adds metadata elements to an existing filter
 // href is the address of the entity for which we want to retrieve metadata
 // filter is an existing filter to which we want to add metadata elements
-<<<<<<< HEAD
-func (client *Client) metadataToFilter(ctx context.Context, href string, filter *FilterDef) (*FilterDef, error) {
+// objectName is the name of the entity for which we want to retrieve metadata
+func (client *Client) metadataToFilter(ctx context.Context, href, objectName string, filter *FilterDef) (*FilterDef, error) {
 	if filter == nil {
 		filter = &FilterDef{}
 	}
-	metadata, err := getMetadata(ctx, client, href)
-=======
-// objectName is the name of the entity for which we want to retrieve metadata
-func (client *Client) metadataToFilter(href, objectName string, filter *FilterDef) (*FilterDef, error) {
-	if filter == nil {
-		filter = &FilterDef{}
-	}
-	metadata, err := getMetadata(client, href, objectName)
->>>>>>> cf36d5ed
+	metadata, err := getMetadata(ctx, client, href, objectName)
 	if err == nil && metadata != nil && len(metadata.MetadataEntry) > 0 {
 		for _, md := range metadata.MetadataEntry {
 			isSystem := false

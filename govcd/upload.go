/*
 * Copyright 2019 VMware, Inc.  All rights reserved.  Licensed under the Apache v2 License.
 */

package govcd

import (
	"bytes"
	"context"
	"errors"
	"fmt"
	"io"
	"net/http"
	"net/url"
	"os"
	"path/filepath"
	"strconv"
	"sync"

	"github.com/vmware/go-vcloud-director/v2/types/v56"
	"github.com/vmware/go-vcloud-director/v2/util"
)

// mutexedProgress is a thread-safe structure to update and report progress during an UploadTask.
//
// Value must be read/written using LockedGet/LockedSet values instead of directly accessing the `progress` variable
type mutexedProgress struct {
	progress float64
	sync.Mutex
}

func (p *mutexedProgress) LockedSet(progress float64) {
	p.Lock()
	defer p.Unlock()
	p.progress = progress
}

func (p *mutexedProgress) LockedGet() float64 {
	p.Lock()
	defer p.Unlock()
	return p.progress
}

// uploadLink - vCD created temporary upload link
// uploadedBytes - how much of file already uploaded
// fileSizeToUpload - how much bytes will be uploaded
// uploadPieceSize - size of chunks in which the file will be uploaded to the catalog.
// uploadedBytesForCallback all uploaded bytes if multi disk in ova
// allFilesSize overall sum of size if multi disk in ova
// callBack a function with signature //function(bytesUpload, totalSize) to let the caller monitor progress of the upload operation.
type uploadDetails struct {
	uploadLink                                                                               string
	uploadedBytes, fileSizeToUpload, uploadPieceSize, uploadedBytesForCallback, allFilesSize int64
	callBack                                                                                 func(bytesUpload, totalSize int64)
	uploadError                                                                              *error
}

// Upload file by parts which size is defined by user provided variable uploadPieceSize and
// provides how much bytes uploaded to callback. Callback allows to monitor upload progress.
// params:
// client - client for requests
// filePath - file path to file which will be uploaded
// uploadDetails - file upload settings and data
func uploadFile(ctx context.Context, client *Client, filePath string, uDetails uploadDetails) (int64, error) {
	util.Logger.Printf("[TRACE] Starting uploading: %s, offset: %v, fileze: %v, toLink: %s \n", filePath, uDetails.uploadedBytes, uDetails.fileSizeToUpload, uDetails.uploadLink)

	var part []byte
	var count int
	var pieceSize int64

	file, err := os.Open(filepath.Clean(filePath))
	if err != nil {
		util.Logger.Printf("[ERROR] during upload process - file open issue : %s, error %s ", filePath, err)
		*uDetails.uploadError = err
		return 0, err
	}

	fileInfo, err := file.Stat()
	if err != nil {
		util.Logger.Printf("[ERROR] during upload process - file issue : %s, error %s ", filePath, err)
		*uDetails.uploadError = err
		return 0, err
	}

	defer safeClose(file)

	fileSize := fileInfo.Size()
	// when file size in OVF does not exist, use real file size instead
	if uDetails.fileSizeToUpload == -1 {
		uDetails.fileSizeToUpload = fileSize
		uDetails.allFilesSize += fileSize
	}
	// TODO: file size in OVF maybe wrong? how to handle that?
	if uDetails.fileSizeToUpload != fileSize {
		fmt.Printf("WARNING：file size %d in OVF is not align with real file size %d, upload task may hung.\n",
			uDetails.fileSizeToUpload, fileSize)
	}

	// do not allow smaller than 1kb
	if uDetails.uploadPieceSize > 1024 && uDetails.uploadPieceSize < uDetails.fileSizeToUpload {
		pieceSize = uDetails.uploadPieceSize
	} else {
		pieceSize = defaultPieceSize
	}

	util.Logger.Printf("[TRACE] Uploading will use piece size: %#v \n", pieceSize)
	part = make([]byte, pieceSize)

	for {
		if count, err = io.ReadFull(file, part); err != nil {
			break
		}
		err = uploadPartFile(ctx, client, part, int64(count), uDetails)
		uDetails.uploadedBytes += int64(count)
		uDetails.uploadedBytesForCallback += int64(count)
		if err != nil {
			util.Logger.Printf("[ERROR] during upload process: %s, error %s ", filePath, err)
			*uDetails.uploadError = err
			return 0, err
		}
	}

	// upload last part as ReadFull returns io.ErrUnexpectedEOF when reaches end of file.
	if err == io.ErrUnexpectedEOF {
		err = uploadPartFile(ctx, client, part[:count], int64(count), uDetails)
		if err != nil {
			util.Logger.Printf("[ERROR] during upload process: %s, error %s ", filePath, err)
			*uDetails.uploadError = err
			return 0, err
		}
	} else {
		util.Logger.Printf("Error Uploading: %s, error %s ", filePath, err)
		*uDetails.uploadError = err
		return 0, err
	}

	return fileSize, nil
}

// Create Request with right headers and range settings. Support multi part file upload.
// client - client for requests
// requestUrl - upload url
// filePart - bytes to upload
// offset - how much is uploaded
// filePartSize - how much bytes will be uploaded
// fileSizeToUpload - final file size
func newFileUploadRequest(ctx context.Context, client *Client, requestUrl string, filePart []byte, offset, filePartSize, fileSizeToUpload int64) (*http.Request, error) {
	util.Logger.Printf("[TRACE] Creating file upload request: %s, %v, %v, %v \n", requestUrl, offset, filePartSize, fileSizeToUpload)

	parsedRequestURL, err := url.ParseRequestURI(requestUrl)
	if err != nil {
		return nil, fmt.Errorf("error decoding vdc response: %s", err)
	}

	uploadReq := client.NewRequestWitNotEncodedParams(ctx, nil, nil, http.MethodPut, *parsedRequestURL, bytes.NewReader(filePart))

	uploadReq.ContentLength = filePartSize
	uploadReq.Header.Set("Content-Length", strconv.FormatInt(uploadReq.ContentLength, 10))

	rangeExpression := "bytes " + strconv.FormatInt(int64(offset), 10) + "-" + strconv.FormatInt(int64(offset+filePartSize-1), 10) + "/" + strconv.FormatInt(int64(fileSizeToUpload), 10)
	uploadReq.Header.Set("Content-Range", rangeExpression)

	for key, value := range uploadReq.Header {
		util.Logger.Printf("[TRACE] Header: %s :%s \n", key, value)
	}

	return uploadReq, nil
}

// Initiates file part upload by creating request and running it.
// params:
// client - client for requests
// part - bytes of file part
// partDataSize - how much bytes will be uploaded
// uploadDetails - file upload settings and data
func uploadPartFile(ctx context.Context, client *Client, part []byte, partDataSize int64, uDetails uploadDetails) error {
	// Avoids session time out, as the multi part upload is treated as one request
	makeEmptyRequest(ctx, client)
	request, err := newFileUploadRequest(ctx, client, uDetails.uploadLink, part, uDetails.uploadedBytes, partDataSize, uDetails.fileSizeToUpload)
	if err != nil {
		return err
	}

	response, err := checkResp(client.Http.Do(request))
	if err != nil {
		return fmt.Errorf("file upload failed. Err: %s", err)
	}
	err = response.Body.Close()
	if err != nil {
		return fmt.Errorf("file closing failed. Err: %s", err)
	}

	uDetails.callBack(uDetails.uploadedBytesForCallback+partDataSize, uDetails.allFilesSize)

	return nil
}

// call query for task which are very fast and optimised as UI calls it very often
func makeEmptyRequest(ctx context.Context, client *Client) {
	apiEndpoint := client.VCDHREF
	apiEndpoint.Path += "/query?type=task&format=records&page=1&pageSize=5&"

<<<<<<< HEAD
	_, _ = client.ExecuteRequest(ctx, apiEndpoint.String(), http.MethodGet,
=======
	_, err := client.ExecuteRequest(apiEndpoint.String(), http.MethodGet,
>>>>>>> 74f95399
		"", "error making empty request: %s", nil, nil)
	if err != nil {
		util.Logger.Printf("[DEBUG - makeEmptyRequest] error executing request: %s", err)
	}
}

func getUploadLink(files *types.FilesList) (*url.URL, error) {
	util.Logger.Printf("[TRACE] getUploadLink - Parsing upload link: %#v\n", files)

	if len(files.File) > 1 {
		return nil, errors.New("unexpected response from vCD: found more than one link for upload")
	}

	ovfUploadHref, err := url.ParseRequestURI(files.File[0].Link[0].HREF)
	if err != nil {
		return nil, err
	}

	util.Logger.Printf("[TRACE] getUploadLink- upload link found: %#v\n", ovfUploadHref)
	return ovfUploadHref, nil
}

func createTaskForVcdImport(ctx context.Context, client *Client, taskHREF string) (Task, error) {
	util.Logger.Printf("[TRACE] Create task for vcd with HREF: %s\n", taskHREF)

	taskURL, err := url.ParseRequestURI(taskHREF)
	if err != nil {
		return Task{}, err
	}

	request := client.NewRequest(ctx, map[string]string{}, http.MethodGet, *taskURL, nil)
	response, err := checkResp(client.Http.Do(request))
	if err != nil {
		return Task{}, err
	}

	task := NewTask(client)

	if err = decodeBody(types.BodyTypeXML, response, task.Task); err != nil {
		return Task{}, fmt.Errorf("error decoding Task response: %s", err)
	}

	// The request was successful
	return *task, nil
}

func getProgressCallBackFunction() (func(int64, int64), *mutexedProgress) {
	uploadProgress := &mutexedProgress{}
	callback := func(bytesUploaded, totalSize int64) {
		uploadProgress.LockedSet((float64(bytesUploaded) / float64(totalSize)) * 100)
	}
	return callback, uploadProgress
}

func validateAndFixFilePath(file string) (string, error) {
	absolutePath, err := filepath.Abs(file)
	if err != nil {
		return "", err
	}
	fileInfo, err := os.Stat(absolutePath)
	if os.IsNotExist(err) {
		return "", err
	}
	if fileInfo.Size() == 0 {
		return "", errors.New("file is empty")
	}
	return absolutePath, nil
}<|MERGE_RESOLUTION|>--- conflicted
+++ resolved
@@ -199,12 +199,7 @@
 func makeEmptyRequest(ctx context.Context, client *Client) {
 	apiEndpoint := client.VCDHREF
 	apiEndpoint.Path += "/query?type=task&format=records&page=1&pageSize=5&"
-
-<<<<<<< HEAD
-	_, _ = client.ExecuteRequest(ctx, apiEndpoint.String(), http.MethodGet,
-=======
-	_, err := client.ExecuteRequest(apiEndpoint.String(), http.MethodGet,
->>>>>>> 74f95399
+	_, err := client.ExecuteRequest(ctx, apiEndpoint.String(), http.MethodGet,
 		"", "error making empty request: %s", nil, nil)
 	if err != nil {
 		util.Logger.Printf("[DEBUG - makeEmptyRequest] error executing request: %s", err)

--- conflicted
+++ resolved
@@ -7,7 +7,6 @@
 package govcd
 
 import (
-	"context"
 	"fmt"
 	"os"
 
@@ -17,18 +16,18 @@
 )
 
 // testGetVmAffinityRuleList tests that we can retrieve a list of VM affinity rules
-func testGetVmAffinityRuleList(ctx context.Context, vdc *Vdc, check *C) {
+func testGetVmAffinityRuleList(vdc *Vdc, check *C) {
 	fmt.Printf("Running: test_GetVmAffinityRuleList\n")
-	_, err := vdc.GetAllVmAffinityRuleList(ctx)
+	_, err := vdc.GetAllVmAffinityRuleList()
 	check.Assert(err, IsNil)
 }
 
 // testGetVmAffinityRule tests VmAffinityRule retrieval by name, by ID, and by a combination of name and ID
-func (vcd *TestVCD) testGetVmAffinityRule(ctx context.Context, vdc *Vdc, check *C) {
+func (vcd *TestVCD) testGetVmAffinityRule(vdc *Vdc, check *C) {
 	fmt.Printf("Running: testGetVmAffinityRule \n")
 
 	affinityRuleName := ""
-	list, err := vdc.GetAllVmAffinityRuleList(ctx)
+	list, err := vdc.GetAllVmAffinityRuleList()
 	check.Assert(err, IsNil)
 	if len(list) == 0 {
 		check.Skip("No affinity rules found")
@@ -37,7 +36,7 @@
 	affinityRuleName = list[0].Name
 
 	getByName := func(name string, refresh bool) (genericEntity, error) {
-		rules, err := vdc.GetVmAffinityRulesByName(ctx, name, "")
+		rules, err := vdc.GetVmAffinityRulesByName(name, "")
 		if err != nil {
 			return genericEntity(nil), err
 		}
@@ -51,7 +50,7 @@
 		return &gRule, nil
 	}
 	getById := func(id string, refresh bool) (genericEntity, error) {
-		rule, err := vdc.GetVmAffinityRuleById(ctx, id)
+		rule, err := vdc.GetVmAffinityRuleById(id)
 		if err != nil {
 			return genericEntity(nil), err
 		}
@@ -59,7 +58,7 @@
 		return &gRule, nil
 	}
 	getByNameOrId := func(id string, refresh bool) (genericEntity, error) {
-		rule, err := vdc.GetVmAffinityRuleByNameOrId(ctx, id)
+		rule, err := vdc.GetVmAffinityRuleByNameOrId(id)
 		if err != nil {
 			return genericEntity(nil), err
 		}
@@ -87,7 +86,7 @@
 }
 
 // testCRUDVmAffinityRule tests creation, update, deletion, and read for VM affinity rules
-func (vcd *TestVCD) testCRUDVmAffinityRule(ctx context.Context, orgName string, vdc *Vdc, data affinityRuleData, check *C) {
+func (vcd *TestVCD) testCRUDVmAffinityRule(orgName string, vdc *Vdc, data affinityRuleData, check *C) {
 	fmt.Printf("Running: testCRUDVmAffinityRule (%s-%s-%d)\n", data.name, data.polarity, len(data.creationVms))
 
 	var vmReferences []*types.Reference
@@ -109,7 +108,7 @@
 			},
 		},
 	}
-	vmAffinityRule, err := vdc.CreateVmAffinityRule(ctx, affinityRuleDef)
+	vmAffinityRule, err := vdc.CreateVmAffinityRule(affinityRuleDef)
 	check.Assert(err, IsNil)
 	AddToCleanupList(vmAffinityRule.VmAffinityRule.ID, "affinity_rule", orgName+"|"+vdc.Vdc.Name, "testCRUDVmAffinityRule")
 
@@ -125,9 +124,9 @@
 	}
 
 	vmAffinityRule.VmAffinityRule.Name = data.name + "-with-change"
-	err = vmAffinityRule.Update(ctx)
-	check.Assert(err, IsNil)
-	vmAffinityRule, err = vdc.GetVmAffinityRuleByHref(ctx, vmAffinityRule.VmAffinityRule.HREF)
+	err = vmAffinityRule.Update()
+	check.Assert(err, IsNil)
+	vmAffinityRule, err = vdc.GetVmAffinityRuleByHref(vmAffinityRule.VmAffinityRule.HREF)
 	check.Assert(err, IsNil)
 	check.Assert(vmAffinityRule.VmAffinityRule.Name, Equals, data.name+"-with-change")
 
@@ -138,46 +137,46 @@
 		}
 		vmAffinityRule.VmAffinityRule.Name = data.name + "-with-removal"
 		vmAffinityRule.VmAffinityRule.VmReferences[0].VMReference[0] = nil
-		err = vmAffinityRule.Update(ctx)
+		err = vmAffinityRule.Update()
 		check.Assert(err, IsNil)
-		vmAffinityRule, err = vdc.GetVmAffinityRuleByHref(ctx, vmAffinityRule.VmAffinityRule.HREF)
+		vmAffinityRule, err = vdc.GetVmAffinityRuleByHref(vmAffinityRule.VmAffinityRule.HREF)
 		check.Assert(err, IsNil)
 		check.Assert(vmAffinityRule.VmAffinityRule.Name, Equals, data.name+"-with-removal")
 	}
 
-	err = vmAffinityRule.SetEnabled(ctx, false)
-	check.Assert(err, IsNil)
-	vmAffinityRule, err = vdc.GetVmAffinityRuleByHref(ctx, vmAffinityRule.VmAffinityRule.HREF)
+	err = vmAffinityRule.SetEnabled(false)
+	check.Assert(err, IsNil)
+	vmAffinityRule, err = vdc.GetVmAffinityRuleByHref(vmAffinityRule.VmAffinityRule.HREF)
 	check.Assert(err, IsNil)
 	check.Assert(*vmAffinityRule.VmAffinityRule.IsEnabled, Equals, false)
 	check.Assert(*vmAffinityRule.VmAffinityRule.IsMandatory, Equals, true)
 
-	err = vmAffinityRule.SetMandatory(ctx, false)
-	check.Assert(err, IsNil)
-	vmAffinityRule, err = vdc.GetVmAffinityRuleByHref(ctx, vmAffinityRule.VmAffinityRule.HREF)
+	err = vmAffinityRule.SetMandatory(false)
+	check.Assert(err, IsNil)
+	vmAffinityRule, err = vdc.GetVmAffinityRuleByHref(vmAffinityRule.VmAffinityRule.HREF)
 	check.Assert(err, IsNil)
 	check.Assert(*vmAffinityRule.VmAffinityRule.IsMandatory, Equals, false)
 
-	err = vmAffinityRule.SetEnabled(ctx, true)
-	check.Assert(err, IsNil)
-	vmAffinityRule, err = vdc.GetVmAffinityRuleByHref(ctx, vmAffinityRule.VmAffinityRule.HREF)
+	err = vmAffinityRule.SetEnabled(true)
+	check.Assert(err, IsNil)
+	vmAffinityRule, err = vdc.GetVmAffinityRuleByHref(vmAffinityRule.VmAffinityRule.HREF)
 	check.Assert(err, IsNil)
 	check.Assert(*vmAffinityRule.VmAffinityRule.IsEnabled, Equals, true)
 	check.Assert(*vmAffinityRule.VmAffinityRule.IsMandatory, Equals, false)
 
-	err = vmAffinityRule.SetMandatory(ctx, true)
-	check.Assert(err, IsNil)
-	vmAffinityRule, err = vdc.GetVmAffinityRuleByHref(ctx, vmAffinityRule.VmAffinityRule.HREF)
+	err = vmAffinityRule.SetMandatory(true)
+	check.Assert(err, IsNil)
+	vmAffinityRule, err = vdc.GetVmAffinityRuleByHref(vmAffinityRule.VmAffinityRule.HREF)
 	check.Assert(err, IsNil)
 	check.Assert(*vmAffinityRule.VmAffinityRule.IsMandatory, Equals, true)
 	check.Assert(*vmAffinityRule.VmAffinityRule.IsEnabled, Equals, true)
 
 	// Read
-	testGetVmAffinityRuleList(ctx, vdc, check)
-	vcd.testGetVmAffinityRule(ctx, vdc, check)
+	testGetVmAffinityRuleList(vdc, check)
+	vcd.testGetVmAffinityRule(vdc, check)
 
 	// Delete
-	err = vmAffinityRule.Delete(ctx)
+	err = vmAffinityRule.Delete()
 	check.Assert(err, IsNil)
 	if testVerbose {
 		fmt.Println()
@@ -197,12 +196,11 @@
 		check.Skip("Test_VmAffinityRule: VDC name not given")
 		return
 	}
-	ctx := context.Background()
-	org, err := vcd.client.GetOrgByName(ctx, vcd.config.VCD.Org)
+	org, err := vcd.client.GetOrgByName(vcd.config.VCD.Org)
 	check.Assert(err, IsNil)
 	check.Assert(org, NotNil)
 
-	vdc, err := org.GetVDCByName(ctx, vcd.config.VCD.Vdc, false)
+	vdc, err := org.GetVDCByName(vcd.config.VCD.Vdc, false)
 	check.Assert(err, IsNil)
 	check.Assert(vdc, NotNil)
 
@@ -211,7 +209,7 @@
 		"Test_EmptyVmVapp2": []string{"Test_EmptyVm2a", "Test_EmptyVm2b"},
 		"Test_EmptyVmVapp3": []string{"Test_EmptyVm3a", "Test_EmptyVm3b"},
 	}
-	vappList, err := makeVappGroup(ctx, "TestVdc_CreateVmAffinityRule", vcd.vdc, vappDefinition)
+	vappList, err := makeVappGroup("TestVdc_CreateVmAffinityRule", vcd.vdc, vappDefinition)
 	check.Assert(err, IsNil)
 
 	defer func() {
@@ -225,15 +223,15 @@
 			if testVerbose {
 				fmt.Printf("Removing vApp %s\n", vapp.VApp.Name)
 			}
-			task, err := vapp.Delete(ctx)
+			task, err := vapp.Delete()
 			if err == nil {
-				_ = task.WaitTaskCompletion(ctx)
+				_ = task.WaitTaskCompletion()
 			}
 		}
 	}()
 	check.Assert(len(vappList), Equals, len(vappDefinition))
 
-	vcd.testCRUDVmAffinityRule(ctx, org.Org.Name, vdc, affinityRuleData{
+	vcd.testCRUDVmAffinityRule(org.Org.Name, vdc, affinityRuleData{
 		name:     "Test_VmAffinityRule1",
 		polarity: types.PolarityAffinity,
 		creationVms: []*types.Vm{
@@ -246,7 +244,7 @@
 		},
 	}, check)
 
-	vcd.testCRUDVmAffinityRule(ctx, org.Org.Name, vdc, affinityRuleData{
+	vcd.testCRUDVmAffinityRule(org.Org.Name, vdc, affinityRuleData{
 		name:     "Test_VmAffinityRule2",
 		polarity: types.PolarityAffinity,
 		creationVms: []*types.Vm{
@@ -260,7 +258,7 @@
 		},
 	}, check)
 
-	vcd.testCRUDVmAffinityRule(ctx, org.Org.Name, vdc, affinityRuleData{
+	vcd.testCRUDVmAffinityRule(org.Org.Name, vdc, affinityRuleData{
 		name:     "Test_VmAffinityRule3",
 		polarity: types.PolarityAntiAffinity,
 		creationVms: []*types.Vm{
@@ -272,62 +270,4 @@
 		},
 	}, check)
 
-<<<<<<< HEAD
-}
-
-// makeVappGroup creates multiple vApps, each with several VMs,
-// as defined in `groupDefinition`.
-// Returns a list of vApps
-func makeVappGroup(ctx context.Context, label string, vdc *Vdc, groupDefinition map[string][]string) ([]*VApp, error) {
-	var vappList []*VApp
-	for vappName, vmNames := range groupDefinition {
-		existingVapp, err := vdc.GetVAppByName(ctx, vappName, false)
-		if err == nil {
-
-			if existingVapp.VApp.Children == nil || len(existingVapp.VApp.Children.VM) == 0 {
-				return nil, fmt.Errorf("found vApp %s but without VMs", vappName)
-			}
-			foundVms := 0
-			for _, vmName := range vmNames {
-				for _, existingVM := range existingVapp.VApp.Children.VM {
-					if existingVM.Name == vmName {
-						foundVms++
-					}
-				}
-			}
-			if foundVms < 2 {
-				return nil, fmt.Errorf("found vApp %s but with %d VMs instead of 2 ", vappName, foundVms)
-			}
-
-			vappList = append(vappList, existingVapp)
-			if testVerbose {
-				fmt.Printf("Using existing vApp %s\n", vappName)
-			}
-			continue
-		}
-
-		if testVerbose {
-			fmt.Printf("Creating vApp %s\n", vappName)
-		}
-		vapp, err := makeEmptyVapp(ctx, vdc, vappName, "")
-		if err != nil {
-			return nil, err
-		}
-		if os.Getenv("GOVCD_KEEP_TEST_OBJECTS") == "" {
-			AddToCleanupList(vappName, "vapp", vdc.Vdc.Name, label)
-		}
-		for _, vmName := range vmNames {
-			if testVerbose {
-				fmt.Printf("\tCreating VM %s/%s\n", vappName, vmName)
-			}
-			_, err := makeEmptyVm(ctx, vapp, vmName)
-			if err != nil {
-				return nil, err
-			}
-		}
-		vappList = append(vappList, vapp)
-	}
-	return vappList, nil
-=======
->>>>>>> cf36d5ed
 }
--- conflicted
+++ resolved
@@ -129,11 +129,7 @@
 // filtering
 func getAllCertificateFromLibrary(ctx context.Context, client *Client, queryParameters url.Values, additionalHeader map[string]string) ([]*Certificate, error) {
 	endpoint := types.OpenApiPathVersion1_0_0 + types.OpenApiEndpointSSLCertificateLibrary
-<<<<<<< HEAD
-	minimumApiVersion, err := client.checkOpenApiEndpointCompatibility(ctx, endpoint)
-=======
-	apiVersion, err := client.getOpenApiHighestElevatedVersion(endpoint)
->>>>>>> cf36d5ed
+	apiVersion, err := client.getOpenApiHighestElevatedVersion(ctx, endpoint)
 	if err != nil {
 		return nil, err
 	}
@@ -144,11 +140,7 @@
 	}
 
 	responses := []*types.CertificateLibraryItem{{}}
-<<<<<<< HEAD
-	err = client.OpenApiGetAllItems(ctx, minimumApiVersion, urlRef, queryParameters, &responses, additionalHeader)
-=======
-	err = client.OpenApiGetAllItems(apiVersion, urlRef, queryParameters, &responses, additionalHeader)
->>>>>>> cf36d5ed
+	err = client.OpenApiGetAllItems(ctx, apiVersion, urlRef, queryParameters, &responses, additionalHeader)
 	if err != nil {
 		return nil, err
 	}
@@ -178,8 +170,8 @@
 
 // CountMatchingCertificates searches among all certificates and return the number of certificates
 // with the text that matches the given PEM
-func (client *Client) CountMatchingCertificates(pem string) (int, error) {
-	matchingCertificates, err := client.MatchingCertificatesInLibrary(pem)
+func (client *Client) CountMatchingCertificates(ctx context.Context, pem string) (int, error) {
+	matchingCertificates, err := client.MatchingCertificatesInLibrary(ctx, pem)
 	if err != nil {
 		return 0, err
 	}
@@ -188,8 +180,8 @@
 
 // MatchingCertificatesInLibrary searches among all certificates and return all certificates
 // with the text that matches the given PEM
-func (client *Client) MatchingCertificatesInLibrary(pem string) ([]*Certificate, error) {
-	certificates, err := client.GetAllCertificatesFromLibrary(nil)
+func (client *Client) MatchingCertificatesInLibrary(ctx context.Context, pem string) ([]*Certificate, error) {
+	certificates, err := client.GetAllCertificatesFromLibrary(ctx, nil)
 	if err != nil {
 		return nil, err
 	}
@@ -224,16 +216,8 @@
 // search brute force too. Reference to issue:
 // https://github.com/golang/go/issues/4013
 // https://github.com/czos/goamz/pull/11/files
-<<<<<<< HEAD
 func getCertificateFromLibraryByName(ctx context.Context, client *Client, name string, additionalHeader map[string]string) (*Certificate, error) {
-	slowSearch, params, err := shouldDoSlowSearch(ctx, "alias", name, client)
-	if err != nil {
-		return nil, err
-	}
-=======
-func getCertificateFromLibraryByName(client *Client, name string, additionalHeader map[string]string) (*Certificate, error) {
 	slowSearch, params := shouldDoSlowSearch("alias", name)
->>>>>>> cf36d5ed
 
 	var foundCertificates []*Certificate
 	certificates, err := getAllCertificateFromLibrary(ctx, client, params, additionalHeader)

--- conflicted
+++ resolved
@@ -25,12 +25,8 @@
 
 	nsxvVdc, err := adminOrg.GetVDCByName(ctx, vcd.config.VCD.Vdc, false)
 	check.Assert(err, IsNil)
-<<<<<<< HEAD
+	check.Assert(nsxvVdc, NotNil)
 	nsxtVdc, err := adminOrg.GetVDCByName(ctx, vcd.config.VCD.Nsxt.Vdc, false)
-=======
-	check.Assert(nsxvVdc, NotNil)
-	nsxtVdc, err := adminOrg.GetVDCByName(vcd.config.VCD.Nsxt.Vdc, false)
->>>>>>> 74f95399
 	if ContainsNotFound(err) {
 		check.Skip(fmt.Sprintf("No NSX-T VDC (%s) found - skipping test", vcd.config.VCD.Nsxt.Vdc))
 	}
@@ -59,12 +55,7 @@
 		}},
 	}
 
-<<<<<<< HEAD
 	createdEdge, err := adminOrg.CreateNsxtEdgeGateway(ctx, egwDefinition)
-
-=======
-	createdEdge, err := adminOrg.CreateNsxtEdgeGateway(egwDefinition)
->>>>>>> 74f95399
 	check.Assert(err, IsNil)
 	check.Assert(createdEdge.EdgeGateway.Name, Equals, egwDefinition.Name)
 	openApiEndpoint := types.OpenApiPathVersion1_0_0 + types.OpenApiEndpointEdgeGateways + createdEdge.EdgeGateway.ID
@@ -86,32 +77,20 @@
 	// Lookup using different available methods
 	e1, err := adminOrg.GetNsxtEdgeGatewayByName(ctx, updatedEdge.EdgeGateway.Name)
 	check.Assert(err, IsNil)
-<<<<<<< HEAD
+	check.Assert(e1, NotNil)
 	e2, err := org.GetNsxtEdgeGatewayByName(ctx, updatedEdge.EdgeGateway.Name)
 	check.Assert(err, IsNil)
+	check.Assert(e2, NotNil)
 	e3, err := nsxtVdc.GetNsxtEdgeGatewayByName(ctx, updatedEdge.EdgeGateway.Name)
 	check.Assert(err, IsNil)
+	check.Assert(e3, NotNil)
 	e4, err := adminOrg.GetNsxtEdgeGatewayById(ctx, updatedEdge.EdgeGateway.ID)
 	check.Assert(err, IsNil)
+	check.Assert(e4, NotNil)
 	e5, err := org.GetNsxtEdgeGatewayById(ctx, updatedEdge.EdgeGateway.ID)
 	check.Assert(err, IsNil)
+	check.Assert(e5, NotNil)
 	e6, err := nsxtVdc.GetNsxtEdgeGatewayById(ctx, updatedEdge.EdgeGateway.ID)
-=======
-	check.Assert(e1, NotNil)
-	e2, err := org.GetNsxtEdgeGatewayByName(updatedEdge.EdgeGateway.Name)
-	check.Assert(err, IsNil)
-	check.Assert(e2, NotNil)
-	e3, err := nsxtVdc.GetNsxtEdgeGatewayByName(updatedEdge.EdgeGateway.Name)
-	check.Assert(err, IsNil)
-	check.Assert(e3, NotNil)
-	e4, err := adminOrg.GetNsxtEdgeGatewayById(updatedEdge.EdgeGateway.ID)
-	check.Assert(err, IsNil)
-	check.Assert(e4, NotNil)
-	e5, err := org.GetNsxtEdgeGatewayById(updatedEdge.EdgeGateway.ID)
-	check.Assert(err, IsNil)
-	check.Assert(e5, NotNil)
-	e6, err := nsxtVdc.GetNsxtEdgeGatewayById(updatedEdge.EdgeGateway.ID)
->>>>>>> 74f95399
 	check.Assert(err, IsNil)
 	check.Assert(e6, NotNil)
 
@@ -130,9 +109,6 @@
 	check.Assert(e1.EdgeGateway.ID, Equals, e5.EdgeGateway.ID)
 	check.Assert(e1.EdgeGateway.ID, Equals, e6.EdgeGateway.ID)
 
-<<<<<<< HEAD
-	err = updatedEdge.Delete(ctx)
-=======
 	// Try out GetUsedIpAddresses function
 	usedIPs, err := updatedEdge.GetUsedIpAddresses(nil)
 	check.Assert(err, IsNil)
@@ -150,7 +126,6 @@
 
 	// Cleanup
 	err = updatedEdge.Delete()
->>>>>>> 74f95399
 	check.Assert(err, IsNil)
 }
 

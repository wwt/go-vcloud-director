--- conflicted
+++ resolved
@@ -53,13 +53,8 @@
 	return errorMessage
 }
 
-<<<<<<< HEAD
+// Refresh retrieves a fresh copy of the task
 func (task *Task) Refresh(ctx context.Context) error {
-=======
-// Refresh retrieves a fresh copy of the task
-func (task *Task) Refresh() error {
->>>>>>> 74f95399
-
 	if task.Task == nil {
 		return fmt.Errorf("cannot refresh, Object is empty")
 	}
@@ -179,12 +174,8 @@
 	return task.WaitInspectTaskCompletion(ctx, nil, 3*time.Second)
 }
 
-<<<<<<< HEAD
+// GetTaskProgress retrieves the task progress as a string
 func (task *Task) GetTaskProgress(ctx context.Context) (string, error) {
-=======
-// GetTaskProgress retrieves the task progress as a string
-func (task *Task) GetTaskProgress() (string, error) {
->>>>>>> 74f95399
 	if task.Task == nil {
 		return "", fmt.Errorf("cannot refresh, Object is empty")
 	}
@@ -201,12 +192,8 @@
 	return strconv.Itoa(task.Task.Progress), nil
 }
 
-<<<<<<< HEAD
+// CancelTask attempts a task cancellation, returning an error if cancellation fails
 func (task *Task) CancelTask(ctx context.Context) error {
-=======
-// CancelTask attempts a task cancellation, returning an error if cancellation fails
-func (task *Task) CancelTask() error {
->>>>>>> 74f95399
 	cancelTaskURL, err := url.ParseRequestURI(task.Task.HREF + "/action/cancel")
 	if err != nil {
 		util.Logger.Printf("[CancelTask] Error parsing task request URI %v: %s", cancelTaskURL.String(), err)
@@ -268,20 +255,20 @@
 }
 
 // SkimTasksList checks a list of tasks and returns a list of tasks still in progress and a list of failed ones
-func SkimTasksList(taskList []*Task) ([]*Task, []*Task, error) {
-	return SkimTasksListMonitor(taskList, nil)
+func SkimTasksList(ctx context.Context, taskList []*Task) ([]*Task, []*Task, error) {
+	return SkimTasksListMonitor(ctx, taskList, nil)
 }
 
 // SkimTasksListMonitor checks a list of tasks and returns a list of tasks in progress and a list of failed ones
 // It can optionally do something with each task by means of a monitoring function
-func SkimTasksListMonitor(taskList []*Task, monitoringFunc TaskMonitoringFunc) ([]*Task, []*Task, error) {
+func SkimTasksListMonitor(ctx context.Context, taskList []*Task, monitoringFunc TaskMonitoringFunc) ([]*Task, []*Task, error) {
 	var newTaskList []*Task
 	var errorList []*Task
 	for _, task := range taskList {
 		if task == nil {
 			continue
 		}
-		err := task.Refresh()
+		err := task.Refresh(ctx)
 		if err != nil {
 			if strings.Contains(err.Error(), errorRetrievingTask) {
 				// Task was not found. Probably expired. We don't need it anymore
@@ -329,17 +316,17 @@
 }
 
 // WaitTaskListCompletion continuously skims the task list until no tasks in progress are left
-func WaitTaskListCompletion(taskList []*Task) ([]*Task, error) {
-	return WaitTaskListCompletionMonitor(taskList, nil)
+func WaitTaskListCompletion(ctx context.Context, taskList []*Task) ([]*Task, error) {
+	return WaitTaskListCompletionMonitor(ctx, taskList, nil)
 }
 
 // WaitTaskListCompletionMonitor continuously skims the task list until no tasks in progress are left
 // Using a TaskMonitoringFunc, it can display or log information as the list reduction happens
-func WaitTaskListCompletionMonitor(taskList []*Task, f TaskMonitoringFunc) ([]*Task, error) {
+func WaitTaskListCompletionMonitor(ctx context.Context, taskList []*Task, f TaskMonitoringFunc) ([]*Task, error) {
 	var failedTaskList []*Task
 	var err error
 	for len(taskList) > 0 {
-		taskList, failedTaskList, err = SkimTasksListMonitor(taskList, f)
+		taskList, failedTaskList, err = SkimTasksListMonitor(ctx, taskList, f)
 		if err != nil {
 			return failedTaskList, err
 		}
@@ -352,10 +339,10 @@
 }
 
 // GetTaskByHREF retrieves a task by its HREF
-func (client *Client) GetTaskByHREF(taskHref string) (*Task, error) {
+func (client *Client) GetTaskByHREF(ctx context.Context, taskHref string) (*Task, error) {
 	task := NewTask(client)
 
-	_, err := client.ExecuteRequest(taskHref, http.MethodGet,
+	_, err := client.ExecuteRequest(ctx, taskHref, http.MethodGet,
 		"", "error retrieving task: %s", nil, task.Task)
 	if err != nil {
 		return nil, fmt.Errorf("%s : %s", ErrorEntityNotFound, err)
@@ -365,17 +352,17 @@
 }
 
 // GetTaskById retrieves a task by ID
-func (client *Client) GetTaskById(taskId string) (*Task, error) {
+func (client *Client) GetTaskById(ctx context.Context, taskId string) (*Task, error) {
 	// Builds the task HREF using the VCD HREF + /task/{ID} suffix
 	taskHref, err := url.JoinPath(client.VCDHREF.String(), "task", extractUuid(taskId))
 	if err != nil {
 		return nil, err
 	}
-	return client.GetTaskByHREF(taskHref)
+	return client.GetTaskByHREF(ctx, taskHref)
 }
 
 // SkimTasksList checks a list of task IDs and returns a list of IDs for tasks in progress and a list of IDs for failed ones
-func (client Client) SkimTasksList(taskIdList []string) ([]string, []string, error) {
+func (client Client) SkimTasksList(ctx context.Context, taskIdList []string) ([]string, []string, error) {
 	var seenTasks = make(map[string]bool)
 	var newTaskList []string
 	var errorList []string
@@ -385,7 +372,7 @@
 			continue
 		}
 		seenTasks[taskId] = true
-		task, err := client.GetTaskById(taskId)
+		task, err := client.GetTaskById(ctx, taskId)
 		if err != nil {
 			if strings.Contains(err.Error(), errorRetrievingTask) {
 				// Task was not found. Probably expired. We don't need it anymore
@@ -409,11 +396,11 @@
 
 // WaitTaskListCompletion waits until all tasks in the list are completed, removed, or failed
 // Returns a list of failed tasks and an error
-func (client Client) WaitTaskListCompletion(taskIdList []string, ignoreFailed bool) ([]string, error) {
+func (client Client) WaitTaskListCompletion(ctx context.Context, taskIdList []string, ignoreFailed bool) ([]string, error) {
 	var failedTaskList []string
 	var err error
 	for len(taskIdList) > 0 {
-		taskIdList, failedTaskList, err = client.SkimTasksList(taskIdList)
+		taskIdList, failedTaskList, err = client.SkimTasksList(ctx, taskIdList)
 		if err != nil {
 			return failedTaskList, err
 		}
@@ -426,7 +413,7 @@
 }
 
 // QueryTaskList performs a query for tasks according to a specific filter
-func (client *Client) QueryTaskList(filter map[string]string) ([]*types.QueryResultTaskRecordType, error) {
+func (client *Client) QueryTaskList(ctx context.Context, filter map[string]string) ([]*types.QueryResultTaskRecordType, error) {
 	taskType := types.QtTask
 	if client.IsSysAdmin {
 		taskType = types.QtAdminTask
@@ -440,7 +427,7 @@
 	if filterText != "" {
 		notEncodedParams["filter"] = filterText
 	}
-	results, err := client.cumulativeQuery(taskType, nil, notEncodedParams)
+	results, err := client.cumulativeQuery(ctx, taskType, nil, notEncodedParams)
 	if err != nil {
 		return nil, fmt.Errorf("error querying task %s", err)
 	}

--- conflicted
+++ resolved
@@ -22,13 +22,13 @@
 	if vcd.skipAdminTests {
 		check.Skip(fmt.Sprintf(TestRequiresSysAdminPrivileges, check.TestName()))
 	}
-	adminOrg, err := vcd.client.GetAdminOrgByName(ctx, TestRefreshOrg)
+	adminOrg, err := vcd.client.GetAdminOrgByName(TestRefreshOrg)
 	if adminOrg != nil {
 		check.Assert(err, IsNil)
-		err := adminOrg.Delete(ctx, true, true)
-		check.Assert(err, IsNil)
-	}
-	task, err := CreateOrg(ctx, vcd.client, TestRefreshOrg, TestRefreshOrg, TestRefreshOrg, &types.OrgSettings{
+		err := adminOrg.Delete(true, true)
+		check.Assert(err, IsNil)
+	}
+	task, err := CreateOrg(vcd.client, TestRefreshOrg, TestRefreshOrg, TestRefreshOrg, &types.OrgSettings{
 		OrgLdapSettings: &types.OrgLdapSettingsType{OrgLdapMode: "NONE"},
 	}, true)
 	check.Assert(err, IsNil)
@@ -36,33 +36,33 @@
 	// If something fails after this point, the entity will be removed
 	AddToCleanupList(TestRefreshOrg, "org", "", "Test_RefreshOrg")
 
-	err = task.WaitTaskCompletion(ctx)
+	err = task.WaitTaskCompletion()
 	check.Assert(err, IsNil)
 
 	// fetch newly created org
-	org, err := vcd.client.GetOrgByName(ctx, TestRefreshOrg)
+	org, err := vcd.client.GetOrgByName(TestRefreshOrg)
 	check.Assert(err, IsNil)
 	check.Assert(org.Org.Name, Equals, TestRefreshOrg)
 	// fetch admin version of org for updating
-	adminOrg, err = vcd.client.GetAdminOrgByName(ctx, TestRefreshOrg)
+	adminOrg, err = vcd.client.GetAdminOrgByName(TestRefreshOrg)
 	check.Assert(err, IsNil)
 	check.Assert(adminOrg.AdminOrg.Name, Equals, TestRefreshOrg)
 	adminOrg.AdminOrg.FullName = TestRefreshOrgFullName
-	task, err = adminOrg.Update(ctx)
+	task, err = adminOrg.Update()
 	check.Assert(err, IsNil)
 	// Wait until update is complete
-	err = task.WaitTaskCompletion(ctx)
+	err = task.WaitTaskCompletion()
 	check.Assert(err, IsNil)
 	// Test Refresh on normal org
-	err = org.Refresh(ctx)
+	err = org.Refresh()
 	check.Assert(err, IsNil)
 	check.Assert(org.Org.FullName, Equals, TestRefreshOrgFullName)
 	// Test Refresh on admin org
-	err = adminOrg.Refresh(ctx)
+	err = adminOrg.Refresh()
 	check.Assert(err, IsNil)
 	check.Assert(adminOrg.AdminOrg.FullName, Equals, TestRefreshOrgFullName)
 	// Delete, with force and recursive true
-	err = adminOrg.Delete(ctx, true, true)
+	err = adminOrg.Delete(true, true)
 	check.Assert(err, IsNil)
 }
 
@@ -72,27 +72,27 @@
 	if vcd.skipAdminTests {
 		check.Skip(fmt.Sprintf(TestRequiresSysAdminPrivileges, check.TestName()))
 	}
-	org, _ := vcd.client.GetAdminOrgByName(ctx, TestDeleteOrg)
+	org, _ := vcd.client.GetAdminOrgByName(TestDeleteOrg)
 	if org != nil {
-		err := org.Delete(ctx, true, true)
-		check.Assert(err, IsNil)
-	}
-	task, err := CreateOrg(ctx, vcd.client, TestDeleteOrg, TestDeleteOrg, TestDeleteOrg, &types.OrgSettings{}, true)
+		err := org.Delete(true, true)
+		check.Assert(err, IsNil)
+	}
+	task, err := CreateOrg(vcd.client, TestDeleteOrg, TestDeleteOrg, TestDeleteOrg, &types.OrgSettings{}, true)
 	check.Assert(err, IsNil)
 	// After a successful creation, the entity is added to the cleanup list.
 	// If something fails after this point, the entity will be removed
 	AddToCleanupList(TestDeleteOrg, "org", "", "Test_DeleteOrg")
 	// fetch newly created org
-	err = task.WaitTaskCompletion(ctx)
-	check.Assert(err, IsNil)
-
-	org, err = vcd.client.GetAdminOrgByName(ctx, TestDeleteOrg)
+	err = task.WaitTaskCompletion()
+	check.Assert(err, IsNil)
+
+	org, err = vcd.client.GetAdminOrgByName(TestDeleteOrg)
 	check.Assert(err, IsNil)
 	check.Assert(org.AdminOrg.Name, Equals, TestDeleteOrg)
 	// Delete, with force and recursive true
-	err = org.Delete(ctx, true, true)
-	check.Assert(err, IsNil)
-	doesOrgExist(ctx, check, vcd)
+	err = org.Delete(true, true)
+	check.Assert(err, IsNil)
+	doesOrgExist(check, vcd)
 }
 
 // Creates a org UPDATEORG, changes the deployed vm quota on the org,
@@ -127,7 +127,7 @@
 			uo.enabled = true
 		}
 		fmt.Printf("Org %s - enabled %v - catalogs %v\n", uo.orgName, uo.enabled, uo.canPublishCatalogs)
-		task, err := CreateOrg(ctx, vcd.client, uo.orgName, uo.orgName, uo.orgName, &types.OrgSettings{
+		task, err := CreateOrg(vcd.client, uo.orgName, uo.orgName, uo.orgName, &types.OrgSettings{
 			OrgGeneralSettings: &types.OrgGeneralSettings{
 				CanPublishCatalogs:   uo.canPublishCatalogs,
 				CanPublishExternally: uo.canPublishExternally,
@@ -139,13 +139,13 @@
 		check.Assert(err, IsNil)
 		check.Assert(task, Not(Equals), Task{})
 
-		err = task.WaitTaskCompletion(ctx)
+		err = task.WaitTaskCompletion()
 		check.Assert(err, IsNil)
 
 		AddToCleanupList(uo.orgName, "org", "", "TestUpdateOrg")
 
 		// fetch newly created org
-		adminOrg, err := vcd.client.GetAdminOrgByName(ctx, uo.orgName)
+		adminOrg, err := vcd.client.GetAdminOrgByName(uo.orgName)
 		check.Assert(err, IsNil)
 		check.Assert(adminOrg, NotNil)
 
@@ -162,15 +162,15 @@
 
 		adminOrg.AdminOrg.IsEnabled = !uo.enabled
 
-		task, err = adminOrg.Update(ctx)
+		task, err = adminOrg.Update()
 		check.Assert(err, IsNil)
 		check.Assert(task, Not(Equals), Task{})
 		// Wait until update is complete
-		err = task.WaitTaskCompletion(ctx)
+		err = task.WaitTaskCompletion()
 		check.Assert(err, IsNil)
 
 		// Get the Org again
-		updatedAdminOrg, err := vcd.client.GetAdminOrgByName(ctx, uo.orgName)
+		updatedAdminOrg, err := vcd.client.GetAdminOrgByName(uo.orgName)
 		check.Assert(err, IsNil)
 		check.Assert(updatedAdminOrg, NotNil)
 
@@ -189,9 +189,9 @@
 		check.Assert(updatedAdminOrg.AdminOrg.FullName, Equals, updatedFullName)
 		check.Assert(updatedAdminOrg.AdminOrg.OrgSettings.OrgGeneralSettings.DeployedVMQuota, Equals, 100)
 		// Delete, with force and recursive true
-		err = updatedAdminOrg.Delete(ctx, true, true)
-		check.Assert(err, IsNil)
-		doesOrgExist(ctx, check, vcd)
+		err = updatedAdminOrg.Delete(true, true)
+		check.Assert(err, IsNil)
+		doesOrgExist(check, vcd)
 	}
 }
 
@@ -202,12 +202,12 @@
 // that doesn't exist. Asserts an error if the function finds it or
 // if the error is not nil.
 func (vcd *TestVCD) Test_GetVdcByName(check *C) {
-	vdc, err := vcd.org.GetVDCByName(ctx, vcd.config.VCD.Vdc, false)
+	vdc, err := vcd.org.GetVDCByName(vcd.config.VCD.Vdc, false)
 	check.Assert(err, IsNil)
 	check.Assert(vdc, NotNil)
 	check.Assert(vdc.Vdc.Name, Equals, vcd.config.VCD.Vdc)
 	// Try a vdc that doesn't exist
-	vdc, err = vcd.org.GetVDCByName(ctx, INVALID_NAME, false)
+	vdc, err = vcd.org.GetVDCByName(INVALID_NAME, false)
 	check.Assert(err, NotNil)
 	check.Assert(vdc, IsNil)
 }
@@ -221,15 +221,15 @@
 	if vcd.skipAdminTests {
 		check.Skip(fmt.Sprintf(TestRequiresSysAdminPrivileges, check.TestName()))
 	}
-	adminOrg, err := vcd.client.GetAdminOrgByName(ctx, vcd.org.Org.Name)
+	adminOrg, err := vcd.client.GetAdminOrgByName(vcd.org.Org.Name)
 	check.Assert(err, IsNil)
 	check.Assert(adminOrg, NotNil)
-	vdc, err := adminOrg.GetVDCByName(ctx, vcd.config.VCD.Vdc, false)
+	vdc, err := adminOrg.GetVDCByName(vcd.config.VCD.Vdc, false)
 	check.Assert(err, IsNil)
 	check.Assert(vdc, NotNil)
 	check.Assert(vdc.Vdc.Name, Equals, vcd.config.VCD.Vdc)
 	// Try a vdc that doesn't exist
-	vdc, err = adminOrg.GetVDCByName(ctx, INVALID_NAME, false)
+	vdc, err = adminOrg.GetVDCByName(INVALID_NAME, false)
 	check.Assert(vdc, IsNil)
 	check.Assert(err, NotNil)
 }
@@ -254,11 +254,11 @@
 	if vcd.config.VCD.ProviderVdc.NetworkPool == "" {
 		check.Skip("No Network Pool given for VDC tests")
 	}
-	adminOrg, err := vcd.client.GetAdminOrgByName(ctx, vcd.org.Org.Name)
+	adminOrg, err := vcd.client.GetAdminOrgByName(vcd.org.Org.Name)
 	check.Assert(err, IsNil)
 	check.Assert(adminOrg, NotNil)
 
-	results, err := vcd.client.QueryWithNotEncodedParams(ctx, nil, map[string]string{
+	results, err := vcd.client.QueryWithNotEncodedParams(nil, map[string]string{
 		"type":   "providerVdc",
 		"filter": fmt.Sprintf("name==%s", vcd.config.VCD.ProviderVdc.Name),
 	})
@@ -268,10 +268,10 @@
 	}
 	providerVdcHref := results.Results.VMWProviderVdcRecord[0].HREF
 
-	storageProfile, err := vcd.client.QueryProviderVdcStorageProfileByName(ctx, vcd.config.VCD.ProviderVdc.StorageProfile, providerVdcHref)
-	check.Assert(err, IsNil)
-
-	results, err = vcd.client.QueryWithNotEncodedParams(ctx, nil, map[string]string{
+	storageProfile, err := vcd.client.QueryProviderVdcStorageProfileByName(vcd.config.VCD.ProviderVdc.StorageProfile, providerVdcHref)
+	check.Assert(err, IsNil)
+
+	results, err = vcd.client.QueryWithNotEncodedParams(nil, map[string]string{
 		"type":   "networkPool",
 		"filter": fmt.Sprintf("name==%s", vcd.config.VCD.ProviderVdc.NetworkPool),
 	})
@@ -320,34 +320,34 @@
 			UsesFastProvisioning: true,
 		}
 
-		vdc, _ := adminOrg.GetVDCByName(ctx, vdcConfiguration.Name, false)
+		vdc, _ := adminOrg.GetVDCByName(vdcConfiguration.Name, false)
 		if vdc != nil {
-			err = vdc.DeleteWait(ctx, true, true)
+			err = vdc.DeleteWait(true, true)
 			check.Assert(err, IsNil)
 		}
 
-		task, err := adminOrg.CreateVdc(ctx, vdcConfiguration)
+		task, err := adminOrg.CreateVdc(vdcConfiguration)
 		check.Assert(err, NotNil)
 		check.Assert(task, Equals, Task{})
 		check.Assert(err.Error(), Equals, "VdcConfiguration missing required field: ComputeCapacity[0].Memory.Units")
 		vdcConfiguration.ComputeCapacity[0].Memory.Units = "MB"
 
-		err = adminOrg.CreateVdcWait(ctx, vdcConfiguration)
+		err = adminOrg.CreateVdcWait(vdcConfiguration)
 		check.Assert(err, IsNil)
 
 		AddToCleanupList(vdcConfiguration.Name, "vdc", vcd.org.Org.Name, "Test_CreateVdc")
 
-		vdc, err = adminOrg.GetVDCByName(ctx, vdcConfiguration.Name, true)
+		vdc, err = adminOrg.GetVDCByName(vdcConfiguration.Name, true)
 		check.Assert(err, IsNil)
 		check.Assert(vdc, NotNil)
 		check.Assert(vdc.Vdc.Name, Equals, vdcConfiguration.Name)
 		check.Assert(vdc.Vdc.IsEnabled, Equals, vdcConfiguration.IsEnabled)
 		check.Assert(vdc.Vdc.AllocationModel, Equals, vdcConfiguration.AllocationModel)
 
-		err = vdc.DeleteWait(ctx, true, true)
-		check.Assert(err, IsNil)
-
-		vdc, err = adminOrg.GetVDCByName(ctx, vdcConfiguration.Name, true)
+		err = vdc.DeleteWait(true, true)
+		check.Assert(err, IsNil)
+
+		vdc, err = adminOrg.GetVDCByName(vdcConfiguration.Name, true)
 		check.Assert(err, NotNil)
 		check.Assert(vdc, IsNil)
 	}
@@ -360,7 +360,7 @@
 // if the error is not nil.
 func (vcd *TestVCD) Test_FindCatalog(check *C) {
 	// Find Catalog
-	cat, err := vcd.org.GetCatalogByName(ctx, vcd.config.VCD.Catalog.Name, false)
+	cat, err := vcd.org.GetCatalogByName(vcd.config.VCD.Catalog.Name, false)
 	check.Assert(err, IsNil)
 	check.Assert(cat, NotNil)
 	check.Assert(cat.Catalog.Name, Equals, vcd.config.VCD.Catalog.Name)
@@ -369,7 +369,7 @@
 		check.Assert(cat.Catalog.Description, Equals, vcd.config.VCD.Catalog.Description)
 	}
 	// Check Invalid Catalog
-	cat, err = vcd.org.GetCatalogByName(ctx, INVALID_NAME, false)
+	cat, err = vcd.org.GetCatalogByName(INVALID_NAME, false)
 	check.Assert(err, NotNil)
 	check.Assert(cat, IsNil)
 }
@@ -384,11 +384,11 @@
 		check.Skip(fmt.Sprintf(TestRequiresSysAdminPrivileges, check.TestName()))
 	}
 	// Fetch admin org version of current test org
-	adminOrg, err := vcd.client.GetAdminOrgByName(ctx, vcd.org.Org.Name)
+	adminOrg, err := vcd.client.GetAdminOrgByName(vcd.org.Org.Name)
 	check.Assert(err, IsNil)
 	check.Assert(adminOrg, NotNil)
 	// Find Catalog
-	cat, err := adminOrg.GetCatalogByName(ctx, vcd.config.VCD.Catalog.Name, false)
+	cat, err := adminOrg.GetCatalogByName(vcd.config.VCD.Catalog.Name, false)
 	check.Assert(cat, Not(Equals), Catalog{})
 	check.Assert(err, IsNil)
 	check.Assert(cat.Catalog.Name, Equals, vcd.config.VCD.Catalog.Name)
@@ -397,7 +397,7 @@
 		check.Assert(cat.Catalog.Description, Equals, vcd.config.VCD.Catalog.Description)
 	}
 	// Check Invalid Catalog
-	cat, err = adminOrg.GetCatalogByName(ctx, INVALID_NAME, false)
+	cat, err = adminOrg.GetCatalogByName(INVALID_NAME, false)
 	check.Assert(err, NotNil)
 	check.Assert(cat, IsNil)
 }
@@ -406,33 +406,25 @@
 // asserts that the catalog returned contains the right contents or if it fails.
 // Then Deletes the catalog.
 func (vcd *TestVCD) Test_AdminOrgCreateCatalog(check *C) {
-	adminOrg, err := vcd.client.GetAdminOrgByName(ctx, vcd.org.Org.Name)
+	adminOrg, err := vcd.client.GetAdminOrgByName(vcd.org.Org.Name)
 	check.Assert(err, IsNil)
 	check.Assert(adminOrg, NotNil)
-	oldAdminCatalog, _ := adminOrg.GetAdminCatalogByName(ctx, TestCreateCatalog, false)
+	oldAdminCatalog, _ := adminOrg.GetAdminCatalogByName(TestCreateCatalog, false)
 	if oldAdminCatalog != nil {
-		err = oldAdminCatalog.Delete(ctx, true, true)
-		check.Assert(err, IsNil)
-	}
-	adminCatalog, err := adminOrg.CreateCatalog(ctx, TestCreateCatalog, TestCreateCatalogDesc)
+		err = oldAdminCatalog.Delete(true, true)
+		check.Assert(err, IsNil)
+	}
+	adminCatalog, err := adminOrg.CreateCatalog(TestCreateCatalog, TestCreateCatalogDesc)
 	check.Assert(err, IsNil)
 	AddToCleanupList(TestCreateCatalog, "catalog", vcd.org.Org.Name, "Test_CreateCatalog")
 	check.Assert(adminCatalog.AdminCatalog.Name, Equals, TestCreateCatalog)
 	check.Assert(adminCatalog.AdminCatalog.Description, Equals, TestCreateCatalogDesc)
-<<<<<<< HEAD
-	task := NewTask(&vcd.client.Client)
-	task.Task = adminCatalog.AdminCatalog.Tasks.Task[0]
-	err = task.WaitTaskCompletion(ctx)
-	check.Assert(err, IsNil)
-	adminOrg, err = vcd.client.GetAdminOrgByName(ctx, vcd.org.Org.Name)
-=======
 	// Immediately after the catalog creation, the creation task should be already complete
 	check.Assert(ResourceComplete(adminCatalog.AdminCatalog.Tasks), Equals, true)
 
 	adminOrg, err = vcd.client.GetAdminOrgByName(vcd.org.Org.Name)
->>>>>>> cf36d5ed
-	check.Assert(err, IsNil)
-	copyAdminCatalog, err := adminOrg.GetAdminCatalogByName(ctx, TestCreateCatalog, false)
+	check.Assert(err, IsNil)
+	copyAdminCatalog, err := adminOrg.GetAdminCatalogByName(TestCreateCatalog, false)
 	check.Assert(err, IsNil)
 	check.Assert(copyAdminCatalog, NotNil)
 	check.Assert(adminCatalog.AdminCatalog.Name, Equals, copyAdminCatalog.AdminCatalog.Name)
@@ -440,42 +432,36 @@
 	check.Assert(adminCatalog.AdminCatalog.IsPublished, Equals, false)
 	check.Assert(adminCatalog.AdminCatalog.CatalogStorageProfiles, NotNil)
 	check.Assert(adminCatalog.AdminCatalog.CatalogStorageProfiles.VdcStorageProfile, IsNil)
-	err = adminCatalog.Delete(ctx, true, true)
+	err = adminCatalog.Delete(true, true)
 	check.Assert(err, IsNil)
 }
 
 func (vcd *TestVCD) Test_AdminOrgCreateCatalogWithStorageProfile(check *C) {
-	adminOrg, err := vcd.client.GetAdminOrgByName(ctx, vcd.org.Org.Name)
+	adminOrg, err := vcd.client.GetAdminOrgByName(vcd.org.Org.Name)
 	check.Assert(err, IsNil)
 	check.Assert(adminOrg, NotNil)
-	oldAdminCatalog, _ := adminOrg.GetAdminCatalogByName(ctx, check.TestName(), false)
+	oldAdminCatalog, _ := adminOrg.GetAdminCatalogByName(check.TestName(), false)
 	if oldAdminCatalog != nil {
-		err = oldAdminCatalog.Delete(ctx, true, true)
+		err = oldAdminCatalog.Delete(true, true)
 		check.Assert(err, IsNil)
 	}
 
 	// Lookup storage profile to use in catalog
-	storageProfile, err := vcd.vdc.FindStorageProfileReference(ctx, vcd.config.VCD.StorageProfile.SP1)
+	storageProfile, err := vcd.vdc.FindStorageProfileReference(vcd.config.VCD.StorageProfile.SP1)
 	check.Assert(err, IsNil)
 	createStorageProfiles := &types.CatalogStorageProfiles{VdcStorageProfile: []*types.Reference{&storageProfile}}
 
-	adminCatalog, err := adminOrg.CreateCatalogWithStorageProfile(ctx, check.TestName(), TestCreateCatalogDesc, createStorageProfiles)
+	adminCatalog, err := adminOrg.CreateCatalogWithStorageProfile(check.TestName(), TestCreateCatalogDesc, createStorageProfiles)
 	check.Assert(err, IsNil)
 	AddToCleanupList(check.TestName(), "catalog", vcd.org.Org.Name, check.TestName())
 	check.Assert(adminCatalog.AdminCatalog.Name, Equals, check.TestName())
 	check.Assert(adminCatalog.AdminCatalog.Description, Equals, TestCreateCatalogDesc)
-<<<<<<< HEAD
-	task := NewTask(&vcd.client.Client)
-	task.Task = adminCatalog.AdminCatalog.Tasks.Task[0]
-	err = task.WaitTaskCompletion(ctx)
-=======
 	// Accessing the task directly with `adminCatalog.AdminCatalog.Tasks.Task[0]` is not safe for Org user
 	err = adminCatalog.WaitForTasks()
->>>>>>> cf36d5ed
-	check.Assert(err, IsNil)
-	adminOrg, err = vcd.client.GetAdminOrgByName(ctx, vcd.org.Org.Name)
-	check.Assert(err, IsNil)
-	copyAdminCatalog, err := adminOrg.GetAdminCatalogByName(ctx, check.TestName(), false)
+	check.Assert(err, IsNil)
+	adminOrg, err = vcd.client.GetAdminOrgByName(vcd.org.Org.Name)
+	check.Assert(err, IsNil)
+	copyAdminCatalog, err := adminOrg.GetAdminCatalogByName(check.TestName(), false)
 	check.Assert(err, IsNil)
 	check.Assert(copyAdminCatalog, NotNil)
 	check.Assert(adminCatalog.AdminCatalog.Name, Equals, copyAdminCatalog.AdminCatalog.Name)
@@ -484,18 +470,18 @@
 
 	// Try to update storage profile for catalog if secondary profile is defined
 	if vcd.config.VCD.StorageProfile.SP2 != "" {
-		updateStorageProfile, err := vcd.vdc.FindStorageProfileReference(ctx, vcd.config.VCD.StorageProfile.SP2)
+		updateStorageProfile, err := vcd.vdc.FindStorageProfileReference(vcd.config.VCD.StorageProfile.SP2)
 		check.Assert(err, IsNil)
 		updateStorageProfiles := &types.CatalogStorageProfiles{VdcStorageProfile: []*types.Reference{&updateStorageProfile}}
 		adminCatalog.AdminCatalog.CatalogStorageProfiles = updateStorageProfiles
-		err = adminCatalog.Update(ctx)
+		err = adminCatalog.Update()
 		check.Assert(err, IsNil)
 	} else {
 		fmt.Printf("# Skipping storage profile update for %s because secondary storage profile is not provided",
 			adminCatalog.AdminCatalog.Name)
 	}
 
-	err = adminCatalog.Delete(ctx, true, true)
+	err = adminCatalog.Delete(true, true)
 	check.Assert(err, IsNil)
 }
 
@@ -503,78 +489,64 @@
 // asserts that the catalog returned contains the right contents or if it fails.
 // Then Deletes the catalog.
 func (vcd *TestVCD) Test_OrgCreateCatalog(check *C) {
-	org, err := vcd.client.GetOrgByName(ctx, vcd.org.Org.Name)
+	org, err := vcd.client.GetOrgByName(vcd.org.Org.Name)
 	check.Assert(err, IsNil)
 	check.Assert(org, NotNil)
-	oldCatalog, _ := org.GetCatalogByName(ctx, TestCreateCatalog, false)
+	oldCatalog, _ := org.GetCatalogByName(TestCreateCatalog, false)
 	if oldCatalog != nil {
-		err = oldCatalog.Delete(ctx, true, true)
-		check.Assert(err, IsNil)
-	}
-	catalog, err := org.CreateCatalog(ctx, TestCreateCatalog, TestCreateCatalogDesc)
+		err = oldCatalog.Delete(true, true)
+		check.Assert(err, IsNil)
+	}
+	catalog, err := org.CreateCatalog(TestCreateCatalog, TestCreateCatalogDesc)
 	check.Assert(err, IsNil)
 	AddToCleanupList(TestCreateCatalog, "catalog", vcd.org.Org.Name, "Test_CreateCatalog")
 	check.Assert(catalog.Catalog.Name, Equals, TestCreateCatalog)
 	check.Assert(catalog.Catalog.Description, Equals, TestCreateCatalogDesc)
-<<<<<<< HEAD
-	task := NewTask(&vcd.client.Client)
-	task.Task = catalog.Catalog.Tasks.Task[0]
-	err = task.WaitTaskCompletion(ctx)
-	check.Assert(err, IsNil)
-	org, err = vcd.client.GetOrgByName(ctx, vcd.org.Org.Name)
-=======
 	// Immediately after the catalog creation, the creation task should be already complete
 	check.Assert(ResourceComplete(catalog.Catalog.Tasks), Equals, true)
 	org, err = vcd.client.GetOrgByName(vcd.org.Org.Name)
->>>>>>> cf36d5ed
-	check.Assert(err, IsNil)
-	copyCatalog, err := org.GetCatalogByName(ctx, TestCreateCatalog, false)
+	check.Assert(err, IsNil)
+	copyCatalog, err := org.GetCatalogByName(TestCreateCatalog, false)
 	check.Assert(err, IsNil)
 	check.Assert(copyCatalog, NotNil)
 	check.Assert(catalog.Catalog.Name, Equals, copyCatalog.Catalog.Name)
 	check.Assert(catalog.Catalog.Description, Equals, copyCatalog.Catalog.Description)
 	check.Assert(catalog.Catalog.IsPublished, Equals, false)
-	err = catalog.Delete(ctx, true, true)
+	err = catalog.Delete(true, true)
 	check.Assert(err, IsNil)
 }
 
 func (vcd *TestVCD) Test_OrgCreateCatalogWithStorageProfile(check *C) {
-	org, err := vcd.client.GetOrgByName(ctx, vcd.org.Org.Name)
+	org, err := vcd.client.GetOrgByName(vcd.org.Org.Name)
 	check.Assert(err, IsNil)
 	check.Assert(org, NotNil)
-	oldCatalog, _ := org.GetCatalogByName(ctx, check.TestName(), false)
+	oldCatalog, _ := org.GetCatalogByName(check.TestName(), false)
 	if oldCatalog != nil {
-		err = oldCatalog.Delete(ctx, true, true)
+		err = oldCatalog.Delete(true, true)
 		check.Assert(err, IsNil)
 	}
 
 	// Lookup storage profile to use in catalog
-	storageProfile, err := vcd.vdc.FindStorageProfileReference(ctx, vcd.config.VCD.StorageProfile.SP1)
+	storageProfile, err := vcd.vdc.FindStorageProfileReference(vcd.config.VCD.StorageProfile.SP1)
 	check.Assert(err, IsNil)
 	storageProfiles := &types.CatalogStorageProfiles{VdcStorageProfile: []*types.Reference{&storageProfile}}
 
-	catalog, err := org.CreateCatalogWithStorageProfile(ctx, check.TestName(), TestCreateCatalogDesc, storageProfiles)
+	catalog, err := org.CreateCatalogWithStorageProfile(check.TestName(), TestCreateCatalogDesc, storageProfiles)
 	check.Assert(err, IsNil)
 	AddToCleanupList(check.TestName(), "catalog", vcd.org.Org.Name, check.TestName())
 	check.Assert(catalog.Catalog.Name, Equals, check.TestName())
 	check.Assert(catalog.Catalog.Description, Equals, TestCreateCatalogDesc)
-<<<<<<< HEAD
-	task := NewTask(&vcd.client.Client)
-	task.Task = catalog.Catalog.Tasks.Task[0]
-	err = task.WaitTaskCompletion(ctx)
-=======
 	err = catalog.WaitForTasks()
->>>>>>> cf36d5ed
-	check.Assert(err, IsNil)
-	org, err = vcd.client.GetOrgByName(ctx, vcd.org.Org.Name)
-	check.Assert(err, IsNil)
-	copyCatalog, err := org.GetCatalogByName(ctx, check.TestName(), false)
+	check.Assert(err, IsNil)
+	org, err = vcd.client.GetOrgByName(vcd.org.Org.Name)
+	check.Assert(err, IsNil)
+	copyCatalog, err := org.GetCatalogByName(check.TestName(), false)
 	check.Assert(err, IsNil)
 	check.Assert(copyCatalog, NotNil)
 	check.Assert(catalog.Catalog.Name, Equals, copyCatalog.Catalog.Name)
 	check.Assert(catalog.Catalog.Description, Equals, copyCatalog.Catalog.Description)
 	check.Assert(catalog.Catalog.IsPublished, Equals, false)
-	err = catalog.Delete(ctx, true, true)
+	err = catalog.Delete(true, true)
 	check.Assert(err, IsNil)
 }
 
@@ -585,10 +557,10 @@
 		check.Skip(fmt.Sprintf(TestRequiresSysAdminPrivileges, check.TestName()))
 	}
 	// Fetch admin org version of current test org
-	adminOrg, err := vcd.client.GetAdminOrgByName(ctx, vcd.org.Org.Name)
+	adminOrg, err := vcd.client.GetAdminOrgByName(vcd.org.Org.Name)
 	check.Assert(err, IsNil)
 	// Find Catalog
-	adminCatalog, err := adminOrg.GetAdminCatalogByName(ctx, vcd.config.VCD.Catalog.Name, false)
+	adminCatalog, err := adminOrg.GetAdminCatalogByName(vcd.config.VCD.Catalog.Name, false)
 	check.Assert(err, IsNil)
 	check.Assert(adminCatalog, NotNil)
 	check.Assert(adminCatalog.AdminCatalog.Name, Equals, vcd.config.VCD.Catalog.Name)
@@ -606,10 +578,10 @@
 	check.Assert(err, IsNil)
 
 	// Refresh so the new VDC shows up in the org's list
-	err = adminOrg.Refresh(ctx)
-	check.Assert(err, IsNil)
-
-	adminVdc, err := adminOrg.GetAdminVDCByName(ctx, vdcConfiguration.Name, false)
+	err = adminOrg.Refresh()
+	check.Assert(err, IsNil)
+
+	adminVdc, err := adminOrg.GetAdminVDCByName(vdcConfiguration.Name, false)
 
 	check.Assert(err, IsNil)
 	check.Assert(adminVdc, NotNil)
@@ -618,20 +590,20 @@
 	check.Assert(adminVdc.AdminVdc.AllocationModel, Equals, vdcConfiguration.AllocationModel)
 
 	adminVdc.AdminVdc.Name = TestRefreshOrgVdc
-	_, err = adminVdc.Update(ctx)
+	_, err = adminVdc.Update()
 	check.Assert(err, IsNil)
 	AddToCleanupList(TestRefreshOrgVdc, "vdc", vcd.org.Org.Name, check.TestName())
 
 	// Test Refresh on vdc
-	err = adminVdc.Refresh(ctx)
+	err = adminVdc.Refresh()
 	check.Assert(err, IsNil)
 	check.Assert(adminVdc.AdminVdc.Name, Equals, TestRefreshOrgVdc)
 
 	//cleanup
-	vdc, err := adminOrg.GetVDCByName(ctx, vdcConfiguration.Name, false)
+	vdc, err := adminOrg.GetVDCByName(vdcConfiguration.Name, false)
 	check.Assert(err, IsNil)
 	check.Assert(vdc, NotNil)
-	err = vdc.DeleteWait(ctx, true, true)
+	err = vdc.DeleteWait(true, true)
 	check.Assert(err, IsNil)
 }
 
@@ -648,10 +620,10 @@
 	if vcd.config.VCD.ProviderVdc.NetworkPool == "" {
 		check.Skip("No Network Pool given for VDC tests")
 	}
-	adminOrg, err := vcd.client.GetAdminOrgByName(ctx, vcd.org.Org.Name)
+	adminOrg, err := vcd.client.GetAdminOrgByName(vcd.org.Org.Name)
 	check.Assert(err, IsNil)
 	check.Assert(adminOrg, NotNil)
-	results, err := vcd.client.QueryWithNotEncodedParams(ctx, nil, map[string]string{
+	results, err := vcd.client.QueryWithNotEncodedParams(nil, map[string]string{
 		"type":   "providerVdc",
 		"filter": fmt.Sprintf("name==%s", vcd.config.VCD.ProviderVdc.Name),
 	})
@@ -660,11 +632,11 @@
 		check.Skip(fmt.Sprintf("No Provider VDC found with name '%s'", vcd.config.VCD.ProviderVdc.Name))
 	}
 	providerVdcHref := results.Results.VMWProviderVdcRecord[0].HREF
-	storageProfile, err := vcd.client.QueryProviderVdcStorageProfileByName(ctx, vcd.config.VCD.ProviderVdc.StorageProfile, providerVdcHref)
+	storageProfile, err := vcd.client.QueryProviderVdcStorageProfileByName(vcd.config.VCD.ProviderVdc.StorageProfile, providerVdcHref)
 	check.Assert(err, IsNil)
 
 	check.Assert(storageProfile.HREF, Not(Equals), "")
-	results, err = vcd.client.QueryWithNotEncodedParams(ctx, nil, map[string]string{
+	results, err = vcd.client.QueryWithNotEncodedParams(nil, map[string]string{
 		"type":   "networkPool",
 		"filter": fmt.Sprintf("name==%s", vcd.config.VCD.ProviderVdc.NetworkPool),
 	})
@@ -718,12 +690,12 @@
 		vdcConfiguration.ResourceGuaranteedMemory = addrOf(1.00)
 	}
 
-	vdc, _ := adminOrg.GetVDCByName(ctx, vdcConfiguration.Name, false)
+	vdc, _ := adminOrg.GetVDCByName(vdcConfiguration.Name, false)
 	if vdc != nil {
-		err = vdc.DeleteWait(ctx, true, true)
-		check.Assert(err, IsNil)
-	}
-	_, err = adminOrg.CreateOrgVdc(ctx, vdcConfiguration)
+		err = vdc.DeleteWait(true, true)
+		check.Assert(err, IsNil)
+	}
+	_, err = adminOrg.CreateOrgVdc(vdcConfiguration)
 	check.Assert(err, IsNil)
 	AddToCleanupList(vdcConfiguration.Name, "vdc", vcd.org.Org.Name, check.TestName())
 	return *adminOrg, vdcConfiguration, err
@@ -732,9 +704,9 @@
 func (vcd *TestVCD) Test_QueryStorageProfiles(check *C) {
 
 	// retrieve Org and VDC
-	adminOrg, err := vcd.client.GetAdminOrgByName(ctx, vcd.config.VCD.Org)
-	check.Assert(err, IsNil)
-	adminVdc, err := adminOrg.GetAdminVDCByName(ctx, vcd.config.VCD.Vdc, false)
+	adminOrg, err := vcd.client.GetAdminOrgByName(vcd.config.VCD.Org)
+	check.Assert(err, IsNil)
+	adminVdc, err := adminOrg.GetAdminVDCByName(vcd.config.VCD.Vdc, false)
 	check.Assert(err, IsNil)
 
 	if adminVdc.AdminVdc.ProviderVdcReference == nil {
@@ -747,7 +719,7 @@
 	check.Assert(providerVdcHref, Not(Equals), "")
 
 	// Gets the full list of storage profilers
-	rawSpList, err := vcd.client.Client.QueryAllProviderVdcStorageProfiles(ctx)
+	rawSpList, err := vcd.client.Client.QueryAllProviderVdcStorageProfiles()
 	check.Assert(err, IsNil)
 
 	// Manually select the storage profiles that belong to the current provider VDC
@@ -776,18 +748,18 @@
 	}
 
 	// Get the list of local storage profiles (belonging to the Provider VDC that the adminVdc depends on)
-	localSpList, err := vcd.client.Client.QueryProviderVdcStorageProfiles(ctx, providerVdcHref)
+	localSpList, err := vcd.client.Client.QueryProviderVdcStorageProfiles(providerVdcHref)
 	check.Assert(err, IsNil)
 	// Make sure the automated list and the manual list match
 	check.Assert(spList, DeepEquals, localSpList)
 
 	// Get the same list using the AdminVdc method and check that the result matches
-	compatibleSpList, err := adminVdc.QueryCompatibleStorageProfiles(ctx)
+	compatibleSpList, err := adminVdc.QueryCompatibleStorageProfiles()
 	check.Assert(err, IsNil)
 	check.Assert(compatibleSpList, DeepEquals, localSpList)
 
 	for _, sp := range compatibleSpList {
-		fullSp, err := vcd.client.QueryProviderVdcStorageProfileByName(ctx, sp.Name, providerVdcHref)
+		fullSp, err := vcd.client.QueryProviderVdcStorageProfileByName(sp.Name, providerVdcHref)
 		check.Assert(err, IsNil)
 		check.Assert(sp.HREF, Equals, fullSp.HREF)
 		check.Assert(fullSp.ProviderVdcHREF, Equals, providerVdcHref)
@@ -796,18 +768,18 @@
 	// When we have duplicate names, we also check the effectiveness of the retrieval function with Provider VDC filter
 	for name := range duplicateNames {
 		// Duplicate name with specific provider VDC HREF will succeed
-		fullSp, err := vcd.client.QueryProviderVdcStorageProfileByName(ctx, name, providerVdcHref)
+		fullSp, err := vcd.client.QueryProviderVdcStorageProfileByName(name, providerVdcHref)
 		check.Assert(err, IsNil)
 		check.Assert(fullSp.ProviderVdcHREF, Equals, providerVdcHref)
 		// Duplicate name with empty provider VDC HREF will fail
-		faultySp, err := vcd.client.QueryProviderVdcStorageProfileByName(ctx, name, "")
+		faultySp, err := vcd.client.QueryProviderVdcStorageProfileByName(name, "")
 		check.Assert(err, NotNil)
 		check.Assert(faultySp, IsNil)
 	}
 
 	// Search explicitly for a storage profile not present in current provider VDC
 	if notLocalStorageProfile != "" {
-		fullSp, err := vcd.client.QueryProviderVdcStorageProfileByName(ctx, notLocalStorageProfile, providerVdcHref)
+		fullSp, err := vcd.client.QueryProviderVdcStorageProfileByName(notLocalStorageProfile, providerVdcHref)
 		check.Assert(err, NotNil)
 		check.Assert(fullSp, IsNil)
 	}
@@ -818,11 +790,11 @@
 	if vcd.config.VCD.ProviderVdc.Name == "" {
 		check.Skip("No provider VDC found in configuration")
 	}
-	providerVDCs, err := QueryProviderVdcByName(ctx, vcd.client, vcd.config.VCD.ProviderVdc.Name)
+	providerVDCs, err := QueryProviderVdcByName(vcd.client, vcd.config.VCD.ProviderVdc.Name)
 	check.Assert(err, IsNil)
 	check.Assert(len(providerVDCs), Equals, 1)
 
-	rawSpList, err := vcd.client.Client.QueryAllProviderVdcStorageProfiles(ctx)
+	rawSpList, err := vcd.client.Client.QueryAllProviderVdcStorageProfiles()
 	check.Assert(err, IsNil)
 	var spList []*types.QueryResultProviderVdcStorageProfileRecordType
 	for _, sp := range rawSpList {
@@ -831,7 +803,7 @@
 		}
 	}
 
-	localSpList, err := vcd.client.Client.QueryProviderVdcStorageProfiles(ctx, providerVDCs[0].HREF)
+	localSpList, err := vcd.client.Client.QueryProviderVdcStorageProfiles(providerVDCs[0].HREF)
 	check.Assert(err, IsNil)
 	check.Assert(spList, DeepEquals, localSpList)
 
@@ -861,24 +833,10 @@
 	adminOrg, vdcConfiguration, err := setupVdc(vcd, check, "AllocationPool")
 	check.Assert(err, IsNil)
 
-	adminVdc, err := adminOrg.GetAdminVDCByName(ctx, vdcConfiguration.Name, true)
+	adminVdc, err := adminOrg.GetAdminVDCByName(vdcConfiguration.Name, true)
 	check.Assert(err, IsNil)
 
 	// Add another storage profile
-<<<<<<< HEAD
-	err = adminVdc.AddStorageProfileWait(
-		ctx,
-		&types.VdcStorageProfileConfiguration{
-			Enabled: takeBoolPointer(true),
-			Units:   "MB",
-			Limit:   1024,
-			Default: false,
-			ProviderVdcStorageProfile: &types.Reference{
-				HREF: sp2.HREF,
-				Name: sp2.Name,
-			},
-		}, "new sp 2")
-=======
 	err = adminVdc.AddStorageProfileWait(&types.VdcStorageProfileConfiguration{
 		Enabled: addrOf(true),
 		Units:   "MB",
@@ -889,35 +847,20 @@
 			Name: sp2.Name,
 		},
 	}, "new sp 2")
->>>>>>> cf36d5ed
 	check.Assert(err, IsNil)
 	check.Assert(len(adminVdc.AdminVdc.VdcStorageProfiles.VdcStorageProfile), Equals, 2)
 
 	// Find the default storage profile and makes sure it matches with the one we know to be the default
-	defaultSpRef, err := adminVdc.GetDefaultStorageProfileReference(ctx)
+	defaultSpRef, err := adminVdc.GetDefaultStorageProfileReference()
 	check.Assert(err, IsNil)
 	check.Assert(defaultSp.Name, Equals, defaultSpRef.Name)
 
 	// Remove the second storage profile
-	err = adminVdc.RemoveStorageProfileWait(ctx, sp2.Name)
+	err = adminVdc.RemoveStorageProfileWait(sp2.Name)
 	check.Assert(err, IsNil)
 	check.Assert(len(adminVdc.AdminVdc.VdcStorageProfiles.VdcStorageProfile), Equals, 1)
 
 	// Add the second storage profile again
-<<<<<<< HEAD
-	err = adminVdc.AddStorageProfileWait(
-		ctx,
-		&types.VdcStorageProfileConfiguration{
-			Enabled: takeBoolPointer(true),
-			Units:   "MB",
-			Limit:   1024,
-			Default: false,
-			ProviderVdcStorageProfile: &types.Reference{
-				HREF: sp2.HREF,
-				Name: sp2.Name,
-			},
-		}, "new sp 2")
-=======
 	err = adminVdc.AddStorageProfileWait(&types.VdcStorageProfileConfiguration{
 		Enabled: addrOf(true),
 		Units:   "MB",
@@ -928,37 +871,36 @@
 			Name: sp2.Name,
 		},
 	}, "new sp 2")
->>>>>>> cf36d5ed
 
 	check.Assert(err, IsNil)
 	check.Assert(len(adminVdc.AdminVdc.VdcStorageProfiles.VdcStorageProfile), Equals, 2)
 
 	// Change default storage profile from the original one to the second one
-	err = adminVdc.SetDefaultStorageProfile(ctx, sp2.Name)
+	err = adminVdc.SetDefaultStorageProfile(sp2.Name)
 	check.Assert(err, IsNil)
 
 	// Check that the default storage profile was changed
-	defaultSpRef, err = adminVdc.GetDefaultStorageProfileReference(ctx)
+	defaultSpRef, err = adminVdc.GetDefaultStorageProfileReference()
 	check.Assert(err, IsNil)
 	check.Assert(defaultSpRef.Name, Equals, sp2.Name)
 
 	// Set the default storage profile again to the same item.
 	// This proves that SetDefaultStorageProfile is idempotent
-	err = adminVdc.SetDefaultStorageProfile(ctx, sp2.Name)
-	check.Assert(err, IsNil)
-	defaultSpRef, err = adminVdc.GetDefaultStorageProfileReference(ctx)
+	err = adminVdc.SetDefaultStorageProfile(sp2.Name)
+	check.Assert(err, IsNil)
+	defaultSpRef, err = adminVdc.GetDefaultStorageProfileReference()
 	check.Assert(err, IsNil)
 	check.Assert(defaultSpRef.Name, Equals, sp2.Name)
 
 	// Remove the former default storage profile
-	err = adminVdc.RemoveStorageProfileWait(ctx, defaultSp.Name)
+	err = adminVdc.RemoveStorageProfileWait(defaultSp.Name)
 	check.Assert(err, IsNil)
 	check.Assert(len(adminVdc.AdminVdc.VdcStorageProfiles.VdcStorageProfile), Equals, 1)
 
 	// Delete the VDC
-	vdc, err := adminOrg.GetVDCByName(ctx, adminVdc.AdminVdc.Name, false)
-	check.Assert(err, IsNil)
-	err = vdc.DeleteWait(ctx, true, true)
+	vdc, err := adminOrg.GetVDCByName(adminVdc.AdminVdc.Name, false)
+	check.Assert(err, IsNil)
+	err = vdc.DeleteWait(true, true)
 	check.Assert(err, IsNil)
 }
 
@@ -969,10 +911,10 @@
 	check.Assert(err, IsNil)
 
 	// Refresh so the new VDC shows up in the org's list
-	err = adminOrg.Refresh(ctx)
-	check.Assert(err, IsNil)
-
-	adminVdc, err := adminOrg.GetAdminVDCByName(ctx, vdcConfiguration.Name, false)
+	err = adminOrg.Refresh()
+	check.Assert(err, IsNil)
+
+	adminVdc, err := adminOrg.GetAdminVDCByName(vdcConfiguration.Name, false)
 
 	check.Assert(err, IsNil)
 	check.Assert(adminVdc, NotNil)
@@ -1011,7 +953,7 @@
 	adminVdc.AdminVdc.ResourceGuaranteedCpu = &guaranteed
 	adminVdc.AdminVdc.ResourceGuaranteedMemory = &guaranteed
 
-	updatedVdc, err := adminVdc.Update(ctx)
+	updatedVdc, err := adminVdc.Update()
 	check.Assert(err, IsNil)
 	check.Assert(updatedVdc, Not(IsNil))
 	check.Assert(updatedVdc.AdminVdc.Description, Equals, updateDescription)
@@ -1044,16 +986,16 @@
 		check.Skip(fmt.Sprintf(TestRequiresSysAdminPrivileges, check.TestName()))
 	}
 
-	adminOrg, err := vcd.client.GetAdminOrgByName(ctx, vcd.org.Org.Name)
+	adminOrg, err := vcd.client.GetAdminOrgByName(vcd.org.Org.Name)
 	check.Assert(err, IsNil)
 	check.Assert(adminOrg, NotNil)
 
-	adminVdc, err := adminOrg.GetAdminVDCByName(ctx, vcd.config.VCD.Vdc, false)
+	adminVdc, err := adminOrg.GetAdminVDCByName(vcd.config.VCD.Vdc, false)
 	check.Assert(err, IsNil)
 	check.Assert(adminVdc, NotNil)
 	check.Assert(adminVdc.AdminVdc.Name, Equals, vcd.config.VCD.Vdc)
 	// Try a vdc that doesn't exist
-	adminVdc, err = adminOrg.GetAdminVDCByName(ctx, INVALID_NAME, false)
+	adminVdc, err = adminOrg.GetAdminVDCByName(INVALID_NAME, false)
 	check.Assert(err, NotNil)
 	check.Assert(adminVdc, IsNil)
 }
@@ -1062,11 +1004,11 @@
 func (vcd *TestVCD) Test_OrgGetCatalog(check *C) {
 
 	getByName := func(name string, refresh bool) (genericEntity, error) {
-		return vcd.org.GetCatalogByName(ctx, name, refresh)
-	}
-	getById := func(id string, refresh bool) (genericEntity, error) { return vcd.org.GetCatalogById(ctx, id, refresh) }
+		return vcd.org.GetCatalogByName(name, refresh)
+	}
+	getById := func(id string, refresh bool) (genericEntity, error) { return vcd.org.GetCatalogById(id, refresh) }
 	getByNameOrId := func(id string, refresh bool) (genericEntity, error) {
-		return vcd.org.GetCatalogByNameOrId(ctx, id, refresh)
+		return vcd.org.GetCatalogByNameOrId(id, refresh)
 	}
 
 	var def = getterTestDefinition{
@@ -1090,18 +1032,18 @@
 		return
 	}
 
-	adminOrg, err := vcd.client.GetAdminOrgByName(ctx, vcd.config.VCD.Org)
+	adminOrg, err := vcd.client.GetAdminOrgByName(vcd.config.VCD.Org)
 	check.Assert(err, IsNil)
 	check.Assert(adminOrg, NotNil)
 
 	getByName := func(name string, refresh bool) (genericEntity, error) {
-		return adminOrg.GetAdminCatalogByName(ctx, name, refresh)
+		return adminOrg.GetAdminCatalogByName(name, refresh)
 	}
 	getById := func(id string, refresh bool) (genericEntity, error) {
-		return adminOrg.GetAdminCatalogById(ctx, id, refresh)
+		return adminOrg.GetAdminCatalogById(id, refresh)
 	}
 	getByNameOrId := func(id string, refresh bool) (genericEntity, error) {
-		return adminOrg.GetAdminCatalogByNameOrId(ctx, id, refresh)
+		return adminOrg.GetAdminCatalogByNameOrId(id, refresh)
 	}
 
 	var def = getterTestDefinition{
@@ -1126,16 +1068,16 @@
 		check.Skip("Test_AdminOrgGetCatalog: Org name not given.")
 		return
 	}
-	adminOrg, err := vcd.client.GetAdminOrgByName(ctx, vcd.config.VCD.Org)
+	adminOrg, err := vcd.client.GetAdminOrgByName(vcd.config.VCD.Org)
 	check.Assert(err, IsNil)
 	check.Assert(adminOrg, NotNil)
 
 	getByName := func(name string, refresh bool) (genericEntity, error) {
-		return adminOrg.GetCatalogByName(ctx, name, refresh)
-	}
-	getById := func(id string, refresh bool) (genericEntity, error) { return adminOrg.GetCatalogById(ctx, id, refresh) }
+		return adminOrg.GetCatalogByName(name, refresh)
+	}
+	getById := func(id string, refresh bool) (genericEntity, error) { return adminOrg.GetCatalogById(id, refresh) }
 	getByNameOrId := func(id string, refresh bool) (genericEntity, error) {
-		return adminOrg.GetCatalogByNameOrId(ctx, id, refresh)
+		return adminOrg.GetCatalogByNameOrId(id, refresh)
 	}
 
 	var def = getterTestDefinition{
@@ -1159,17 +1101,13 @@
 		check.Skip("Test_AdminOrgGetVdc: Org name not given.")
 		return
 	}
-	adminOrg, err := vcd.client.GetAdminOrgByName(ctx, vcd.config.VCD.Org)
+	adminOrg, err := vcd.client.GetAdminOrgByName(vcd.config.VCD.Org)
 	check.Assert(err, IsNil)
 	check.Assert(adminOrg, NotNil)
 
-	getByName := func(name string, refresh bool) (genericEntity, error) {
-		return adminOrg.GetVDCByName(ctx, name, refresh)
-	}
-	getById := func(id string, refresh bool) (genericEntity, error) { return adminOrg.GetVDCById(ctx, id, refresh) }
-	getByNameOrId := func(id string, refresh bool) (genericEntity, error) {
-		return adminOrg.GetVDCByNameOrId(ctx, id, refresh)
-	}
+	getByName := func(name string, refresh bool) (genericEntity, error) { return adminOrg.GetVDCByName(name, refresh) }
+	getById := func(id string, refresh bool) (genericEntity, error) { return adminOrg.GetVDCById(id, refresh) }
+	getByNameOrId := func(id string, refresh bool) (genericEntity, error) { return adminOrg.GetVDCByNameOrId(id, refresh) }
 
 	var def = getterTestDefinition{
 		parentType:    "AdminOrg",
@@ -1191,18 +1129,16 @@
 		check.Skip("Test_AdminOrgGetAdminVdc: Org name not given.")
 		return
 	}
-	adminOrg, err := vcd.client.GetAdminOrgByName(ctx, vcd.config.VCD.Org)
+	adminOrg, err := vcd.client.GetAdminOrgByName(vcd.config.VCD.Org)
 	check.Assert(err, IsNil)
 	check.Assert(adminOrg, NotNil)
 
 	getByName := func(name string, refresh bool) (genericEntity, error) {
-		return adminOrg.GetAdminVDCByName(ctx, name, refresh)
-	}
-	getById := func(id string, refresh bool) (genericEntity, error) {
-		return adminOrg.GetAdminVDCById(ctx, id, refresh)
-	}
+		return adminOrg.GetAdminVDCByName(name, refresh)
+	}
+	getById := func(id string, refresh bool) (genericEntity, error) { return adminOrg.GetAdminVDCById(id, refresh) }
 	getByNameOrId := func(id string, refresh bool) (genericEntity, error) {
-		return adminOrg.GetAdminVDCByNameOrId(ctx, id, refresh)
+		return adminOrg.GetAdminVDCByNameOrId(id, refresh)
 	}
 
 	var def = getterTestDefinition{
@@ -1225,13 +1161,13 @@
 		check.Skip("Test_OrgGetVdc: Org name not given.")
 		return
 	}
-	org, err := vcd.client.GetOrgByName(ctx, vcd.config.VCD.Org)
+	org, err := vcd.client.GetOrgByName(vcd.config.VCD.Org)
 	check.Assert(err, IsNil)
 	check.Assert(org, NotNil)
 
-	getByName := func(name string, refresh bool) (genericEntity, error) { return org.GetVDCByName(ctx, name, refresh) }
-	getById := func(id string, refresh bool) (genericEntity, error) { return org.GetVDCById(ctx, id, refresh) }
-	getByNameOrId := func(id string, refresh bool) (genericEntity, error) { return org.GetVDCByNameOrId(ctx, id, refresh) }
+	getByName := func(name string, refresh bool) (genericEntity, error) { return org.GetVDCByName(name, refresh) }
+	getById := func(id string, refresh bool) (genericEntity, error) { return org.GetVDCById(id, refresh) }
+	getByNameOrId := func(id string, refresh bool) (genericEntity, error) { return org.GetVDCByNameOrId(id, refresh) }
 
 	var def = getterTestDefinition{
 		parentType:    "Org",
@@ -1257,11 +1193,11 @@
 	if vcd.skipVappTests {
 		check.Skip("Skipping test because vApp wasn't properly created")
 	}
-	org, err := vcd.client.GetOrgByName(ctx, vcd.config.VCD.Org)
+	org, err := vcd.client.GetOrgByName(vcd.config.VCD.Org)
 	check.Assert(err, IsNil)
 	check.Assert(org, NotNil)
 
-	taskList, err := org.GetTaskList(ctx)
+	taskList, err := org.GetTaskList()
 	check.Assert(err, IsNil)
 	check.Assert(len(taskList.Task), Not(Equals), 0)
 	check.Assert(taskList.Task[0], NotNil)
@@ -1297,11 +1233,11 @@
 		fmt.Println("# Org and VDC structure layout")
 		queryOrgList := []string{"System", vcd.config.VCD.Org, newOrgName1, newOrgName2}
 		for _, orgName := range queryOrgList {
-			org, err := vcd.client.GetOrgByName(ctx, orgName)
+			org, err := vcd.client.GetOrgByName(orgName)
 			check.Assert(err, IsNil)
 			check.Assert(org, NotNil)
 
-			vdcs, err := org.QueryOrgVdcList(ctx)
+			vdcs, err := org.QueryOrgVdcList()
 			check.Assert(err, IsNil)
 			if testVerbose {
 				fmt.Printf("VDCs for Org '%s'\n", orgName)
@@ -1348,16 +1284,16 @@
 		fmt.Printf("# Checking VDCs in Org '%s' (%s):\n", orgName, name)
 	}
 
-	org, err := vcd.client.GetOrgByName(ctx, orgName)
-	check.Assert(err, IsNil)
-	orgList, err := org.QueryOrgVdcList(ctx)
+	org, err := vcd.client.GetOrgByName(orgName)
+	check.Assert(err, IsNil)
+	orgList, err := org.QueryOrgVdcList()
 	check.Assert(err, IsNil)
 
 	// Number of components should be equal to the one returned by 'adminOrg.GetAllVDCs' which looks up VDCs in
 	// <AdminOrg> structure
-	adminOrg, err := vcd.client.GetAdminOrgByName(ctx, orgName)
-	check.Assert(err, IsNil)
-	allVdcs, err := adminOrg.GetAllVDCs(ctx, true)
+	adminOrg, err := vcd.client.GetAdminOrgByName(orgName)
+	check.Assert(err, IsNil)
+	allVdcs, err := adminOrg.GetAllVDCs(true)
 	check.Assert(err, IsNil)
 	check.Assert(len(orgList), Equals, len(allVdcs))
 

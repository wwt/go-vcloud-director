--- conflicted
+++ resolved
@@ -123,29 +123,19 @@
 	for _, uo := range updateOrgs {
 
 		fmt.Printf("Org %s - enabled %v - catalogs %v\n", uo.orgName, uo.enabled, uo.canPublishCatalogs)
-<<<<<<< HEAD
 		task, err := CreateOrg(ctx, vcd.client, uo.orgName, uo.orgName, uo.orgName, &types.OrgSettings{
-			OrgGeneralSettings: &types.OrgGeneralSettings{CanPublishCatalogs: uo.canPublishCatalogs},
-			OrgLdapSettings:    &types.OrgLdapSettingsType{OrgLdapMode: "NONE"},
-=======
-		task, err := CreateOrg(vcd.client, uo.orgName, uo.orgName, uo.orgName, &types.OrgSettings{
 			OrgGeneralSettings: &types.OrgGeneralSettings{
 				CanPublishCatalogs:   uo.canPublishCatalogs,
 				CanPublishExternally: uo.canPublishExternally,
 				CanSubscribe:         uo.canSubscribe,
 			},
 			OrgLdapSettings: &types.OrgLdapSettingsType{OrgLdapMode: "NONE"},
->>>>>>> 74f95399
 		}, uo.enabled)
 
 		check.Assert(err, IsNil)
 		check.Assert(task, Not(Equals), Task{})
-<<<<<<< HEAD
+
 		err = task.WaitTaskCompletion(ctx)
-=======
-
-		err = task.WaitTaskCompletion()
->>>>>>> 74f95399
 		check.Assert(err, IsNil)
 
 		AddToCleanupList(uo.orgName, "org", "", "TestUpdateOrg")
@@ -274,14 +264,7 @@
 	}
 	providerVdcHref := results.Results.VMWProviderVdcRecord[0].HREF
 
-<<<<<<< HEAD
-	results, err = vcd.client.QueryWithNotEncodedParams(ctx, nil, map[string]string{
-		"type":   "providerVdcStorageProfile",
-		"filter": fmt.Sprintf("name==%s", vcd.config.VCD.ProviderVdc.StorageProfile),
-	})
-=======
-	storageProfile, err := vcd.client.QueryProviderVdcStorageProfileByName(vcd.config.VCD.ProviderVdc.StorageProfile, providerVdcHref)
->>>>>>> 74f95399
+	storageProfile, err := vcd.client.QueryProviderVdcStorageProfileByName(ctx, vcd.config.VCD.ProviderVdc.StorageProfile, providerVdcHref)
 	check.Assert(err, IsNil)
 
 	results, err = vcd.client.QueryWithNotEncodedParams(ctx, nil, map[string]string{
@@ -651,24 +634,11 @@
 		check.Skip(fmt.Sprintf("No Provider VDC found with name '%s'", vcd.config.VCD.ProviderVdc.Name))
 	}
 	providerVdcHref := results.Results.VMWProviderVdcRecord[0].HREF
-<<<<<<< HEAD
-	results, err = vcd.client.QueryWithNotEncodedParams(ctx, nil, map[string]string{
-		"type":   "providerVdcStorageProfile",
-		"filter": fmt.Sprintf("name==%s", vcd.config.VCD.ProviderVdc.StorageProfile),
-	})
-	check.Assert(err, IsNil)
-	if len(results.Results.ProviderVdcStorageProfileRecord) == 0 {
-		check.Skip(fmt.Sprintf("No storage profile found with name '%s'", vcd.config.VCD.ProviderVdc.StorageProfile))
-	}
-	providerVdcStorageProfileHref := results.Results.ProviderVdcStorageProfileRecord[0].HREF
-	results, err = vcd.client.QueryWithNotEncodedParams(ctx, nil, map[string]string{
-=======
-	storageProfile, err := vcd.client.QueryProviderVdcStorageProfileByName(vcd.config.VCD.ProviderVdc.StorageProfile, providerVdcHref)
+	storageProfile, err := vcd.client.QueryProviderVdcStorageProfileByName(ctx, vcd.config.VCD.ProviderVdc.StorageProfile, providerVdcHref)
 	check.Assert(err, IsNil)
 
 	check.Assert(storageProfile.HREF, Not(Equals), "")
 	results, err = vcd.client.QueryWithNotEncodedParams(nil, map[string]string{
->>>>>>> 74f95399
 		"type":   "networkPool",
 		"filter": fmt.Sprintf("name==%s", vcd.config.VCD.ProviderVdc.NetworkPool),
 	})

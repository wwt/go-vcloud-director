--- conflicted
+++ resolved
@@ -232,15 +232,6 @@
 	return nil
 }
 
-<<<<<<< HEAD
-// GetSpecificApiVersionOnCondition returns default version or wantedApiVersion if it is connected to version
-// described in vcdApiVersionCondition
-// f.e. values ">= 32.0", "32.0" returns 32.0 if vCD version is above or 9.7
-func (client *Client) GetSpecificApiVersionOnCondition(ctx context.Context, vcdApiVersionCondition, wantedApiVersion string) string {
-	apiVersion := client.APIVersion
-	if client.APIVCDMaxVersionIs(ctx, vcdApiVersionCondition) {
-		apiVersion = wantedApiVersion
-=======
 // GetSpecificApiVersionOnCondition returns default version or wantedApiVersion if it is connected
 // to version described in vcdApiVersionCondition e.g. values ">= 32.0", "32.0" returns 32.0 if vCD
 // version is above or 9.7
@@ -249,9 +240,9 @@
 // version, this function will return the minimum supported version. This means that it must be be
 // well tested when client.APIVersion is bumped to avoid unexpected errors due to newer API version
 // being used.
-func (client *Client) GetSpecificApiVersionOnCondition(vcdApiVersionCondition, wantedApiVersionOrMinimumRequired string) string {
+func (client *Client) GetSpecificApiVersionOnCondition(ctx context.Context, vcdApiVersionCondition, wantedApiVersionOrMinimumRequired string) string {
 	apiVersion := client.APIVersion
-	if client.APIVCDMaxVersionIs(vcdApiVersionCondition) {
+	if client.APIVCDMaxVersionIs(ctx, vcdApiVersionCondition) {
 		versionConstraint := fmt.Sprintf(">= %s", apiVersion)
 		// only if the version is not less than minimum supported version 'client.APIVersion' we can
 		// specify 'wantedApiVersionOrMinimumRequired'
@@ -260,7 +251,6 @@
 		}
 		util.Logger.Printf("[TRACE] API version %s does not satisfy constraints '%s'. Will use minimum supported version '%s'.",
 			wantedApiVersionOrMinimumRequired, versionConstraint, apiVersion)
->>>>>>> cf36d5ed
 	}
 	return apiVersion
 }

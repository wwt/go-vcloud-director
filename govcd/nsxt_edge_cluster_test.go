--- conflicted
+++ resolved
@@ -14,13 +14,6 @@
 )
 
 func (vcd *TestVCD) Test_GetAllNsxtEdgeClusters(check *C) {
-<<<<<<< HEAD
-	if vcd.client.Client.APIVCDMaxVersionIs(ctx, "< 34") {
-		check.Skip("At least VCD 10.1 is required")
-	}
-
-=======
->>>>>>> 74f95399
 	skipNoNsxtConfiguration(vcd, check)
 
 	if vcd.skipAdminTests {
@@ -30,10 +23,7 @@
 	nsxtVdc, err := vcd.org.GetVDCByNameOrId(ctx, vcd.config.VCD.Nsxt.Vdc, true)
 	check.Assert(err, IsNil)
 
-<<<<<<< HEAD
-	tier0Router, err := nsxtVdc.GetAllNsxtEdgeClusters(ctx, nil)
-=======
-	edgeClusters, err := nsxtVdc.GetAllNsxtEdgeClusters(nil)
+	edgeClusters, err := nsxtVdc.GetAllNsxtEdgeClusters(ctx, nil)
 	check.Assert(err, IsNil)
 	check.Assert(edgeClusters, NotNil)
 	check.Assert(len(edgeClusters) > 0, Equals, true)
@@ -41,20 +31,12 @@
 	queryParams := url.Values{}
 	queryParams.Add("filter", fmt.Sprintf("orgVdcId==%s", nsxtVdc.Vdc.ID))
 	allEdgeClusters, err := vcd.client.GetAllNsxtEdgeClusters(queryParams)
->>>>>>> 74f95399
 	check.Assert(err, IsNil)
 	check.Assert(allEdgeClusters, NotNil)
 	check.Assert(len(allEdgeClusters) > 0, Equals, true)
 }
 
 func (vcd *TestVCD) Test_GetNsxtEdgeClusterByName(check *C) {
-<<<<<<< HEAD
-	if vcd.client.Client.APIVCDMaxVersionIs(ctx, "< 34") {
-		check.Skip("At least VCD 10.1 is required")
-	}
-
-=======
->>>>>>> 74f95399
 	skipNoNsxtConfiguration(vcd, check)
 
 	if vcd.skipAdminTests {
@@ -64,20 +46,9 @@
 	nsxtVdc, err := vcd.org.GetVDCByNameOrId(ctx, vcd.config.VCD.Nsxt.Vdc, true)
 	check.Assert(err, IsNil)
 
-<<<<<<< HEAD
-	allEdgeClusters, err := nsxtVdc.GetAllNsxtEdgeClusters(ctx, nil)
-	check.Assert(err, IsNil)
-	check.Assert(allEdgeClusters, NotNil)
-
-	edgeCluster, err := nsxtVdc.GetNsxtEdgeClusterByName(ctx, allEdgeClusters[0].NsxtEdgeCluster.Name)
-	check.Assert(err, IsNil)
-	check.Assert(allEdgeClusters, NotNil)
-	check.Assert(edgeCluster, DeepEquals, allEdgeClusters[0])
-=======
-	edgeCluster, err := nsxtVdc.GetNsxtEdgeClusterByName(vcd.config.VCD.Nsxt.NsxtEdgeCluster)
+	edgeCluster, err := nsxtVdc.GetNsxtEdgeClusterByName(ctx, vcd.config.VCD.Nsxt.NsxtEdgeCluster)
 	check.Assert(err, IsNil)
 	check.Assert(edgeCluster, NotNil)
 	check.Assert(edgeCluster.NsxtEdgeCluster.Name, Equals, vcd.config.VCD.Nsxt.NsxtEdgeCluster)
->>>>>>> 74f95399
 
 }
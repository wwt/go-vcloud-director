/*
 * Copyright 2021 VMware, Inc.  All rights reserved.  Licensed under the Apache v2 License.
 */

package govcd

import (
	"context"
	"errors"
	"fmt"
	"net/http"
	"net/url"
	"strings"

	"github.com/vmware/go-vcloud-director/v2/types/v56"
	"github.com/vmware/go-vcloud-director/v2/util"
)

type Org struct {
	Org           *types.Org
	client        *Client
	TenantContext *TenantContext
}

func NewOrg(client *Client) *Org {
	return &Org{
		Org:    new(types.Org),
		client: client,
	}
}

// Given an org with a valid HREF, the function refetches the org
// and updates the user's org data. Otherwise if the function fails,
// it returns an error. Users should use refresh whenever they have
// a stale org due to the creation/update/deletion of a resource
// within the org or the org itself.
func (org *Org) Refresh(ctx context.Context) error {
	if *org == (Org{}) {
		return fmt.Errorf("cannot refresh, Object is empty")
	}

	// Empty struct before a new unmarshal, otherwise we end up with duplicate
	// elements in slices.
	unmarshalledOrg := &types.Org{}

	_, err := org.client.ExecuteRequest(ctx, org.Org.HREF, http.MethodGet,
		"", "error refreshing organization: %s", nil, unmarshalledOrg)
	if err != nil {
		return err
	}
	org.Org = unmarshalledOrg

	// The request was successful
	return nil
}

// Given a valid catalog name, FindCatalog returns a Catalog object.
// If no catalog is found, then returns an empty catalog and no error.
// Otherwise it returns an error.
// Deprecated: use org.GetCatalogByName instead
func (org *Org) FindCatalog(ctx context.Context, catalogName string) (Catalog, error) {

	for _, link := range org.Org.Link {
		if link.Rel == "down" && link.Type == "application/vnd.vmware.vcloud.catalog+xml" && link.Name == catalogName {

			cat := NewCatalog(org.client)

			_, err := org.client.ExecuteRequest(ctx, link.HREF, http.MethodGet,
				"", "error retrieving catalog: %s", nil, cat.Catalog)

			return *cat, err
		}
	}

	return Catalog{}, nil
}

// GetVdcByName if user specifies valid vdc name then this returns a vdc object.
// If no vdc is found, then it returns an empty vdc and no error.
// Otherwise it returns an empty vdc and an error.
// Deprecated: use org.GetVDCByName instead
func (org *Org) GetVdcByName(ctx context.Context, vdcname string) (Vdc, error) {
	for _, link := range org.Org.Link {
		if link.Name == vdcname {
			vdc := NewVdc(org.client)
			vdc.parent = org

			_, err := org.client.ExecuteRequest(ctx, link.HREF, http.MethodGet,
				"", "error retrieving vdc: %s", nil, vdc.Vdc)

			return *vdc, err
		}
	}
	return Vdc{}, nil
}

// CreateCatalog creates a catalog with specified name and description
func CreateCatalog(ctx context.Context, client *Client, links types.LinkList, Name, Description string) (AdminCatalog, error) {
	adminCatalog, err := CreateCatalogWithStorageProfile(ctx, client, links, Name, Description, nil)
	if err != nil {
		return AdminCatalog{}, nil
	}
	return *adminCatalog, nil
}

// CreateCatalogWithStorageProfile is like CreateCatalog, but allows to specify storage profile
func CreateCatalogWithStorageProfile(ctx context.Context, client *Client, links types.LinkList, Name, Description string, storageProfiles *types.CatalogStorageProfiles) (*AdminCatalog, error) {
	reqCatalog := &types.Catalog{
		Name:        Name,
		Description: Description,
	}
	vcomp := &types.AdminCatalog{
		Xmlns:                  types.XMLNamespaceVCloud,
		Catalog:                *reqCatalog,
		CatalogStorageProfiles: storageProfiles,
	}

	var createOrgLink *types.Link
	for _, link := range links {
		if link.Rel == "add" && link.Type == types.MimeAdminCatalog {
			util.Logger.Printf("[TRACE] Create org - found the proper link for request, HREF: %s, "+
				"name: %s, type: %s, id: %s, rel: %s \n", link.HREF, link.Name, link.Type, link.ID, link.Rel)
			createOrgLink = link
		}
	}

	if createOrgLink == nil {
		return nil, fmt.Errorf("creating catalog failed to find url")
	}

	catalog := NewAdminCatalog(client)
	_, err := client.ExecuteRequest(ctx, createOrgLink.HREF, http.MethodPost,
		"application/vnd.vmware.admin.catalog+xml", "error creating catalog: %s", vcomp, catalog.AdminCatalog)
	if err != nil {
		return nil, err
	}

	err = catalog.WaitForTasks()
	if err != nil {
		return nil, err
	}
	return catalog, nil
}

// CreateCatalog creates a catalog with given name and description under
// the given organization. Returns an Catalog that contains a creation
// task.
// API Documentation: https://code.vmware.com/apis/220/vcloud#/doc/doc/operations/POST-CreateCatalog.html
func (org *Org) CreateCatalog(ctx context.Context, name, description string) (Catalog, error) {
	catalog, err := org.CreateCatalogWithStorageProfile(ctx, name, description, nil)
	if err != nil {
		return Catalog{}, err
	}
	catalog.parent = org

	err = catalog.Refresh()
	if err != nil {
		return Catalog{}, err
	}
	// Make sure that the creation task is finished
	err = catalog.WaitForTasks()
	if err != nil {
		return Catalog{}, err
	}
	return *catalog, nil
}

// CreateCatalogWithStorageProfile is like CreateCatalog but additionally allows to specify storage profiles
func (org *Org) CreateCatalogWithStorageProfile(ctx context.Context, name, description string, storageProfiles *types.CatalogStorageProfiles) (*Catalog, error) {
	catalog := NewCatalog(org.client)
	adminCatalog, err := CreateCatalogWithStorageProfile(ctx, org.client, org.Org.Link, name, description, storageProfiles)
	if err != nil {
		return nil, err
	}
	catalog.Catalog = &adminCatalog.AdminCatalog.Catalog
	catalog.parent = org
	return catalog, nil
}

func validateVdcConfiguration(vdcDefinition *types.VdcConfiguration) error {
	if vdcDefinition.Name == "" {
		return errors.New("VdcConfiguration missing required field: Name")
	}
	if vdcDefinition.AllocationModel == "" {
		return errors.New("VdcConfiguration missing required field: AllocationModel")
	}
	if vdcDefinition.ComputeCapacity == nil {
		return errors.New("VdcConfiguration missing required field: ComputeCapacity")
	}
	if len(vdcDefinition.ComputeCapacity) != 1 {
		return errors.New("VdcConfiguration invalid field: ComputeCapacity must only have one element")
	}
	if vdcDefinition.ComputeCapacity[0] == nil {
		return errors.New("VdcConfiguration missing required field: ComputeCapacity[0]")
	}
	if vdcDefinition.ComputeCapacity[0].CPU == nil {
		return errors.New("VdcConfiguration missing required field: ComputeCapacity[0].CPU")
	}
	if vdcDefinition.ComputeCapacity[0].CPU.Units == "" {
		return errors.New("VdcConfiguration missing required field: ComputeCapacity[0].CPU.Units")
	}
	if vdcDefinition.ComputeCapacity[0].Memory == nil {
		return errors.New("VdcConfiguration missing required field: ComputeCapacity[0].Memory")
	}
	if vdcDefinition.ComputeCapacity[0].Memory.Units == "" {
		return errors.New("VdcConfiguration missing required field: ComputeCapacity[0].Memory.Units")
	}
	if vdcDefinition.VdcStorageProfile == nil || len(vdcDefinition.VdcStorageProfile) == 0 {
		return errors.New("VdcConfiguration missing required field: VdcStorageProfile")
	}
	if vdcDefinition.VdcStorageProfile[0].Units == "" {
		return errors.New("VdcConfiguration missing required field: VdcStorageProfile.Units")
	}
	if vdcDefinition.ProviderVdcReference == nil {
		return errors.New("VdcConfiguration missing required field: ProviderVdcReference")
	}
	if vdcDefinition.ProviderVdcReference.HREF == "" {
		return errors.New("VdcConfiguration missing required field: ProviderVdcReference.HREF")
	}
	return nil
}

// GetCatalogByHref  finds a Catalog by HREF
// On success, returns a pointer to the Catalog structure and a nil error
// On failure, returns a nil pointer and an error
func (org *Org) GetCatalogByHref(ctx context.Context, catalogHref string) (*Catalog, error) {
	cat := NewCatalog(org.client)

	_, err := org.client.ExecuteRequest(ctx, catalogHref, http.MethodGet,
		"", "error retrieving catalog: %s", nil, cat.Catalog)
	if err != nil {
		return nil, err
	}
	// The request was successful
	cat.parent = org
	return cat, nil
}

// GetCatalogByName  finds a Catalog by Name
// On success, returns a pointer to the Catalog structure and a nil error
// On failure, returns a nil pointer and an error
// refresh has no effect here, but is kept to preserve signature
func (org *Org) GetCatalogByName(ctx context.Context, catalogName string, refresh bool) (*Catalog, error) {
	vdcQuery, err := org.queryCatalogByName(ctx, catalogName)
	if ContainsNotFound(err) {
		return nil, ErrorEntityNotFound
	}
	if err != nil {
		return nil, fmt.Errorf("error querying Catalog: %s", err)
	}
	// This is not an AdminOrg and admin HREF must be removed if it exists
	href := strings.Replace(vdcQuery.HREF, "/api/admin", "/api", 1)
	return org.GetCatalogByHref(ctx, href)
}

// GetCatalogById finds a Catalog by ID
// On success, returns a pointer to the Catalog structure and a nil error
// On failure, returns a nil pointer and an error
func (org *Org) GetCatalogById(ctx context.Context, catalogId string, refresh bool) (*Catalog, error) {
	vdcQuery, err := org.queryCatalogById(ctx, catalogId)
	if ContainsNotFound(err) {
		return nil, ErrorEntityNotFound
	}
	if err != nil {
		return nil, fmt.Errorf("error querying Catalog: %s", err)
	}

	// This is not an AdminOrg and admin HREF must be removed if it exists
	href := strings.Replace(vdcQuery.HREF, "/api/admin", "/api", 1)
	return org.GetCatalogByHref(ctx, href)
}

// GetCatalogByNameOrId finds a Catalog by name or ID
// On success, returns a pointer to the Catalog structure and a nil error
// On failure, returns a nil pointer and an error
func (org *Org) GetCatalogByNameOrId(ctx context.Context, identifier string, refresh bool) (*Catalog, error) {
	getByName := func(name string, refresh bool) (interface{}, error) {
		return org.GetCatalogByName(ctx, name, refresh)
	}
	getById := func(id string, refresh bool) (interface{}, error) {
		return org.GetCatalogById(ctx, id, refresh)
	}
	entity, err := getEntityByNameOrIdSkipNonId(getByName, getById, identifier, refresh)
	if entity == nil {
		return nil, err
	}
	return entity.(*Catalog), err
}

// GetVDCByHref finds a VDC by HREF
// On success, returns a pointer to the VDC structure and a nil error
// On failure, returns a nil pointer and an error
<<<<<<< HEAD
func (org *Org) GetVDCByHref(ctx context.Context, vdcHref string) (*Vdc, error) {
	vdc := NewVdc(org.client)
	_, err := org.client.ExecuteRequest(ctx, vdcHref, http.MethodGet,
		"", "error retrieving VDC: %s", nil, vdc.Vdc)
=======
func (org *Org) GetVDCByHref(vdcHref string) (*Vdc, error) {
	vdc, err := getVDCByHref(org.client, vdcHref)
>>>>>>> cf36d5ed
	if err != nil {
		return nil, err
	}
	// The request was successful
	result := NewVdc(org.client)
	result.Vdc = vdc
	result.parent = org
	return result, nil
}

// getVDCByHref gets a plain VDC object from its HREF.
func getVDCByHref(client *Client, vdcHref string) (*types.Vdc, error) {
	vdc := &types.Vdc{}
	_, err := client.ExecuteRequest(vdcHref, http.MethodGet,
		"", "error retrieving VDC: %s", nil, vdc)
	if err != nil {
		return nil, err
	}
	return vdc, nil
}

// GetVDCByName finds a VDC by Name
// On success, returns a pointer to the VDC structure and a nil error
// On failure, returns a nil pointer and an error
// refresh has no effect and is kept to preserve signature
func (org *Org) GetVDCByName(ctx context.Context, vdcName string, refresh bool) (*Vdc, error) {
	vdcQuery, err := org.queryOrgVdcByName(ctx, vdcName)
	if ContainsNotFound(err) {
		return nil, ErrorEntityNotFound
	}
	if err != nil {
		return nil, fmt.Errorf("error querying VDC: %s", err)
	}
	// This is not an AdminOrg and admin HREF must be removed if it exists
	href := strings.Replace(vdcQuery.HREF, "/api/admin", "/api", 1)
	return org.GetVDCByHref(ctx, href)
}

// GetVDCById finds a VDC by ID
// On success, returns a pointer to the VDC structure and a nil error
// On failure, returns a nil pointer and an error
// refresh has no effect and is kept to preserve signature
func (org *Org) GetVDCById(ctx context.Context, vdcId string, refresh bool) (*Vdc, error) {
	vdcQuery, err := org.queryOrgVdcById(ctx, vdcId)
	if ContainsNotFound(err) {
		return nil, ErrorEntityNotFound
	}
	if err != nil {
		return nil, fmt.Errorf("error querying VDC: %s", err)
	}

	// This is not an AdminOrg and admin HREF must be removed if it exists
	href := strings.Replace(vdcQuery.HREF, "/api/admin", "/api", 1)
	return org.GetVDCByHref(ctx, href)
}

// GetVDCByNameOrId finds a VDC by name or ID
// On success, returns a pointer to the VDC structure and a nil error
// On failure, returns a nil pointer and an error
//
// refresh has no effect and is kept to preserve signature
func (org *Org) GetVDCByNameOrId(ctx context.Context, identifier string, refresh bool) (*Vdc, error) {
	getByName := func(name string, refresh bool) (interface{}, error) {
		return org.GetVDCByName(ctx, name, refresh)
	}
	getById := func(id string, refresh bool) (interface{}, error) {
		return org.GetVDCById(ctx, id, refresh)
	}
	entity, err := getEntityByNameOrIdSkipNonId(getByName, getById, identifier, refresh)
	if entity == nil {
		return nil, err
	}
	return entity.(*Vdc), err
}

// QueryCatalogList returns a list of catalogs for this organization
func (org *Org) QueryCatalogList(ctx context.Context) ([]*types.CatalogRecord, error) {
	util.Logger.Printf("[DEBUG] QueryCatalogList with Org HREF %s", org.Org.HREF)
	filter := map[string]string{
		"org": org.Org.HREF,
	}
	return queryCatalogList(ctx, org.client, filter)
}

// GetTaskList returns Tasks for Organization and error.
func (org *Org) GetTaskList(ctx context.Context) (*types.TasksList, error) {

	for _, link := range org.Org.Link {
		if link.Rel == "down" && link.Type == "application/vnd.vmware.vcloud.tasksList+xml" {

			tasksList := &types.TasksList{}

			_, err := org.client.ExecuteRequest(ctx, link.HREF, http.MethodGet, "",
				"error getting taskList: %s", nil, tasksList)
			if err != nil {
				return nil, err
			}

			return tasksList, nil
		}
	}

	return nil, fmt.Errorf("link not found")
}

// QueryAllOrgs returns all Orgs using query endpoint
func (vcdclient *VCDClient) QueryAllOrgs() ([]*types.QueryResultOrgRecordType, error) {
	return vcdclient.Client.queryOrgList(nil)
}

// queryOrgList performs an `orgVdc` or `adminOrgVdc` (for System user) and optionally applies filterFields
func (client *Client) queryOrgList(filterFields map[string]string) ([]*types.QueryResultOrgRecordType, error) {
	util.Logger.Printf("[DEBUG] queryOrgList with filter %#v", filterFields)
	queryType := client.GetQueryType(types.QtOrg)

	filter := map[string]string{
		"type": queryType,
	}

	// When a map of filters with non empty keys and values is supplied - apply it
	if filterFields != nil {
		filterSlice := make([]string, 0)

		for filterFieldName, filterFieldValue := range filterFields {
			// Do not inject 'org' filter for System user as API returns an error
			if !client.IsSysAdmin && filterFieldName == "org" {
				continue
			}

			if filterFieldName != "" && filterFieldValue != "" {
				filterText := fmt.Sprintf("%s==%s", filterFieldName, url.QueryEscape(filterFieldValue))
				filterSlice = append(filterSlice, filterText)
			}
		}

		if len(filterSlice) > 0 {
			filter["filter"] = strings.Join(filterSlice, ";")
			filter["filterEncoded"] = "true"
		}
	}

	results, err := client.cumulativeQuery(queryType, nil, filter)
	if err != nil {
		return nil, fmt.Errorf("error querying Orgs %s", err)
	}

	return results.Results.OrgRecord, nil
}

// QueryOrgByName retrieves an Org
func (vcdclient *VCDClient) QueryOrgByName(name string) (*types.QueryResultOrgRecordType, error) {
	return vcdclient.Client.queryOrgByName(name)
}

// queryOrgByName returns a single QueryResultOrgRecordType
func (client *Client) queryOrgByName(orgName string) (*types.QueryResultOrgRecordType, error) {
	filterMap := map[string]string{
		"name": orgName,
	}
	allOrgs, err := client.queryOrgList(filterMap)
	if err != nil {
		return nil, err
	}

	if allOrgs == nil || len(allOrgs) < 1 {
		return nil, ErrorEntityNotFound
	}

	if len(allOrgs) > 1 {
		return nil, fmt.Errorf("found more than 1 Org with Name '%s'", orgName)
	}

	return allOrgs[0], nil
}

// QueryOrgByID retrieves an Org
func (vcdclient *VCDClient) QueryOrgByID(id string) (*types.QueryResultOrgRecordType, error) {
	return vcdclient.Client.queryOrgByID(id)
}

// queryOrgByID returns a single QueryResultOrgRecordType
func (client *Client) queryOrgByID(orgId string) (*types.QueryResultOrgRecordType, error) {
	filterMap := map[string]string{
		"id": orgId,
	}
	allOrgs, err := client.queryOrgList(filterMap)

	if err != nil {
		return nil, err
	}

	if len(allOrgs) < 1 {
		return nil, ErrorEntityNotFound
	}

	return allOrgs[0], nil
}

// queryOrgVdcByName returns a single QueryResultOrgVdcRecordType
func (org *Org) queryOrgVdcByName(ctx context.Context, vdcName string) (*types.QueryResultOrgVdcRecordType, error) {
	filterFields := map[string]string{
		"org":     org.Org.HREF,
		"orgName": org.Org.Name,
		"name":    vdcName,
	}
	allVdcs, err := queryOrgVdcList(ctx, org.client, filterFields)
	if err != nil {
		return nil, err
	}

	if allVdcs == nil || len(allVdcs) < 1 {
		return nil, ErrorEntityNotFound
	}

	if len(allVdcs) > 1 {
		return nil, fmt.Errorf("found more than 1 VDC with Name '%s'", vdcName)
	}

	return allVdcs[0], nil
}

// queryOrgVdcById returns a single QueryResultOrgVdcRecordType
func (org *Org) queryOrgVdcById(ctx context.Context, vdcId string) (*types.QueryResultOrgVdcRecordType, error) {
	filterMap := map[string]string{
		"org":     org.Org.HREF,
		"orgName": org.Org.Name,
		"id":      vdcId,
	}
	allVdcs, err := queryOrgVdcList(ctx, org.client, filterMap)

	if err != nil {
		return nil, err
	}

	if len(allVdcs) < 1 {
		return nil, ErrorEntityNotFound
	}

	return allVdcs[0], nil
}

// queryCatalogByName returns a single CatalogRecord
func (org *Org) queryCatalogByName(ctx context.Context, catalogName string) (*types.CatalogRecord, error) {
	filterMap := map[string]string{
		// Not injecting `org` or `orgName` here because shared catalogs may also appear here and they would have different
		// parent Org
		// "org":     org.Org.HREF,
		// "orgName": org.Org.Name,
		"name": catalogName,
	}
	allCatalogs, err := queryCatalogList(ctx, org.client, filterMap)
	if err != nil {
		return nil, err
	}

	if allCatalogs == nil || len(allCatalogs) < 1 {
		return nil, ErrorEntityNotFound
	}

	// To conform with this API standard it would be best to return an error if more than 1 item is found, but because
	// previous method of getting Catalog by Name returned the first result we are doing the same here
	// if len(allCatalogs) > 1 {
	// 	return nil, fmt.Errorf("found more than 1 Catalog with Name '%s'", catalogName)
	// }

	var localCatalog *types.CatalogRecord
	// if multiple results are found - return the one defined in `org` (local)
	if len(allCatalogs) > 1 {
		util.Logger.Printf("[DEBUG] org.queryCatalogByName found %d Catalogs by name '%s'", len(allCatalogs), catalogName)
		for _, catalog := range allCatalogs {
			util.Logger.Printf("[DEBUG] org.queryCatalogByName found a Catalog by name '%s' in Org '%s'", catalogName, catalog.OrgName)
			if catalog.OrgName == org.Org.Name {
				util.Logger.Printf("[DEBUG] org.queryCatalogByName Catalog '%s' is local for Org '%s'. Prioritising it",
					catalogName, org.Org.Name)
				// Not interrupting the loop here to still dump all results to logs
				localCatalog = catalog
			}
		}
	}

	// local catalog was found - return it
	if localCatalog != nil {
		return localCatalog, nil
	}

	// If only one catalog is found or multiple catalogs with no local ones - return the first one
	return allCatalogs[0], nil
}

// queryCatalogById returns a single QueryResultOrgVdcRecordType
func (org *Org) queryCatalogById(ctx context.Context, catalogId string) (*types.CatalogRecord, error) {
	filterMap := map[string]string{
		// Not injecting `org` or `orgName` here because shared catalogs may also appear here and they would have different
		// parent Org
		// "org":     org.Org.HREF,
		// "orgName": org.Org.Name,
		"id": catalogId,
	}
	allCatalogs, err := queryCatalogList(ctx, org.client, filterMap)

	if err != nil {
		return nil, err
	}

	if len(allCatalogs) < 1 {
		return nil, ErrorEntityNotFound
	}

	return allCatalogs[0], nil
}

// QueryOrgVdcList returns all Org VDCs using query endpoint
//
// Note. Being a 'System' user it will not return any VDC
func (org *Org) QueryOrgVdcList(ctx context.Context) ([]*types.QueryResultOrgVdcRecordType, error) {
	filter := map[string]string{
		"org": org.Org.HREF,
	}

	return queryOrgVdcList(ctx, org.client, filter)
}

// queryOrgVdcList performs an `orgVdc` or `adminOrgVdc` (for System user) and optionally applies filterFields
func queryOrgVdcList(ctx context.Context, client *Client, filterFields map[string]string) ([]*types.QueryResultOrgVdcRecordType, error) {
	util.Logger.Printf("[DEBUG] queryOrgVdcList with filter %#v", filterFields)
	queryType := client.GetQueryType(types.QtOrgVdc)

	filter := map[string]string{
		"type": queryType,
	}

	// When a map of filters with non empty keys and values is supplied - apply it
	if filterFields != nil {
		filterSlice := make([]string, 0)

		for filterFieldName, filterFieldValue := range filterFields {
			// Do not inject 'org' filter for System user as API returns an error
			if !client.IsSysAdmin && filterFieldName == "org" {
				continue
			}

			if filterFieldName != "" && filterFieldValue != "" {
				filterText := fmt.Sprintf("%s==%s", filterFieldName, url.QueryEscape(filterFieldValue))
				filterSlice = append(filterSlice, filterText)
			}
		}

		if len(filterSlice) > 0 {
			filter["filter"] = strings.Join(filterSlice, ";")
			filter["filterEncoded"] = "true"
		}
	}

	results, err := client.cumulativeQuery(ctx, queryType, nil, filter)
	if err != nil {
		return nil, fmt.Errorf("error querying Org VDCs %s", err)
	}

	if client.IsSysAdmin {
		return results.Results.OrgVdcAdminRecord, nil
	} else {
		return results.Results.OrgVdcRecord, nil
	}
}

func queryCatalogList(ctx context.Context, client *Client, filterFields map[string]string) ([]*types.CatalogRecord, error) {
	util.Logger.Printf("[DEBUG] queryCatalogList with filter %#v", filterFields)
	queryType := client.GetQueryType(types.QtCatalog)

	filter := map[string]string{
		"type": queryType,
	}

	// When a map of filters with non empty keys and values is supplied - apply it
	if filterFields != nil {
		filterSlice := make([]string, 0)

		for filterFieldName, filterFieldValue := range filterFields {
			// Do not inject 'org' filter for System user as API returns an error
			if !client.IsSysAdmin && filterFieldName == "org" {
				continue
			}

			if filterFieldName != "" && filterFieldValue != "" {
				filterText := fmt.Sprintf("%s==%s", filterFieldName, url.QueryEscape(filterFieldValue))
				filterSlice = append(filterSlice, filterText)
			}
		}

		if len(filterSlice) > 0 {
			filter["filter"] = strings.Join(filterSlice, ";")
			filter["filterEncoded"] = "true"
		}
	}

	results, err := client.cumulativeQuery(ctx, queryType, nil, filter)
	if err != nil {
		return nil, err
	}

	var catalogs []*types.CatalogRecord

	if client.IsSysAdmin {
		catalogs = results.Results.AdminCatalogRecord
	} else {
		catalogs = results.Results.CatalogRecord
	}
	util.Logger.Printf("[DEBUG] QueryCatalogList returned with : %#v and error: %s", catalogs, err)
	return catalogs, nil
}

// GetVappByHref returns a vApp reference by running a VCD API call
// If no valid vApp is found, it returns a nil VApp reference and an error
func (org *Org) GetVAppByHref(vappHref string) (*VApp, error) {
	newVapp := NewVApp(org.client)

	_, err := org.client.ExecuteRequest(vappHref, http.MethodGet,
		"", "error retrieving vApp: %s", nil, newVapp.VApp)

	if err != nil {
		return nil, err
	}
	return newVapp, nil
}<|MERGE_RESOLUTION|>--- conflicted
+++ resolved
@@ -135,7 +135,7 @@
 		return nil, err
 	}
 
-	err = catalog.WaitForTasks()
+	err = catalog.WaitForTasks(ctx)
 	if err != nil {
 		return nil, err
 	}
@@ -153,7 +153,7 @@
 	}
 	catalog.parent = org
 
-	err = catalog.Refresh()
+	err = catalog.Refresh(ctx)
 	if err != nil {
 		return Catalog{}, err
 	}
@@ -290,15 +290,8 @@
 // GetVDCByHref finds a VDC by HREF
 // On success, returns a pointer to the VDC structure and a nil error
 // On failure, returns a nil pointer and an error
-<<<<<<< HEAD
 func (org *Org) GetVDCByHref(ctx context.Context, vdcHref string) (*Vdc, error) {
-	vdc := NewVdc(org.client)
-	_, err := org.client.ExecuteRequest(ctx, vdcHref, http.MethodGet,
-		"", "error retrieving VDC: %s", nil, vdc.Vdc)
-=======
-func (org *Org) GetVDCByHref(vdcHref string) (*Vdc, error) {
-	vdc, err := getVDCByHref(org.client, vdcHref)
->>>>>>> cf36d5ed
+	vdc, err := getVDCByHref(ctx, org.client, vdcHref)
 	if err != nil {
 		return nil, err
 	}
@@ -310,9 +303,9 @@
 }
 
 // getVDCByHref gets a plain VDC object from its HREF.
-func getVDCByHref(client *Client, vdcHref string) (*types.Vdc, error) {
+func getVDCByHref(ctx context.Context, client *Client, vdcHref string) (*types.Vdc, error) {
 	vdc := &types.Vdc{}
-	_, err := client.ExecuteRequest(vdcHref, http.MethodGet,
+	_, err := client.ExecuteRequest(ctx, vdcHref, http.MethodGet,
 		"", "error retrieving VDC: %s", nil, vdc)
 	if err != nil {
 		return nil, err
@@ -405,12 +398,12 @@
 }
 
 // QueryAllOrgs returns all Orgs using query endpoint
-func (vcdclient *VCDClient) QueryAllOrgs() ([]*types.QueryResultOrgRecordType, error) {
-	return vcdclient.Client.queryOrgList(nil)
+func (vcdclient *VCDClient) QueryAllOrgs(ctx context.Context) ([]*types.QueryResultOrgRecordType, error) {
+	return vcdclient.Client.queryOrgList(ctx, nil)
 }
 
 // queryOrgList performs an `orgVdc` or `adminOrgVdc` (for System user) and optionally applies filterFields
-func (client *Client) queryOrgList(filterFields map[string]string) ([]*types.QueryResultOrgRecordType, error) {
+func (client *Client) queryOrgList(ctx context.Context, filterFields map[string]string) ([]*types.QueryResultOrgRecordType, error) {
 	util.Logger.Printf("[DEBUG] queryOrgList with filter %#v", filterFields)
 	queryType := client.GetQueryType(types.QtOrg)
 
@@ -440,7 +433,7 @@
 		}
 	}
 
-	results, err := client.cumulativeQuery(queryType, nil, filter)
+	results, err := client.cumulativeQuery(ctx, queryType, nil, filter)
 	if err != nil {
 		return nil, fmt.Errorf("error querying Orgs %s", err)
 	}
@@ -449,16 +442,16 @@
 }
 
 // QueryOrgByName retrieves an Org
-func (vcdclient *VCDClient) QueryOrgByName(name string) (*types.QueryResultOrgRecordType, error) {
-	return vcdclient.Client.queryOrgByName(name)
+func (vcdclient *VCDClient) QueryOrgByName(ctx context.Context, name string) (*types.QueryResultOrgRecordType, error) {
+	return vcdclient.Client.queryOrgByName(ctx, name)
 }
 
 // queryOrgByName returns a single QueryResultOrgRecordType
-func (client *Client) queryOrgByName(orgName string) (*types.QueryResultOrgRecordType, error) {
+func (client *Client) queryOrgByName(ctx context.Context, orgName string) (*types.QueryResultOrgRecordType, error) {
 	filterMap := map[string]string{
 		"name": orgName,
 	}
-	allOrgs, err := client.queryOrgList(filterMap)
+	allOrgs, err := client.queryOrgList(ctx, filterMap)
 	if err != nil {
 		return nil, err
 	}
@@ -475,16 +468,16 @@
 }
 
 // QueryOrgByID retrieves an Org
-func (vcdclient *VCDClient) QueryOrgByID(id string) (*types.QueryResultOrgRecordType, error) {
-	return vcdclient.Client.queryOrgByID(id)
+func (vcdclient *VCDClient) QueryOrgByID(ctx context.Context, id string) (*types.QueryResultOrgRecordType, error) {
+	return vcdclient.Client.queryOrgByID(ctx, id)
 }
 
 // queryOrgByID returns a single QueryResultOrgRecordType
-func (client *Client) queryOrgByID(orgId string) (*types.QueryResultOrgRecordType, error) {
+func (client *Client) queryOrgByID(ctx context.Context, orgId string) (*types.QueryResultOrgRecordType, error) {
 	filterMap := map[string]string{
 		"id": orgId,
 	}
-	allOrgs, err := client.queryOrgList(filterMap)
+	allOrgs, err := client.queryOrgList(ctx, filterMap)
 
 	if err != nil {
 		return nil, err
@@ -712,10 +705,10 @@
 
 // GetVappByHref returns a vApp reference by running a VCD API call
 // If no valid vApp is found, it returns a nil VApp reference and an error
-func (org *Org) GetVAppByHref(vappHref string) (*VApp, error) {
+func (org *Org) GetVAppByHref(ctx context.Context, vappHref string) (*VApp, error) {
 	newVapp := NewVApp(org.client)
 
-	_, err := org.client.ExecuteRequest(vappHref, http.MethodGet,
+	_, err := org.client.ExecuteRequest(ctx, vappHref, http.MethodGet,
 		"", "error retrieving vApp: %s", nil, newVapp.VApp)
 
 	if err != nil {

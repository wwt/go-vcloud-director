/*
 * Copyright 2020 VMware, Inc.  All rights reserved.  Licensed under the Apache v2 License.
 */

package govcd

import (
	"context"
	"fmt"
	"net/netip"
	"net/url"

	"github.com/vmware/go-vcloud-director/v2/types/v56"
	"github.com/vmware/go-vcloud-director/v2/util"
)

// NsxtEdgeGateway uses OpenAPI endpoint to operate NSX-T Edge Gateways
type NsxtEdgeGateway struct {
	EdgeGateway *types.OpenAPIEdgeGateway
	client      *Client
}

<<<<<<< HEAD
// GetNsxtEdgeGatewayById allows to retrieve NSX-T edge gateway by ID for Org admins
func (adminOrg *AdminOrg) GetNsxtEdgeGatewayById(ctx context.Context, id string) (*NsxtEdgeGateway, error) {
	return getNsxtEdgeGatewayById(ctx, adminOrg.client, id, nil)
}

// GetNsxtEdgeGatewayById allows to retrieve NSX-T edge gateway by ID for Org users
func (org *Org) GetNsxtEdgeGatewayById(ctx context.Context, id string) (*NsxtEdgeGateway, error) {
	return getNsxtEdgeGatewayById(ctx, org.client, id, nil)
}

// GetNsxtEdgeGatewayById allows to retrieve NSX-T edge gateway by ID for specific VDC
func (vdc *Vdc) GetNsxtEdgeGatewayById(ctx context.Context, id string) (*NsxtEdgeGateway, error) {
	params := url.Values{}
	filterParams := queryParameterFilterAnd("orgVdc.id=="+vdc.Vdc.ID, params)
	egw, err := getNsxtEdgeGatewayById(ctx, vdc.client, id, filterParams)
=======
// GetNsxtEdgeGatewayById allows retrieving NSX-T edge gateway by ID for Org admins
func (adminOrg *AdminOrg) GetNsxtEdgeGatewayById(id string) (*NsxtEdgeGateway, error) {
	return getNsxtEdgeGatewayById(adminOrg.client, id, nil)
}

// GetNsxtEdgeGatewayById allows retrieving NSX-T edge gateway by ID for Org users
func (org *Org) GetNsxtEdgeGatewayById(id string) (*NsxtEdgeGateway, error) {
	return getNsxtEdgeGatewayById(org.client, id, nil)
}

// GetNsxtEdgeGatewayById allows retrieving NSX-T edge gateway by ID for specific VDC
func (vdc *Vdc) GetNsxtEdgeGatewayById(id string) (*NsxtEdgeGateway, error) {
	params := url.Values{}
	filterParams := queryParameterFilterAnd("ownerRef.id=="+vdc.Vdc.ID, params)
	egw, err := getNsxtEdgeGatewayById(vdc.client, id, filterParams)
>>>>>>> 74f95399
	if err != nil {
		return nil, err
	}

	if egw.EdgeGateway.OwnerRef.ID != vdc.Vdc.ID {
		return nil, fmt.Errorf("%s: no NSX-T Edge Gateway with ID '%s' found in VDC '%s'",
			ErrorEntityNotFound, id, vdc.Vdc.ID)
	}

	return egw, nil
}

<<<<<<< HEAD
// GetNsxtEdgeGatewayByName allows to retrieve NSX-T edge gateway by Name for Org admins
func (adminOrg *AdminOrg) GetNsxtEdgeGatewayByName(ctx context.Context, name string) (*NsxtEdgeGateway, error) {
=======
// GetNsxtEdgeGatewayByName allows retrieving NSX-T edge gateway by Name for Org admins
func (adminOrg *AdminOrg) GetNsxtEdgeGatewayByName(name string) (*NsxtEdgeGateway, error) {
>>>>>>> 74f95399
	queryParameters := url.Values{}
	queryParameters.Add("filter", "name=="+name)

	allEdges, err := adminOrg.GetAllNsxtEdgeGateways(ctx, queryParameters)
	if err != nil {
		return nil, fmt.Errorf("unable to retrieve Edge Gateway by name '%s': %s", name, err)
	}

	onlyNsxtEdges := filterOnlyNsxtEdges(allEdges)

	return returnSingleNsxtEdgeGateway(name, onlyNsxtEdges)
}

<<<<<<< HEAD
// GetNsxtEdgeGatewayByName allows to retrieve NSX-T edge gateway by Name for Org admins
func (org *Org) GetNsxtEdgeGatewayByName(ctx context.Context, name string) (*NsxtEdgeGateway, error) {
=======
// GetNsxtEdgeGatewayByName allows retrieving NSX-T edge gateway by Name for Org admins
func (org *Org) GetNsxtEdgeGatewayByName(name string) (*NsxtEdgeGateway, error) {
>>>>>>> 74f95399
	queryParameters := url.Values{}
	queryParameters.Add("filter", "name=="+name)

	allEdges, err := org.GetAllNsxtEdgeGateways(ctx, queryParameters)
	if err != nil {
		return nil, fmt.Errorf("unable to retrieve Edge Gateway by name '%s': %s", name, err)
	}

	onlyNsxtEdges := filterOnlyNsxtEdges(allEdges)

	return returnSingleNsxtEdgeGateway(name, onlyNsxtEdges)
}

// GetNsxtEdgeGatewayByNameAndOwnerId looks up NSX-T Edge Gateway by name and its owner ID (owner
// can be VDC or VDC Group).
func (org *Org) GetNsxtEdgeGatewayByNameAndOwnerId(edgeGatewayName, ownerId string) (*NsxtEdgeGateway, error) {
	if edgeGatewayName == "" || ownerId == "" {
		return nil, fmt.Errorf("'edgeGatewayName' and 'ownerId' must both be specified")
	}

	queryParameters := url.Values{}
	queryParameters.Add("filter", fmt.Sprintf("ownerRef.id==%s;name==%s", ownerId, edgeGatewayName))

	allEdges, err := org.GetAllNsxtEdgeGateways(queryParameters)
	if err != nil {
		return nil, fmt.Errorf("unable to retrieve Edge Gateway by name '%s': %s", edgeGatewayName, err)
	}

	onlyNsxtEdges := filterOnlyNsxtEdges(allEdges)

	return returnSingleNsxtEdgeGateway(edgeGatewayName, onlyNsxtEdges)
}

// GetNsxtEdgeGatewayByName allows to retrieve NSX-T edge gateway by Name for specific VDC
func (vdc *Vdc) GetNsxtEdgeGatewayByName(ctx context.Context, name string) (*NsxtEdgeGateway, error) {
	queryParameters := url.Values{}
	queryParameters.Add("filter", "name=="+name)

	allEdges, err := vdc.GetAllNsxtEdgeGateways(ctx, queryParameters)
	if err != nil {
		return nil, fmt.Errorf("unable to retrieve Edge Gateway by name '%s': %s", name, err)
	}

	return returnSingleNsxtEdgeGateway(name, allEdges)
}

// GetNsxtEdgeGatewayByName allows to retrieve NSX-T edge gateway by Name for specific VDC Group
func (vdcGroup *VdcGroup) GetNsxtEdgeGatewayByName(name string) (*NsxtEdgeGateway, error) {
	if name == "" {
		return nil, fmt.Errorf("'name' must be specified")
	}

	queryParameters := url.Values{}
	queryParameters.Add("filter", "name=="+name)

	allEdges, err := vdcGroup.GetAllNsxtEdgeGateways(queryParameters)
	if err != nil {
		return nil, fmt.Errorf("unable to retrieve Edge Gateway by name '%s': %s", name, err)
	}

	return returnSingleNsxtEdgeGateway(name, allEdges)
}

// GetAllNsxtEdgeGateways allows to retrieve all NSX-T Edge Gateways
func (vcdClient *VCDClient) GetAllNsxtEdgeGateways(queryParameters url.Values) ([]*NsxtEdgeGateway, error) {
	if vcdClient == nil {
		return nil, fmt.Errorf("vcdClient is empty")
	}
	return getAllNsxtEdgeGateways(&vcdClient.Client, queryParameters)
}

// GetAllNsxtEdgeGateways allows to retrieve all NSX-T edge gateways for Org Admins
func (adminOrg *AdminOrg) GetAllNsxtEdgeGateways(ctx context.Context, queryParameters url.Values) ([]*NsxtEdgeGateway, error) {
	return getAllNsxtEdgeGateways(ctx, adminOrg.client, queryParameters)
}

// GetAllNsxtEdgeGateways allows to retrieve all NSX-T edge gateways for Org users
func (org *Org) GetAllNsxtEdgeGateways(ctx context.Context, queryParameters url.Values) ([]*NsxtEdgeGateway, error) {
	return getAllNsxtEdgeGateways(ctx, org.client, queryParameters)
}

// GetAllNsxtEdgeGateways allows to retrieve all NSX-T edge gateways for specific VDC
<<<<<<< HEAD
func (vdc *Vdc) GetAllNsxtEdgeGateways(ctx context.Context, queryParameters url.Values) ([]*NsxtEdgeGateway, error) {
	filteredQueryParams := queryParameterFilterAnd("orgVdc.id=="+vdc.Vdc.ID, queryParameters)
	return getAllNsxtEdgeGateways(ctx, vdc.client, filteredQueryParams)
=======
func (vdc *Vdc) GetAllNsxtEdgeGateways(queryParameters url.Values) ([]*NsxtEdgeGateway, error) {
	filteredQueryParams := queryParameterFilterAnd("ownerRef.id=="+vdc.Vdc.ID, queryParameters)
	return getAllNsxtEdgeGateways(vdc.client, filteredQueryParams)
>>>>>>> 74f95399
}

// GetAllNsxtEdgeGateways allows to retrieve all NSX-T edge gateways for specific VDC
func (vdcGroup *VdcGroup) GetAllNsxtEdgeGateways(queryParameters url.Values) ([]*NsxtEdgeGateway, error) {
	filteredQueryParams := queryParameterFilterAnd("ownerRef.id=="+vdcGroup.VdcGroup.Id, queryParameters)
	return getAllNsxtEdgeGateways(vdcGroup.client, filteredQueryParams)
}

// CreateNsxtEdgeGateway allows to create NSX-T edge gateway for Org admins
func (adminOrg *AdminOrg) CreateNsxtEdgeGateway(ctx context.Context, edgeGatewayConfig *types.OpenAPIEdgeGateway) (*NsxtEdgeGateway, error) {
	if !adminOrg.client.IsSysAdmin {
		return nil, fmt.Errorf("only System Administrator can create Edge Gateway")
	}

	endpoint := types.OpenApiPathVersion1_0_0 + types.OpenApiEndpointEdgeGateways
<<<<<<< HEAD
	minimumApiVersion, err := adminOrg.client.checkOpenApiEndpointCompatibility(ctx, endpoint)
=======
	minimumApiVersion, err := adminOrg.client.getOpenApiHighestElevatedVersion(endpoint)
>>>>>>> 74f95399
	if err != nil {
		return nil, err
	}

	urlRef, err := adminOrg.client.OpenApiBuildEndpoint(endpoint)
	if err != nil {
		return nil, err
	}

	returnEgw := &NsxtEdgeGateway{
		EdgeGateway: &types.OpenAPIEdgeGateway{},
		client:      adminOrg.client,
	}

<<<<<<< HEAD
	err = adminOrg.client.OpenApiPostItem(ctx, minimumApiVersion, urlRef, nil, edgeGatewayConfig, returnEgw.EdgeGateway)
=======
	err = adminOrg.client.OpenApiPostItem(minimumApiVersion, urlRef, nil, edgeGatewayConfig, returnEgw.EdgeGateway, nil)
>>>>>>> 74f95399
	if err != nil {
		return nil, fmt.Errorf("error creating Edge Gateway: %s", err)
	}

	return returnEgw, nil
}

<<<<<<< HEAD
// Update allows to update NSX-T edge gateway for Org admins
func (egw *NsxtEdgeGateway) Update(ctx context.Context, edgeGatewayConfig *types.OpenAPIEdgeGateway) (*NsxtEdgeGateway, error) {
=======
// Refresh reloads NSX-T Edge Gateway contents
func (egw *NsxtEdgeGateway) Refresh() error {
	if egw.EdgeGateway == nil || egw.client == nil || egw.EdgeGateway.ID == "" {
		return fmt.Errorf("cannot refresh Edge Gateway without ID")
	}

	refreshedEdge, err := getNsxtEdgeGatewayById(egw.client, egw.EdgeGateway.ID, nil)
	if err != nil {
		return fmt.Errorf("error refreshing NSX-T Edge Gateway: %s", err)
	}
	egw.EdgeGateway = refreshedEdge.EdgeGateway
	return nil
}

// Update allows updating NSX-T edge gateway for Org admins
func (egw *NsxtEdgeGateway) Update(edgeGatewayConfig *types.OpenAPIEdgeGateway) (*NsxtEdgeGateway, error) {
>>>>>>> 74f95399
	if !egw.client.IsSysAdmin {
		return nil, fmt.Errorf("only System Administrator can update Edge Gateway")
	}

	endpoint := types.OpenApiPathVersion1_0_0 + types.OpenApiEndpointEdgeGateways
<<<<<<< HEAD
	minimumApiVersion, err := egw.client.checkOpenApiEndpointCompatibility(ctx, endpoint)
=======
	minimumApiVersion, err := egw.client.getOpenApiHighestElevatedVersion(endpoint)
>>>>>>> 74f95399
	if err != nil {
		return nil, err
	}

	if edgeGatewayConfig.ID == "" {
		return nil, fmt.Errorf("cannot update Edge Gateway without ID")
	}

	urlRef, err := egw.client.OpenApiBuildEndpoint(endpoint, edgeGatewayConfig.ID)
	if err != nil {
		return nil, err
	}

	returnEgw := &NsxtEdgeGateway{
		EdgeGateway: &types.OpenAPIEdgeGateway{},
		client:      egw.client,
	}

<<<<<<< HEAD
	err = egw.client.OpenApiPutItem(ctx, minimumApiVersion, urlRef, nil, edgeGatewayConfig, returnEgw.EdgeGateway)
=======
	err = egw.client.OpenApiPutItem(minimumApiVersion, urlRef, nil, edgeGatewayConfig, returnEgw.EdgeGateway, nil)
>>>>>>> 74f95399
	if err != nil {
		return nil, fmt.Errorf("error updating Edge Gateway: %s", err)
	}

	return returnEgw, nil
}

<<<<<<< HEAD
// Update allows to delete NSX-T edge gateway for Org admins
func (egw *NsxtEdgeGateway) Delete(ctx context.Context) error {
=======
// Delete allows deleting NSX-T edge gateway for sysadmins
func (egw *NsxtEdgeGateway) Delete() error {
>>>>>>> 74f95399
	if !egw.client.IsSysAdmin {
		return fmt.Errorf("only Provider can delete Edge Gateway")
	}

	endpoint := types.OpenApiPathVersion1_0_0 + types.OpenApiEndpointEdgeGateways
<<<<<<< HEAD
	minimumApiVersion, err := egw.client.checkOpenApiEndpointCompatibility(ctx, endpoint)
=======
	minimumApiVersion, err := egw.client.getOpenApiHighestElevatedVersion(endpoint)
>>>>>>> 74f95399
	if err != nil {
		return err
	}

	if egw.EdgeGateway.ID == "" {
		return fmt.Errorf("cannot delete Edge Gateway without ID")
	}

	urlRef, err := egw.client.OpenApiBuildEndpoint(endpoint, egw.EdgeGateway.ID)
	if err != nil {
		return err
	}

<<<<<<< HEAD
	err = egw.client.OpenApiDeleteItem(ctx, minimumApiVersion, urlRef, nil)
=======
	err = egw.client.OpenApiDeleteItem(minimumApiVersion, urlRef, nil, nil)
>>>>>>> 74f95399

	if err != nil {
		return fmt.Errorf("error deleting Edge Gateway: %s", err)
	}

	return nil
}

// MoveToVdcOrVdcGroup moves NSX-T Edge Gateway to another VDC. This can cover such scenarios:
// * Move from VDC to VDC Group
// * Move from VDC Group to VDC (which is part of that VDC Group)
//
// This function is just an Update operation with OwnerRef changed to vdcGroupId, but it is more
// convenient to use it.
// Note. NSX-T Edge Gateway cannot be moved directly from one VDC to another
func (egw *NsxtEdgeGateway) MoveToVdcOrVdcGroup(vdcOrVdcGroupId string) (*NsxtEdgeGateway, error) {
	edgeGatewayConfig := egw.EdgeGateway
	edgeGatewayConfig.OwnerRef = &types.OpenApiReference{ID: vdcOrVdcGroupId}
	// Explicitly unset VDC field because using it fails
	edgeGatewayConfig.OrgVdc = nil

	return egw.Update(edgeGatewayConfig)
}

// getNsxtEdgeGatewayById is a private parent for wrapped functions:
// func (adminOrg *AdminOrg) GetNsxtEdgeGatewayByName(id string) (*NsxtEdgeGateway, error)
// func (org *Org) GetNsxtEdgeGatewayByName(id string) (*NsxtEdgeGateway, error)
// func (vdc *Vdc) GetNsxtEdgeGatewayById(id string) (*NsxtEdgeGateway, error)
func getNsxtEdgeGatewayById(ctx context.Context, client *Client, id string, queryParameters url.Values) (*NsxtEdgeGateway, error) {
	endpoint := types.OpenApiPathVersion1_0_0 + types.OpenApiEndpointEdgeGateways
<<<<<<< HEAD
	minimumApiVersion, err := client.checkOpenApiEndpointCompatibility(ctx, endpoint)
=======
	minimumApiVersion, err := client.getOpenApiHighestElevatedVersion(endpoint)
>>>>>>> 74f95399
	if err != nil {
		return nil, err
	}

	if id == "" {
		return nil, fmt.Errorf("empty Edge Gateway ID")
	}

	urlRef, err := client.OpenApiBuildEndpoint(endpoint, id)
	if err != nil {
		return nil, err
	}

	egw := &NsxtEdgeGateway{
		EdgeGateway: &types.OpenAPIEdgeGateway{},
		client:      client,
	}

<<<<<<< HEAD
	err = client.OpenApiGetItem(ctx, minimumApiVersion, urlRef, queryParameters, egw.EdgeGateway)
=======
	err = client.OpenApiGetItem(minimumApiVersion, urlRef, queryParameters, egw.EdgeGateway, nil)
>>>>>>> 74f95399
	if err != nil {
		return nil, err
	}

	if egw.EdgeGateway.GatewayBacking.GatewayType != "NSXT_BACKED" {
		return nil, fmt.Errorf("%s: this is not NSX-T Edge Gateway (%s)",
			ErrorEntityNotFound, egw.EdgeGateway.GatewayBacking.GatewayType)
	}

	return egw, nil
}

// returnSingleNsxtEdgeGateway helps to reduce code duplication for `GetNsxtEdgeGatewayByName` functions with different
// receivers
func returnSingleNsxtEdgeGateway(name string, allEdges []*NsxtEdgeGateway) (*NsxtEdgeGateway, error) {
	if len(allEdges) > 1 {
		return nil, fmt.Errorf("got more than 1 Edge Gateway by name '%s' %d", name, len(allEdges))
	}

	if len(allEdges) < 1 {
		return nil, fmt.Errorf("%s: got 0 Edge Gateways by name '%s'", ErrorEntityNotFound, name)
	}

	return allEdges[0], nil
}

// getAllNsxtEdgeGateways is a private parent for wrapped functions:
// func (adminOrg *AdminOrg) GetAllNsxtEdgeGateways(queryParameters url.Values) ([]*NsxtEdgeGateway, error)
// func (org *Org) GetAllNsxtEdgeGateways(queryParameters url.Values) ([]*NsxtEdgeGateway, error)
// func (vdc *Vdc) GetAllNsxtEdgeGateways(queryParameters url.Values) ([]*NsxtEdgeGateway, error)
func getAllNsxtEdgeGateways(ctx context.Context, client *Client, queryParameters url.Values) ([]*NsxtEdgeGateway, error) {
	endpoint := types.OpenApiPathVersion1_0_0 + types.OpenApiEndpointEdgeGateways
<<<<<<< HEAD
	minimumApiVersion, err := client.checkOpenApiEndpointCompatibility(ctx, endpoint)
=======
	minimumApiVersion, err := client.getOpenApiHighestElevatedVersion(endpoint)
>>>>>>> 74f95399
	if err != nil {
		return nil, err
	}

	urlRef, err := client.OpenApiBuildEndpoint(endpoint)
	if err != nil {
		return nil, err
	}

	typeResponses := []*types.OpenAPIEdgeGateway{{}}
<<<<<<< HEAD
	err = client.OpenApiGetAllItems(ctx, minimumApiVersion, urlRef, queryParameters, &typeResponses)
=======
	err = client.OpenApiGetAllItems(minimumApiVersion, urlRef, queryParameters, &typeResponses, nil)
>>>>>>> 74f95399
	if err != nil {
		return nil, err
	}

	// Wrap all typeResponses into NsxtEdgeGateway types with client
	wrappedResponses := make([]*NsxtEdgeGateway, len(typeResponses))
	for sliceIndex := range typeResponses {
		wrappedResponses[sliceIndex] = &NsxtEdgeGateway{
			EdgeGateway: typeResponses[sliceIndex],
			client:      client,
		}
	}

	onlyNsxtEdges := filterOnlyNsxtEdges(wrappedResponses)

	return onlyNsxtEdges, nil
}

// filterOnlyNsxtEdges filters our list of edge gateways only for NSXT_BACKED ones because original endpoint can
// return NSX-V and NSX-T backed edge gateways.
func filterOnlyNsxtEdges(allEdges []*NsxtEdgeGateway) []*NsxtEdgeGateway {
	filteredEdges := make([]*NsxtEdgeGateway, 0)

	for index := range allEdges {
		if allEdges[index] != nil && allEdges[index].EdgeGateway != nil &&
			allEdges[index].EdgeGateway.GatewayBacking != nil &&
			allEdges[index].EdgeGateway.GatewayBacking.GatewayType == "NSXT_BACKED" {
			filteredEdges = append(filteredEdges, allEdges[index])
		}
	}

	return filteredEdges
}

// GetUsedIpAddresses uses dedicated endpoint to retrieve used IP addresses in an Edge Gateway
func (egw *NsxtEdgeGateway) GetUsedIpAddresses(queryParameters url.Values) ([]*types.GatewayUsedIpAddress, error) {
	if egw.EdgeGateway == nil || egw.EdgeGateway.ID == "" {
		return nil, fmt.Errorf("edge gateway ID must be set to retrieve used IP addresses")
	}
	client := egw.client

	endpoint := types.OpenApiPathVersion1_0_0 + types.OpenApiEndpointEdgeGatewayUsedIpAddresses
	apiVersion, err := client.getOpenApiHighestElevatedVersion(endpoint)
	if err != nil {
		return nil, err
	}

	urlRef, err := client.OpenApiBuildEndpoint(fmt.Sprintf(endpoint, egw.EdgeGateway.ID))
	if err != nil {
		return nil, err
	}

	typeResponse := make([]*types.GatewayUsedIpAddress, 0)
	err = client.OpenApiGetAllItems(apiVersion, urlRef, queryParameters, &typeResponse, nil)
	if err != nil {
		return nil, err
	}

	return typeResponse, nil
}

// GetUnusedExternalIPAddresses will retrieve a requiredIpCount of unused IP addresses for Edge
// Gateway
// Arguments:
// * `requiredIpCount` (how many unuseds IPs should be returned). It will fail and return an
// error if all IPs specified in 'requiredIpCount' cannot be found.
// * `optionalSubnet` is specified (CIDR notation, e.g. 192.168.1.0/24), it will look for an IP in
// this subnet only.
// * `refresh` defines if Edge Gateway structure should be retrieved with latest data before
// performing IP lookup operation
//
// Input and return arguments are using Go's native 'netip' package for IP addressing. This ensures
// correct support for IPv4 and IPv6 IPs.
// `netip.ParseAddr`, `netip.ParsePrefix`, `netip.Addr.String` functions can be used for conversion
// from/to strings
//
// This function performs below listed steps:
// 1. Retrieves a complete list of IPs in Edge Gateway uplinks (returns error if none are found)
// 2. if 'optionalSubnet' was specified - filter IP addresses to only fall into that subnet
// 3. Retrieves all used IP addresses in Edge Gateway using dedicated API endpoint
// 4. Subtracts used IP addresses from available list of IPs in uplink (optionally filtered by optionalSubnet in step 2)
// 5. Checks if 'requiredIpCount' criteria is met, returns error otherwise
// 6. Returns required amount of unused IPs (as defined in 'requiredIpCount')
//
// Notes:
// * This function uses Go's builtin `netip` package to avoid any string processing of IPs and
// supports IPv4 and IPv6 addressing.
// * If an unused IP is not found it will return 'netip.Addr{}' (not using *netip.Addr{} to match
// library semantics) and an error
// * It will return an error if any of uplink IP ranges End IP address is lower than Start IP
// address
func (egw *NsxtEdgeGateway) GetUnusedExternalIPAddresses(requiredIpCount int, optionalSubnet netip.Prefix, refresh bool) ([]netip.Addr, error) {
	if refresh {
		err := egw.Refresh()
		if err != nil {
			return nil, fmt.Errorf("error refreshing Edge Gateway: %s", err)
		}
	}
	usedIpAddresses, err := egw.GetUsedIpAddresses(nil)
	if err != nil {
		return nil, fmt.Errorf("error getting used IP addresses for Edge Gateway: %s", err)
	}

	return getUnusedExternalIPAddress(egw.EdgeGateway.EdgeGatewayUplinks, usedIpAddresses, requiredIpCount, optionalSubnet)
}

// GetAllUnusedExternalIPAddresses will retrieve all unassigned IP addresses for Edge Gateway It is
// similar to GetUnusedExternalIPAddresses but returns all unused IPs instead of a specific amount
func (egw *NsxtEdgeGateway) GetAllUnusedExternalIPAddresses(refresh bool) ([]netip.Addr, error) {
	if refresh {
		err := egw.Refresh()
		if err != nil {
			return nil, fmt.Errorf("error refreshing Edge Gateway: %s", err)
		}
	}
	usedIpAddresses, err := egw.GetUsedIpAddresses(nil)
	if err != nil {
		return nil, fmt.Errorf("error getting used IP addresses for Edge Gateway: %s", err)
	}

	return getAllUnusedExternalIPAddresses(egw.EdgeGateway.EdgeGatewayUplinks, usedIpAddresses, netip.Prefix{})
}

// GetAllocatedIpCount traverses all subnets in Edge Gateway and returns a count of allocated IP
// count for each subnet in each uplink
func (egw *NsxtEdgeGateway) GetAllocatedIpCount(refresh bool) (int, error) {
	if refresh {
		err := egw.Refresh()
		if err != nil {
			return 0, fmt.Errorf("error refreshing Edge Gateway: %s", err)
		}
	}

	allocatedIpCount := 0

	for _, uplink := range egw.EdgeGateway.EdgeGatewayUplinks {
		for _, subnet := range uplink.Subnets.Values {
			if subnet.TotalIPCount != nil {
				allocatedIpCount += *subnet.TotalIPCount
			}
		}
	}

	return allocatedIpCount, nil
}

// GetUsedIpAddressSlice retrieves a list of used IP addresses in an Edge Gateway and returns it
// using native Go type '[]netip.Addr'
func (egw *NsxtEdgeGateway) GetUsedIpAddressSlice(refresh bool) ([]netip.Addr, error) {
	if refresh {
		err := egw.Refresh()
		if err != nil {
			return nil, fmt.Errorf("error refreshing Edge Gateway: %s", err)
		}
	}
	usedIpAddresses, err := egw.GetUsedIpAddresses(nil)
	if err != nil {
		return nil, fmt.Errorf("error getting used IP addresses for Edge Gateway: %s", err)
	}

	return flattenGatewayUsedIpAddressesToIpSlice(usedIpAddresses)
}

// QuickDeallocateIpCount refreshes Edge Gateway structure and deallocates specified ipCount from it
// by modifying Uplink structure and calling Update() on it.
//
// Notes:
// * This is a reverse operation to QuickAllocateIpCount and is provided for convenience as the API
// does not support negative values for QuickAddAllocatedIPCount field
// * This function modifies Edge Gateway structure and calls update. To only modify structure,
// please use `NsxtEdgeGateway.DeallocateIpCount` function
func (egw *NsxtEdgeGateway) QuickDeallocateIpCount(ipCount int) (*NsxtEdgeGateway, error) {
	if egw.EdgeGateway == nil {
		return nil, fmt.Errorf("edge gateway is not initialized")
	}

	err := egw.Refresh()
	if err != nil {
		return nil, fmt.Errorf("error refreshing Edge Gateway: %s", err)
	}

	err = egw.DeallocateIpCount(ipCount)
	if err != nil {
		return nil, fmt.Errorf("error deallocating IP count: %s", err)
	}

	return egw.Update(egw.EdgeGateway)
}

// DeallocateIpCount modifies the structure to deallocate IP addresses from the Edge Gateway
// uplinks.
//
// Notes:
// * This function does not call Update() on the Edge Gateway and it is up to the caller to perform
// this operation (or use NsxtEdgeGateway.QuickDeallocateIpCount which wraps this function and
// performs API call)
// * Use `QuickAddAllocatedIPCount` field in the uplink structure to leverage VCD API directly for
// allocating IP addresses.
func (egw *NsxtEdgeGateway) DeallocateIpCount(deallocateIpCount int) error {
	if deallocateIpCount < 0 {
		return fmt.Errorf("deallocateIpCount must be greater than 0")
	}

	if egw == nil || egw.EdgeGateway == nil {
		return fmt.Errorf("edge gateway structure cannot be nil")
	}

	edgeGatewayType := egw.EdgeGateway

	for uplinkIndex, uplink := range edgeGatewayType.EdgeGatewayUplinks {
		for subnetIndex, subnet := range uplink.Subnets.Values {

			// TotalIPCount is an address of a variable so it needs to be dereferenced for easier arithmetic
			// operations. In the end of processing the value is set back to the original location.
			singleSubnetTotalIpCount := *edgeGatewayType.EdgeGatewayUplinks[uplinkIndex].Subnets.Values[subnetIndex].TotalIPCount

			if singleSubnetTotalIpCount > 0 {
				util.Logger.Printf("[DEBUG] Edge Gateway deallocating IPs from subnet '%s', TotalIPCount '%d', deallocate IP count '%d'",
					subnet.Gateway, subnet.TotalIPCount, deallocateIpCount)

				// If a subnet contains more allocated IPs than we need to deallocate - deallocate only what we need
				if singleSubnetTotalIpCount >= deallocateIpCount {
					singleSubnetTotalIpCount -= deallocateIpCount

					// To make deallocation work one must set this to true
					edgeGatewayType.EdgeGatewayUplinks[uplinkIndex].Subnets.Values[subnetIndex].AutoAllocateIPRanges = true

					deallocateIpCount = 0
				} else { // If we have less IPs allocated than we need to deallocate - deallocate all of them
					deallocateIpCount -= singleSubnetTotalIpCount
					singleSubnetTotalIpCount = 0
					edgeGatewayType.EdgeGatewayUplinks[uplinkIndex].Subnets.Values[subnetIndex].AutoAllocateIPRanges = true // To make deallocation work one must set this to true
					util.Logger.Printf("[DEBUG] Edge Gateway IP count after partial deallocation %d", edgeGatewayType.EdgeGatewayUplinks[uplinkIndex].Subnets.Values[subnetIndex].TotalIPCount)
				}
			}

			// Setting value back to original location after all operations
			edgeGatewayType.EdgeGatewayUplinks[uplinkIndex].Subnets.Values[subnetIndex].TotalIPCount = &singleSubnetTotalIpCount
			util.Logger.Printf("[DEBUG] Edge Gateway IP count after complete deallocation %d", edgeGatewayType.EdgeGatewayUplinks[uplinkIndex].Subnets.Values[subnetIndex].TotalIPCount)

			if deallocateIpCount == 0 {
				break
			}
		}
	}

	if deallocateIpCount > 0 {
		return fmt.Errorf("not enough IPs allocated to deallocate requested '%d' IPs", deallocateIpCount)
	}

	return nil
}

// GetQoS retrieves QoS (rate limiting) configuration for an NSX-T Edge Gateway
func (egw *NsxtEdgeGateway) GetQoS() (*types.NsxtEdgeGatewayQos, error) {
	if egw.EdgeGateway == nil || egw.client == nil || egw.EdgeGateway.ID == "" {
		return nil, fmt.Errorf("cannot get QoS for NSX-T Edge Gateway without ID")
	}

	client := egw.client
	endpoint := types.OpenApiPathVersion1_0_0 + types.OpenApiEndpointEdgeGatewayQos
	apiVersion, err := client.getOpenApiHighestElevatedVersion(endpoint)
	if err != nil {
		return nil, err
	}

	urlRef, err := client.OpenApiBuildEndpoint(fmt.Sprintf(endpoint, egw.EdgeGateway.ID))
	if err != nil {
		return nil, err
	}

	qos := &types.NsxtEdgeGatewayQos{}
	err = client.OpenApiGetItem(apiVersion, urlRef, nil, qos, nil)
	if err != nil {
		return nil, err
	}

	return qos, nil
}

// UpdateQoS updates QoS (rate limiting) configuration for an NSX-T Edge Gateway
func (egw *NsxtEdgeGateway) UpdateQoS(qosConfig *types.NsxtEdgeGatewayQos) (*types.NsxtEdgeGatewayQos, error) {
	if egw.EdgeGateway == nil || egw.client == nil || egw.EdgeGateway.ID == "" {
		return nil, fmt.Errorf("cannot update QoS for NSX-T Edge Gateway without ID")
	}

	client := egw.client
	endpoint := types.OpenApiPathVersion1_0_0 + types.OpenApiEndpointEdgeGatewayQos
	apiVersion, err := client.getOpenApiHighestElevatedVersion(endpoint)
	if err != nil {
		return nil, err
	}

	urlRef, err := client.OpenApiBuildEndpoint(fmt.Sprintf(endpoint, egw.EdgeGateway.ID))
	if err != nil {
		return nil, err
	}

	// update QoS with given qosConfig
	updatedQos := &types.NsxtEdgeGatewayQos{}
	err = client.OpenApiPutItem(apiVersion, urlRef, nil, qosConfig, updatedQos, nil)
	if err != nil {
		return nil, err
	}

	return updatedQos, nil
}

func getAllUnusedExternalIPAddresses(uplinks []types.EdgeGatewayUplinks, usedIpAddresses []*types.GatewayUsedIpAddress, optionalSubnet netip.Prefix) ([]netip.Addr, error) {
	// 1. Flatten all IP ranges in Edge Gateway using Go's native 'netip.Addr' IP container instead
	// of plain strings because it is more robust (supports IPv4 and IPv6 and also comparison
	// operator)
	assignedIpSlice, err := flattenEdgeGatewayUplinkToIpSlice(uplinks)
	if err != nil {
		return nil, fmt.Errorf("error listing all IPs in Edge Gateway: %s", err)
	}

	if len(assignedIpSlice) == 0 {
		return nil, fmt.Errorf("no IPs found in Edge Gateway configuration")
	}

	// 2. Optionally filter given IP ranges by optionalSubnet value (if specified)
	if optionalSubnet != (netip.Prefix{}) {
		assignedIpSlice, err = filterIpSlicesBySubnet(assignedIpSlice, optionalSubnet)
		if err != nil {
			return nil, fmt.Errorf("error filtering ranges for given subnet '%s': %s", optionalSubnet, err)
		}
	}

	// 3. Get Used IP addresses in Edge Gateway in the same slice format
	usedIpSlice, err := flattenGatewayUsedIpAddressesToIpSlice(usedIpAddresses)
	if err != nil {
		return nil, fmt.Errorf("could not flatten Edge Gateway used IP addresses: %s", err)
	}

	// 4. Get all unused IPs
	// (allIPs - allUsedIPs) = allUnusedIPs
	unusedIps := ipSliceDifference(assignedIpSlice, usedIpSlice)

	return unusedIps, nil
}

func getUnusedExternalIPAddress(uplinks []types.EdgeGatewayUplinks, usedIpAddresses []*types.GatewayUsedIpAddress, requiredIpCount int, optionalSubnet netip.Prefix) ([]netip.Addr, error) {
	unusedIps, err := getAllUnusedExternalIPAddresses(uplinks, usedIpAddresses, optionalSubnet)
	if err != nil {
		return nil, fmt.Errorf("error getting all unused IPs: %s", err)
	}

	// 5. Check if 'requiredIpCount' criteria is met
	if len(unusedIps) < requiredIpCount {
		return nil, fmt.Errorf("not enough unused IPs found. Expected %d, got %d", requiredIpCount, len(unusedIps))
	}

	// 6. Return required amount of unused IPs
	return unusedIps[:requiredIpCount], nil
}

// flattenEdgeGatewayUplinkToIpSlice processes Edge Gateway Uplink structure and creates a slice of
// all available IPs
func flattenEdgeGatewayUplinkToIpSlice(uplinks []types.EdgeGatewayUplinks) ([]netip.Addr, error) {
	assignedIpSlice := make([]netip.Addr, 0)

	for _, edgeGatewayUplink := range uplinks {
		for _, edgeGatewayUplinkSubnet := range edgeGatewayUplink.Subnets.Values {
			for _, r := range edgeGatewayUplinkSubnet.IPRanges.Values {
				// Convert IPs to netip.Addr
				startIp, err := netip.ParseAddr(r.StartAddress)
				if err != nil {
					return nil, fmt.Errorf("error parsing start IP address in range '%s': %s", r.StartAddress, err)
				}

				// if we have end address specified - a range of IPs must be expanded into slice
				// with all IPs in that range
				if r.EndAddress != "" {
					endIp, err := netip.ParseAddr(r.EndAddress)
					if err != nil {
						return nil, fmt.Errorf("error parsing end IP address in range '%s': %s", r.EndAddress, err)
					}

					// Check if EndAddress is lower than StartAddress ant report an error if so
					if endIp.Less(startIp) {
						return nil, fmt.Errorf("end IP is lower that start IP (%s < %s)", r.EndAddress, r.StartAddress)
					}

					// loop over IPs in range from startIp to endIp and add them to the slice one by one
					// Expression 'ip.Compare(endIp) == 1'  means that 'ip > endIp' and the loop should stop
					for ip := startIp; ip.Compare(endIp) != 1; ip = ip.Next() {
						assignedIpSlice = append(assignedIpSlice, ip)
					}
				} else { // if there is no end address in the range, then it is only a single IP - startIp
					assignedIpSlice = append(assignedIpSlice, startIp)
				}
			}
		}
	}

	return assignedIpSlice, nil
}

// ipSliceDifference performs mathematical subtraction for two slices of IPs
// The formula is (minuend − subtrahend = difference)
//
// Special behavior:
// * Passing nil minuend results in nil
// * Passing nil subtrahend will return minuendSlice
//
// NOTE. This function will mutate minuendSlice to save memory and avoid having a copy of all values
// which can become expensive if there are a lot of items
func ipSliceDifference(minuendSlice, subtrahendSlice []netip.Addr) []netip.Addr {
	if minuendSlice == nil {
		return nil
	}

	if subtrahendSlice == nil {
		return minuendSlice
	}

	// Removal of elements from an empty slice results in an empty slice
	if len(minuendSlice) == 0 {
		return []netip.Addr{}
	}
	// Having an empty subtrahendSlice results in minuendSlice
	if len(subtrahendSlice) == 0 {
		return minuendSlice
	}

	resultIpCount := 0 // count of IPs after removing items from subtrahendSlice

	// Loop over minuend IPs
	for _, minuendIp := range minuendSlice {

		// Check if subtrahend has minuend element listed
		var foundSubtrahend bool
		for _, subtrahendIp := range subtrahendSlice {
			if subtrahendIp == minuendIp {
				// IP found in subtrahend, therefore breaking inner loop early
				foundSubtrahend = true
				break
			}
		}

		// Store the IP in `minuendSlice` at `resultIpCount` index and increment the index itself
		if !foundSubtrahend {
			// Add IP to the 'resultIpCount' index position
			minuendSlice[resultIpCount] = minuendIp
			resultIpCount++
		}
	}

	// if all elements are removed - return nil
	if resultIpCount == 0 {
		return nil
	}

	// cut off all values, greater than `resultIpCount`
	minuendSlice = minuendSlice[:resultIpCount]

	return minuendSlice
}

// filterIpSlicesBySubnet accepts 'ipRange' and returns a slice of IPs only that fall into given
// 'subnet' leaving everything out
//
// Special behavior:
// * Passing empty 'subnet' will return `nil` and an error
// * Passing empty 'ipRange' will return 'nil' and an error
//
// Note. This function does not enforce uniqueness of IPs in 'ipRange' and if there are duplicate
// IPs matching 'subnet' they will be in the resulting slice
func filterIpSlicesBySubnet(ipRange []netip.Addr, subnet netip.Prefix) ([]netip.Addr, error) {
	if subnet == (netip.Prefix{}) {
		return nil, fmt.Errorf("empty subnet specified")
	}

	if len(ipRange) == 0 {
		return nil, fmt.Errorf("empty IP Range specified")
	}

	filteredRange := make([]netip.Addr, 0)

	for _, ip := range ipRange {
		if subnet.Contains(ip) {
			filteredRange = append(filteredRange, ip)
		}
	}

	return filteredRange, nil
}

// flattenGatewayUsedIpAddressesToIpSlice accepts a slice of `GatewayUsedIpAddress` coming directly
// from the API and converts it to slice of Go's native '[]netip.Addr' which supports IPv4 and IPv6
func flattenGatewayUsedIpAddressesToIpSlice(usedIpAddresses []*types.GatewayUsedIpAddress) ([]netip.Addr, error) {
	usedIpSlice := make([]netip.Addr, len(usedIpAddresses))
	for usedIpIndex := range usedIpAddresses {
		ip, err := netip.ParseAddr(usedIpAddresses[usedIpIndex].IPAddress)
		if err != nil {
			return nil, fmt.Errorf("error parsing IP '%s' in Edge Gateway used IP address list: %s", usedIpAddresses[usedIpIndex].IPAddress, err)
		}
		usedIpSlice[usedIpIndex] = ip
	}

	return usedIpSlice, nil
}<|MERGE_RESOLUTION|>--- conflicted
+++ resolved
@@ -20,39 +20,21 @@
 	client      *Client
 }
 
-<<<<<<< HEAD
-// GetNsxtEdgeGatewayById allows to retrieve NSX-T edge gateway by ID for Org admins
+// GetNsxtEdgeGatewayById allows retrieving NSX-T edge gateway by ID for Org admins
 func (adminOrg *AdminOrg) GetNsxtEdgeGatewayById(ctx context.Context, id string) (*NsxtEdgeGateway, error) {
 	return getNsxtEdgeGatewayById(ctx, adminOrg.client, id, nil)
 }
 
-// GetNsxtEdgeGatewayById allows to retrieve NSX-T edge gateway by ID for Org users
+// GetNsxtEdgeGatewayById allows retrieving NSX-T edge gateway by ID for Org users
 func (org *Org) GetNsxtEdgeGatewayById(ctx context.Context, id string) (*NsxtEdgeGateway, error) {
 	return getNsxtEdgeGatewayById(ctx, org.client, id, nil)
 }
 
-// GetNsxtEdgeGatewayById allows to retrieve NSX-T edge gateway by ID for specific VDC
+// GetNsxtEdgeGatewayById allows retrieving NSX-T edge gateway by ID for specific VDC
 func (vdc *Vdc) GetNsxtEdgeGatewayById(ctx context.Context, id string) (*NsxtEdgeGateway, error) {
 	params := url.Values{}
-	filterParams := queryParameterFilterAnd("orgVdc.id=="+vdc.Vdc.ID, params)
+	filterParams := queryParameterFilterAnd("ownerRef.id=="+vdc.Vdc.ID, params)
 	egw, err := getNsxtEdgeGatewayById(ctx, vdc.client, id, filterParams)
-=======
-// GetNsxtEdgeGatewayById allows retrieving NSX-T edge gateway by ID for Org admins
-func (adminOrg *AdminOrg) GetNsxtEdgeGatewayById(id string) (*NsxtEdgeGateway, error) {
-	return getNsxtEdgeGatewayById(adminOrg.client, id, nil)
-}
-
-// GetNsxtEdgeGatewayById allows retrieving NSX-T edge gateway by ID for Org users
-func (org *Org) GetNsxtEdgeGatewayById(id string) (*NsxtEdgeGateway, error) {
-	return getNsxtEdgeGatewayById(org.client, id, nil)
-}
-
-// GetNsxtEdgeGatewayById allows retrieving NSX-T edge gateway by ID for specific VDC
-func (vdc *Vdc) GetNsxtEdgeGatewayById(id string) (*NsxtEdgeGateway, error) {
-	params := url.Values{}
-	filterParams := queryParameterFilterAnd("ownerRef.id=="+vdc.Vdc.ID, params)
-	egw, err := getNsxtEdgeGatewayById(vdc.client, id, filterParams)
->>>>>>> 74f95399
 	if err != nil {
 		return nil, err
 	}
@@ -65,13 +47,8 @@
 	return egw, nil
 }
 
-<<<<<<< HEAD
-// GetNsxtEdgeGatewayByName allows to retrieve NSX-T edge gateway by Name for Org admins
+// GetNsxtEdgeGatewayByName allows retrieving NSX-T edge gateway by Name for Org admins
 func (adminOrg *AdminOrg) GetNsxtEdgeGatewayByName(ctx context.Context, name string) (*NsxtEdgeGateway, error) {
-=======
-// GetNsxtEdgeGatewayByName allows retrieving NSX-T edge gateway by Name for Org admins
-func (adminOrg *AdminOrg) GetNsxtEdgeGatewayByName(name string) (*NsxtEdgeGateway, error) {
->>>>>>> 74f95399
 	queryParameters := url.Values{}
 	queryParameters.Add("filter", "name=="+name)
 
@@ -85,13 +62,8 @@
 	return returnSingleNsxtEdgeGateway(name, onlyNsxtEdges)
 }
 
-<<<<<<< HEAD
-// GetNsxtEdgeGatewayByName allows to retrieve NSX-T edge gateway by Name for Org admins
+// GetNsxtEdgeGatewayByName allows retrieving NSX-T edge gateway by Name for Org admins
 func (org *Org) GetNsxtEdgeGatewayByName(ctx context.Context, name string) (*NsxtEdgeGateway, error) {
-=======
-// GetNsxtEdgeGatewayByName allows retrieving NSX-T edge gateway by Name for Org admins
-func (org *Org) GetNsxtEdgeGatewayByName(name string) (*NsxtEdgeGateway, error) {
->>>>>>> 74f95399
 	queryParameters := url.Values{}
 	queryParameters.Add("filter", "name=="+name)
 
@@ -107,7 +79,7 @@
 
 // GetNsxtEdgeGatewayByNameAndOwnerId looks up NSX-T Edge Gateway by name and its owner ID (owner
 // can be VDC or VDC Group).
-func (org *Org) GetNsxtEdgeGatewayByNameAndOwnerId(edgeGatewayName, ownerId string) (*NsxtEdgeGateway, error) {
+func (org *Org) GetNsxtEdgeGatewayByNameAndOwnerId(ctx context.Context, edgeGatewayName, ownerId string) (*NsxtEdgeGateway, error) {
 	if edgeGatewayName == "" || ownerId == "" {
 		return nil, fmt.Errorf("'edgeGatewayName' and 'ownerId' must both be specified")
 	}
@@ -115,7 +87,7 @@
 	queryParameters := url.Values{}
 	queryParameters.Add("filter", fmt.Sprintf("ownerRef.id==%s;name==%s", ownerId, edgeGatewayName))
 
-	allEdges, err := org.GetAllNsxtEdgeGateways(queryParameters)
+	allEdges, err := org.GetAllNsxtEdgeGateways(ctx, queryParameters)
 	if err != nil {
 		return nil, fmt.Errorf("unable to retrieve Edge Gateway by name '%s': %s", edgeGatewayName, err)
 	}
@@ -139,7 +111,7 @@
 }
 
 // GetNsxtEdgeGatewayByName allows to retrieve NSX-T edge gateway by Name for specific VDC Group
-func (vdcGroup *VdcGroup) GetNsxtEdgeGatewayByName(name string) (*NsxtEdgeGateway, error) {
+func (vdcGroup *VdcGroup) GetNsxtEdgeGatewayByName(ctx context.Context, name string) (*NsxtEdgeGateway, error) {
 	if name == "" {
 		return nil, fmt.Errorf("'name' must be specified")
 	}
@@ -147,7 +119,7 @@
 	queryParameters := url.Values{}
 	queryParameters.Add("filter", "name=="+name)
 
-	allEdges, err := vdcGroup.GetAllNsxtEdgeGateways(queryParameters)
+	allEdges, err := vdcGroup.GetAllNsxtEdgeGateways(ctx, queryParameters)
 	if err != nil {
 		return nil, fmt.Errorf("unable to retrieve Edge Gateway by name '%s': %s", name, err)
 	}
@@ -156,11 +128,11 @@
 }
 
 // GetAllNsxtEdgeGateways allows to retrieve all NSX-T Edge Gateways
-func (vcdClient *VCDClient) GetAllNsxtEdgeGateways(queryParameters url.Values) ([]*NsxtEdgeGateway, error) {
+func (vcdClient *VCDClient) GetAllNsxtEdgeGateways(ctx context.Context, queryParameters url.Values) ([]*NsxtEdgeGateway, error) {
 	if vcdClient == nil {
 		return nil, fmt.Errorf("vcdClient is empty")
 	}
-	return getAllNsxtEdgeGateways(&vcdClient.Client, queryParameters)
+	return getAllNsxtEdgeGateways(ctx, &vcdClient.Client, queryParameters)
 }
 
 // GetAllNsxtEdgeGateways allows to retrieve all NSX-T edge gateways for Org Admins
@@ -174,21 +146,15 @@
 }
 
 // GetAllNsxtEdgeGateways allows to retrieve all NSX-T edge gateways for specific VDC
-<<<<<<< HEAD
 func (vdc *Vdc) GetAllNsxtEdgeGateways(ctx context.Context, queryParameters url.Values) ([]*NsxtEdgeGateway, error) {
-	filteredQueryParams := queryParameterFilterAnd("orgVdc.id=="+vdc.Vdc.ID, queryParameters)
+	filteredQueryParams := queryParameterFilterAnd("ownerRef.id=="+vdc.Vdc.ID, queryParameters)
 	return getAllNsxtEdgeGateways(ctx, vdc.client, filteredQueryParams)
-=======
-func (vdc *Vdc) GetAllNsxtEdgeGateways(queryParameters url.Values) ([]*NsxtEdgeGateway, error) {
-	filteredQueryParams := queryParameterFilterAnd("ownerRef.id=="+vdc.Vdc.ID, queryParameters)
-	return getAllNsxtEdgeGateways(vdc.client, filteredQueryParams)
->>>>>>> 74f95399
 }
 
 // GetAllNsxtEdgeGateways allows to retrieve all NSX-T edge gateways for specific VDC
-func (vdcGroup *VdcGroup) GetAllNsxtEdgeGateways(queryParameters url.Values) ([]*NsxtEdgeGateway, error) {
+func (vdcGroup *VdcGroup) GetAllNsxtEdgeGateways(ctx context.Context, queryParameters url.Values) ([]*NsxtEdgeGateway, error) {
 	filteredQueryParams := queryParameterFilterAnd("ownerRef.id=="+vdcGroup.VdcGroup.Id, queryParameters)
-	return getAllNsxtEdgeGateways(vdcGroup.client, filteredQueryParams)
+	return getAllNsxtEdgeGateways(ctx, vdcGroup.client, filteredQueryParams)
 }
 
 // CreateNsxtEdgeGateway allows to create NSX-T edge gateway for Org admins
@@ -198,11 +164,7 @@
 	}
 
 	endpoint := types.OpenApiPathVersion1_0_0 + types.OpenApiEndpointEdgeGateways
-<<<<<<< HEAD
-	minimumApiVersion, err := adminOrg.client.checkOpenApiEndpointCompatibility(ctx, endpoint)
-=======
-	minimumApiVersion, err := adminOrg.client.getOpenApiHighestElevatedVersion(endpoint)
->>>>>>> 74f95399
+	minimumApiVersion, err := adminOrg.client.getOpenApiHighestElevatedVersion(ctx, endpoint)
 	if err != nil {
 		return nil, err
 	}
@@ -217,11 +179,7 @@
 		client:      adminOrg.client,
 	}
 
-<<<<<<< HEAD
-	err = adminOrg.client.OpenApiPostItem(ctx, minimumApiVersion, urlRef, nil, edgeGatewayConfig, returnEgw.EdgeGateway)
-=======
-	err = adminOrg.client.OpenApiPostItem(minimumApiVersion, urlRef, nil, edgeGatewayConfig, returnEgw.EdgeGateway, nil)
->>>>>>> 74f95399
+	err = adminOrg.client.OpenApiPostItem(ctx, minimumApiVersion, urlRef, nil, edgeGatewayConfig, returnEgw.EdgeGateway, nil)
 	if err != nil {
 		return nil, fmt.Errorf("error creating Edge Gateway: %s", err)
 	}
@@ -229,17 +187,13 @@
 	return returnEgw, nil
 }
 
-<<<<<<< HEAD
-// Update allows to update NSX-T edge gateway for Org admins
-func (egw *NsxtEdgeGateway) Update(ctx context.Context, edgeGatewayConfig *types.OpenAPIEdgeGateway) (*NsxtEdgeGateway, error) {
-=======
 // Refresh reloads NSX-T Edge Gateway contents
-func (egw *NsxtEdgeGateway) Refresh() error {
+func (egw *NsxtEdgeGateway) Refresh(ctx context.Context) error {
 	if egw.EdgeGateway == nil || egw.client == nil || egw.EdgeGateway.ID == "" {
 		return fmt.Errorf("cannot refresh Edge Gateway without ID")
 	}
 
-	refreshedEdge, err := getNsxtEdgeGatewayById(egw.client, egw.EdgeGateway.ID, nil)
+	refreshedEdge, err := getNsxtEdgeGatewayById(ctx, egw.client, egw.EdgeGateway.ID, nil)
 	if err != nil {
 		return fmt.Errorf("error refreshing NSX-T Edge Gateway: %s", err)
 	}
@@ -248,18 +202,13 @@
 }
 
 // Update allows updating NSX-T edge gateway for Org admins
-func (egw *NsxtEdgeGateway) Update(edgeGatewayConfig *types.OpenAPIEdgeGateway) (*NsxtEdgeGateway, error) {
->>>>>>> 74f95399
+func (egw *NsxtEdgeGateway) Update(ctx context.Context, edgeGatewayConfig *types.OpenAPIEdgeGateway) (*NsxtEdgeGateway, error) {
 	if !egw.client.IsSysAdmin {
 		return nil, fmt.Errorf("only System Administrator can update Edge Gateway")
 	}
 
 	endpoint := types.OpenApiPathVersion1_0_0 + types.OpenApiEndpointEdgeGateways
-<<<<<<< HEAD
-	minimumApiVersion, err := egw.client.checkOpenApiEndpointCompatibility(ctx, endpoint)
-=======
-	minimumApiVersion, err := egw.client.getOpenApiHighestElevatedVersion(endpoint)
->>>>>>> 74f95399
+	minimumApiVersion, err := egw.client.getOpenApiHighestElevatedVersion(ctx, endpoint)
 	if err != nil {
 		return nil, err
 	}
@@ -278,11 +227,7 @@
 		client:      egw.client,
 	}
 
-<<<<<<< HEAD
-	err = egw.client.OpenApiPutItem(ctx, minimumApiVersion, urlRef, nil, edgeGatewayConfig, returnEgw.EdgeGateway)
-=======
-	err = egw.client.OpenApiPutItem(minimumApiVersion, urlRef, nil, edgeGatewayConfig, returnEgw.EdgeGateway, nil)
->>>>>>> 74f95399
+	err = egw.client.OpenApiPutItem(ctx, minimumApiVersion, urlRef, nil, edgeGatewayConfig, returnEgw.EdgeGateway, nil)
 	if err != nil {
 		return nil, fmt.Errorf("error updating Edge Gateway: %s", err)
 	}
@@ -290,23 +235,14 @@
 	return returnEgw, nil
 }
 
-<<<<<<< HEAD
-// Update allows to delete NSX-T edge gateway for Org admins
+// Delete allows deleting NSX-T edge gateway for sysadmins
 func (egw *NsxtEdgeGateway) Delete(ctx context.Context) error {
-=======
-// Delete allows deleting NSX-T edge gateway for sysadmins
-func (egw *NsxtEdgeGateway) Delete() error {
->>>>>>> 74f95399
 	if !egw.client.IsSysAdmin {
 		return fmt.Errorf("only Provider can delete Edge Gateway")
 	}
 
 	endpoint := types.OpenApiPathVersion1_0_0 + types.OpenApiEndpointEdgeGateways
-<<<<<<< HEAD
-	minimumApiVersion, err := egw.client.checkOpenApiEndpointCompatibility(ctx, endpoint)
-=======
-	minimumApiVersion, err := egw.client.getOpenApiHighestElevatedVersion(endpoint)
->>>>>>> 74f95399
+	minimumApiVersion, err := egw.client.getOpenApiHighestElevatedVersion(ctx, endpoint)
 	if err != nil {
 		return err
 	}
@@ -320,11 +256,7 @@
 		return err
 	}
 
-<<<<<<< HEAD
-	err = egw.client.OpenApiDeleteItem(ctx, minimumApiVersion, urlRef, nil)
-=======
-	err = egw.client.OpenApiDeleteItem(minimumApiVersion, urlRef, nil, nil)
->>>>>>> 74f95399
+	err = egw.client.OpenApiDeleteItem(ctx, minimumApiVersion, urlRef, nil, nil)
 
 	if err != nil {
 		return fmt.Errorf("error deleting Edge Gateway: %s", err)
@@ -340,13 +272,13 @@
 // This function is just an Update operation with OwnerRef changed to vdcGroupId, but it is more
 // convenient to use it.
 // Note. NSX-T Edge Gateway cannot be moved directly from one VDC to another
-func (egw *NsxtEdgeGateway) MoveToVdcOrVdcGroup(vdcOrVdcGroupId string) (*NsxtEdgeGateway, error) {
+func (egw *NsxtEdgeGateway) MoveToVdcOrVdcGroup(ctx context.Context, vdcOrVdcGroupId string) (*NsxtEdgeGateway, error) {
 	edgeGatewayConfig := egw.EdgeGateway
 	edgeGatewayConfig.OwnerRef = &types.OpenApiReference{ID: vdcOrVdcGroupId}
 	// Explicitly unset VDC field because using it fails
 	edgeGatewayConfig.OrgVdc = nil
 
-	return egw.Update(edgeGatewayConfig)
+	return egw.Update(ctx, edgeGatewayConfig)
 }
 
 // getNsxtEdgeGatewayById is a private parent for wrapped functions:
@@ -355,11 +287,7 @@
 // func (vdc *Vdc) GetNsxtEdgeGatewayById(id string) (*NsxtEdgeGateway, error)
 func getNsxtEdgeGatewayById(ctx context.Context, client *Client, id string, queryParameters url.Values) (*NsxtEdgeGateway, error) {
 	endpoint := types.OpenApiPathVersion1_0_0 + types.OpenApiEndpointEdgeGateways
-<<<<<<< HEAD
-	minimumApiVersion, err := client.checkOpenApiEndpointCompatibility(ctx, endpoint)
-=======
-	minimumApiVersion, err := client.getOpenApiHighestElevatedVersion(endpoint)
->>>>>>> 74f95399
+	minimumApiVersion, err := client.getOpenApiHighestElevatedVersion(ctx, endpoint)
 	if err != nil {
 		return nil, err
 	}
@@ -378,11 +306,7 @@
 		client:      client,
 	}
 
-<<<<<<< HEAD
-	err = client.OpenApiGetItem(ctx, minimumApiVersion, urlRef, queryParameters, egw.EdgeGateway)
-=======
-	err = client.OpenApiGetItem(minimumApiVersion, urlRef, queryParameters, egw.EdgeGateway, nil)
->>>>>>> 74f95399
+	err = client.OpenApiGetItem(ctx, minimumApiVersion, urlRef, queryParameters, egw.EdgeGateway, nil)
 	if err != nil {
 		return nil, err
 	}
@@ -415,11 +339,7 @@
 // func (vdc *Vdc) GetAllNsxtEdgeGateways(queryParameters url.Values) ([]*NsxtEdgeGateway, error)
 func getAllNsxtEdgeGateways(ctx context.Context, client *Client, queryParameters url.Values) ([]*NsxtEdgeGateway, error) {
 	endpoint := types.OpenApiPathVersion1_0_0 + types.OpenApiEndpointEdgeGateways
-<<<<<<< HEAD
-	minimumApiVersion, err := client.checkOpenApiEndpointCompatibility(ctx, endpoint)
-=======
-	minimumApiVersion, err := client.getOpenApiHighestElevatedVersion(endpoint)
->>>>>>> 74f95399
+	minimumApiVersion, err := client.getOpenApiHighestElevatedVersion(ctx, endpoint)
 	if err != nil {
 		return nil, err
 	}
@@ -430,11 +350,7 @@
 	}
 
 	typeResponses := []*types.OpenAPIEdgeGateway{{}}
-<<<<<<< HEAD
-	err = client.OpenApiGetAllItems(ctx, minimumApiVersion, urlRef, queryParameters, &typeResponses)
-=======
-	err = client.OpenApiGetAllItems(minimumApiVersion, urlRef, queryParameters, &typeResponses, nil)
->>>>>>> 74f95399
+	err = client.OpenApiGetAllItems(ctx, minimumApiVersion, urlRef, queryParameters, &typeResponses, nil)
 	if err != nil {
 		return nil, err
 	}
@@ -470,14 +386,14 @@
 }
 
 // GetUsedIpAddresses uses dedicated endpoint to retrieve used IP addresses in an Edge Gateway
-func (egw *NsxtEdgeGateway) GetUsedIpAddresses(queryParameters url.Values) ([]*types.GatewayUsedIpAddress, error) {
+func (egw *NsxtEdgeGateway) GetUsedIpAddresses(ctx context.Context, queryParameters url.Values) ([]*types.GatewayUsedIpAddress, error) {
 	if egw.EdgeGateway == nil || egw.EdgeGateway.ID == "" {
 		return nil, fmt.Errorf("edge gateway ID must be set to retrieve used IP addresses")
 	}
 	client := egw.client
 
 	endpoint := types.OpenApiPathVersion1_0_0 + types.OpenApiEndpointEdgeGatewayUsedIpAddresses
-	apiVersion, err := client.getOpenApiHighestElevatedVersion(endpoint)
+	apiVersion, err := client.getOpenApiHighestElevatedVersion(ctx, endpoint)
 	if err != nil {
 		return nil, err
 	}
@@ -488,7 +404,7 @@
 	}
 
 	typeResponse := make([]*types.GatewayUsedIpAddress, 0)
-	err = client.OpenApiGetAllItems(apiVersion, urlRef, queryParameters, &typeResponse, nil)
+	err = client.OpenApiGetAllItems(ctx, apiVersion, urlRef, queryParameters, &typeResponse, nil)
 	if err != nil {
 		return nil, err
 	}
@@ -526,14 +442,14 @@
 // library semantics) and an error
 // * It will return an error if any of uplink IP ranges End IP address is lower than Start IP
 // address
-func (egw *NsxtEdgeGateway) GetUnusedExternalIPAddresses(requiredIpCount int, optionalSubnet netip.Prefix, refresh bool) ([]netip.Addr, error) {
+func (egw *NsxtEdgeGateway) GetUnusedExternalIPAddresses(ctx context.Context, requiredIpCount int, optionalSubnet netip.Prefix, refresh bool) ([]netip.Addr, error) {
 	if refresh {
-		err := egw.Refresh()
+		err := egw.Refresh(ctx)
 		if err != nil {
 			return nil, fmt.Errorf("error refreshing Edge Gateway: %s", err)
 		}
 	}
-	usedIpAddresses, err := egw.GetUsedIpAddresses(nil)
+	usedIpAddresses, err := egw.GetUsedIpAddresses(ctx, nil)
 	if err != nil {
 		return nil, fmt.Errorf("error getting used IP addresses for Edge Gateway: %s", err)
 	}
@@ -543,14 +459,14 @@
 
 // GetAllUnusedExternalIPAddresses will retrieve all unassigned IP addresses for Edge Gateway It is
 // similar to GetUnusedExternalIPAddresses but returns all unused IPs instead of a specific amount
-func (egw *NsxtEdgeGateway) GetAllUnusedExternalIPAddresses(refresh bool) ([]netip.Addr, error) {
+func (egw *NsxtEdgeGateway) GetAllUnusedExternalIPAddresses(ctx context.Context, refresh bool) ([]netip.Addr, error) {
 	if refresh {
-		err := egw.Refresh()
+		err := egw.Refresh(ctx)
 		if err != nil {
 			return nil, fmt.Errorf("error refreshing Edge Gateway: %s", err)
 		}
 	}
-	usedIpAddresses, err := egw.GetUsedIpAddresses(nil)
+	usedIpAddresses, err := egw.GetUsedIpAddresses(ctx, nil)
 	if err != nil {
 		return nil, fmt.Errorf("error getting used IP addresses for Edge Gateway: %s", err)
 	}
@@ -560,9 +476,9 @@
 
 // GetAllocatedIpCount traverses all subnets in Edge Gateway and returns a count of allocated IP
 // count for each subnet in each uplink
-func (egw *NsxtEdgeGateway) GetAllocatedIpCount(refresh bool) (int, error) {
+func (egw *NsxtEdgeGateway) GetAllocatedIpCount(ctx context.Context, refresh bool) (int, error) {
 	if refresh {
-		err := egw.Refresh()
+		err := egw.Refresh(ctx)
 		if err != nil {
 			return 0, fmt.Errorf("error refreshing Edge Gateway: %s", err)
 		}
@@ -583,14 +499,14 @@
 
 // GetUsedIpAddressSlice retrieves a list of used IP addresses in an Edge Gateway and returns it
 // using native Go type '[]netip.Addr'
-func (egw *NsxtEdgeGateway) GetUsedIpAddressSlice(refresh bool) ([]netip.Addr, error) {
+func (egw *NsxtEdgeGateway) GetUsedIpAddressSlice(ctx context.Context, refresh bool) ([]netip.Addr, error) {
 	if refresh {
-		err := egw.Refresh()
+		err := egw.Refresh(ctx)
 		if err != nil {
 			return nil, fmt.Errorf("error refreshing Edge Gateway: %s", err)
 		}
 	}
-	usedIpAddresses, err := egw.GetUsedIpAddresses(nil)
+	usedIpAddresses, err := egw.GetUsedIpAddresses(ctx, nil)
 	if err != nil {
 		return nil, fmt.Errorf("error getting used IP addresses for Edge Gateway: %s", err)
 	}
@@ -606,12 +522,12 @@
 // does not support negative values for QuickAddAllocatedIPCount field
 // * This function modifies Edge Gateway structure and calls update. To only modify structure,
 // please use `NsxtEdgeGateway.DeallocateIpCount` function
-func (egw *NsxtEdgeGateway) QuickDeallocateIpCount(ipCount int) (*NsxtEdgeGateway, error) {
+func (egw *NsxtEdgeGateway) QuickDeallocateIpCount(ctx context.Context, ipCount int) (*NsxtEdgeGateway, error) {
 	if egw.EdgeGateway == nil {
 		return nil, fmt.Errorf("edge gateway is not initialized")
 	}
 
-	err := egw.Refresh()
+	err := egw.Refresh(ctx)
 	if err != nil {
 		return nil, fmt.Errorf("error refreshing Edge Gateway: %s", err)
 	}
@@ -621,7 +537,7 @@
 		return nil, fmt.Errorf("error deallocating IP count: %s", err)
 	}
 
-	return egw.Update(egw.EdgeGateway)
+	return egw.Update(ctx, egw.EdgeGateway)
 }
 
 // DeallocateIpCount modifies the structure to deallocate IP addresses from the Edge Gateway
@@ -689,14 +605,14 @@
 }
 
 // GetQoS retrieves QoS (rate limiting) configuration for an NSX-T Edge Gateway
-func (egw *NsxtEdgeGateway) GetQoS() (*types.NsxtEdgeGatewayQos, error) {
+func (egw *NsxtEdgeGateway) GetQoS(ctx context.Context) (*types.NsxtEdgeGatewayQos, error) {
 	if egw.EdgeGateway == nil || egw.client == nil || egw.EdgeGateway.ID == "" {
 		return nil, fmt.Errorf("cannot get QoS for NSX-T Edge Gateway without ID")
 	}
 
 	client := egw.client
 	endpoint := types.OpenApiPathVersion1_0_0 + types.OpenApiEndpointEdgeGatewayQos
-	apiVersion, err := client.getOpenApiHighestElevatedVersion(endpoint)
+	apiVersion, err := client.getOpenApiHighestElevatedVersion(ctx, endpoint)
 	if err != nil {
 		return nil, err
 	}
@@ -707,7 +623,7 @@
 	}
 
 	qos := &types.NsxtEdgeGatewayQos{}
-	err = client.OpenApiGetItem(apiVersion, urlRef, nil, qos, nil)
+	err = client.OpenApiGetItem(ctx, apiVersion, urlRef, nil, qos, nil)
 	if err != nil {
 		return nil, err
 	}
@@ -716,14 +632,14 @@
 }
 
 // UpdateQoS updates QoS (rate limiting) configuration for an NSX-T Edge Gateway
-func (egw *NsxtEdgeGateway) UpdateQoS(qosConfig *types.NsxtEdgeGatewayQos) (*types.NsxtEdgeGatewayQos, error) {
+func (egw *NsxtEdgeGateway) UpdateQoS(ctx context.Context, qosConfig *types.NsxtEdgeGatewayQos) (*types.NsxtEdgeGatewayQos, error) {
 	if egw.EdgeGateway == nil || egw.client == nil || egw.EdgeGateway.ID == "" {
 		return nil, fmt.Errorf("cannot update QoS for NSX-T Edge Gateway without ID")
 	}
 
 	client := egw.client
 	endpoint := types.OpenApiPathVersion1_0_0 + types.OpenApiEndpointEdgeGatewayQos
-	apiVersion, err := client.getOpenApiHighestElevatedVersion(endpoint)
+	apiVersion, err := client.getOpenApiHighestElevatedVersion(ctx, endpoint)
 	if err != nil {
 		return nil, err
 	}
@@ -735,7 +651,7 @@
 
 	// update QoS with given qosConfig
 	updatedQos := &types.NsxtEdgeGatewayQos{}
-	err = client.OpenApiPutItem(apiVersion, urlRef, nil, qosConfig, updatedQos, nil)
+	err = client.OpenApiPutItem(ctx, apiVersion, urlRef, nil, qosConfig, updatedQos, nil)
 	if err != nil {
 		return nil, err
 	}

/*
 * Copyright 2019 VMware, Inc.  All rights reserved.  Licensed under the Apache v2 License.
 */

package govcd

import (
	"context"
	"errors"
	"fmt"
	"net/http"
	"net/url"
	"strings"

	"github.com/vmware/go-vcloud-director/v2/types/v56"
	"github.com/vmware/go-vcloud-director/v2/util"
)

// Independent disk
type Disk struct {
	Disk   *types.Disk
	client *Client
}

// Independent disk query record
type DiskRecord struct {
	Disk   *types.DiskRecordType
	client *Client
}

// Init independent disk struct
func NewDisk(cli *Client) *Disk {
	return &Disk{
		Disk:   new(types.Disk),
		client: cli,
	}
}

// Create instance with reference to types.DiskRecordType
func NewDiskRecord(cli *Client) *DiskRecord {
	return &DiskRecord{
		Disk:   new(types.DiskRecordType),
		client: cli,
	}
}

// Create an independent disk in VDC
// Reference: vCloud API Programming Guide for Service Providers vCloud API 30.0 PDF Page 102 - 103,
// https://vdc-download.vmware.com/vmwb-repository/dcr-public/1b6cf07d-adb3-4dba-8c47-9c1c92b04857/
// 241956dd-e128-4fcc-8131-bf66e1edd895/vcloud_sp_api_guide_30_0.pdf
func (vdc *Vdc) CreateDisk(ctx context.Context, diskCreateParams *types.DiskCreateParams) (Task, error) {
	util.Logger.Printf("[TRACE] Create disk, name: %s, size: %d \n",
		diskCreateParams.Disk.Name,
		diskCreateParams.Disk.SizeMb,
	)

	if diskCreateParams.Disk.Name == "" {
		return Task{}, fmt.Errorf("disk name is required")
	}

	var err error
	var createDiskLink *types.Link

	// Find the proper link for request
	for _, vdcLink := range vdc.Vdc.Link {
		if vdcLink.Rel == types.RelAdd && vdcLink.Type == types.MimeDiskCreateParams {
			util.Logger.Printf("[TRACE] Create disk - found the proper link for request, HREF: %s, name: %s, type: %s, id: %s, rel: %s \n",
				vdcLink.HREF,
				vdcLink.Name,
				vdcLink.Type,
				vdcLink.ID,
				vdcLink.Rel)
			createDiskLink = vdcLink
			break
		}
	}

	if createDiskLink == nil {
		return Task{}, fmt.Errorf("could not find request URL for create disk in vdc Link")
	}

	// Prepare the request payload
	diskCreateParams.Xmlns = types.XMLNamespaceVCloud

	disk := NewDisk(vdc.client)

<<<<<<< HEAD
	_, err = vdc.client.ExecuteRequestWithApiVersion(ctx, createDiskLink.HREF, http.MethodPost,
		createDiskLink.Type, "error create disk: %s", diskCreateParams, disk.Disk,
		vdc.client.GetSpecificApiVersionOnCondition(ctx, ">= 36.0", "36.0"))
=======
	_, err = vdc.client.ExecuteRequest(createDiskLink.HREF, http.MethodPost,
		createDiskLink.Type, "error create disk: %s", diskCreateParams, disk.Disk)
>>>>>>> cf36d5ed
	if err != nil {
		return Task{}, err
	}
	// Obtain disk task
	if disk.Disk.Tasks.Task == nil || len(disk.Disk.Tasks.Task) == 0 {
		return Task{}, errors.New("error cannot find disk creation task in API response")
	}
	task := NewTask(vdc.client)
	if disk.Disk.Tasks == nil || len(disk.Disk.Tasks.Task) == 0 {
		return Task{}, fmt.Errorf("no task found after disk %s creation", diskCreateParams.Disk.Name)
	}
	task.Task = disk.Disk.Tasks.Task[0]

	util.Logger.Printf("[TRACE] AFTER CREATE DISK\n %s\n", prettyDisk(*disk.Disk))
	// Return the disk
	return *task, nil
}

// Update an independent disk
// 1 Verify the independent disk is not connected to any VM
// 2 Use newDiskInfo to change update the independent disk
// 3 Return task of independent disk update
// If the independent disk is connected to a VM, the task will be failed.
// Reference: vCloud API Programming Guide for Service Providers vCloud API 30.0 PDF Page 104 - 106,
// https://vdc-download.vmware.com/vmwb-repository/dcr-public/1b6cf07d-adb3-4dba-8c47-9c1c92b04857/
// 241956dd-e128-4fcc-8131-bf66e1edd895/vcloud_sp_api_guide_30_0.pdf
func (disk *Disk) Update(ctx context.Context, newDiskInfo *types.Disk) (Task, error) {
	util.Logger.Printf("[TRACE] Update disk, name: %s, size: %d, HREF: %s \n",
		newDiskInfo.Name,
		newDiskInfo.SizeMb,
		disk.Disk.HREF,
	)

	var err error

	if newDiskInfo.Name == "" {
		return Task{}, fmt.Errorf("disk name is required")
	}

	// Verify the independent disk is not connected to any VM
	vmRef, err := disk.AttachedVM(ctx)
	if err != nil {
		return Task{}, fmt.Errorf("error find attached VM: %s", err)
	}
	if vmRef != nil {
		return Task{}, errors.New("error disk is attached")
	}

	var updateDiskLink *types.Link

	// Find the proper link for request
	for _, diskLink := range disk.Disk.Link {
		if diskLink.Rel == types.RelEdit && diskLink.Type == types.MimeDisk {
			util.Logger.Printf("[TRACE] Update disk - found the proper link for request, HREF: %s, name: %s, type: %s,id: %s, rel: %s \n",
				diskLink.HREF,
				diskLink.Name,
				diskLink.Type,
				diskLink.ID,
				diskLink.Rel)
			updateDiskLink = diskLink
			break
		}
	}

	if updateDiskLink == nil {
		return Task{}, fmt.Errorf("could not find request URL for update disk in disk Link")
	}

	// Prepare the request payload
	xmlPayload := &types.Disk{
		Xmlns:          types.XMLNamespaceVCloud,
		Description:    newDiskInfo.Description,
		SizeMb:         newDiskInfo.SizeMb,
		Name:           newDiskInfo.Name,
		StorageProfile: newDiskInfo.StorageProfile,
		Owner:          newDiskInfo.Owner,
	}

	// Return the task
<<<<<<< HEAD
	return disk.client.ExecuteTaskRequestWithApiVersion(ctx, updateDiskLink.HREF, http.MethodPut,
		updateDiskLink.Type, "error updating disk: %s", xmlPayload,
		disk.client.GetSpecificApiVersionOnCondition(ctx, ">= 36.0", "36.0"))
=======
	return disk.client.ExecuteTaskRequest(updateDiskLink.HREF, http.MethodPut,
		updateDiskLink.Type, "error updating disk: %s", xmlPayload)
>>>>>>> cf36d5ed
}

// Remove an independent disk
// 1 Verify the independent disk is not connected to any VM
// 2 Delete the independent disk. Make a DELETE request to the URL in the rel="remove" link in the Disk
// 3 Return task of independent disk deletion
// If the independent disk is connected to a VM, the task will be failed.
// Reference: vCloud API Programming Guide for Service Providers vCloud API 30.0 PDF Page 106 - 107,
// https://vdc-download.vmware.com/vmwb-repository/dcr-public/1b6cf07d-adb3-4dba-8c47-9c1c92b04857/
// 241956dd-e128-4fcc-8131-bf66e1edd895/vcloud_sp_api_guide_30_0.pdf
func (disk *Disk) Delete(ctx context.Context) (Task, error) {
	util.Logger.Printf("[TRACE] Delete disk, HREF: %s \n", disk.Disk.HREF)

	var err error

	// Verify the independent disk is not connected to any VM
	vmRef, err := disk.AttachedVM(ctx)
	if err != nil {
		return Task{}, fmt.Errorf("error find attached VM: %s", err)
	}
	if vmRef != nil {
		return Task{}, errors.New("error disk is attached")
	}

	var deleteDiskLink *types.Link

	// Find the proper link for request
	for _, diskLink := range disk.Disk.Link {
		if diskLink.Rel == types.RelRemove {
			util.Logger.Printf("[TRACE] Delete disk - found the proper link for request, HREF: %s, name: %s, type: %s,id: %s, rel: %s \n",
				diskLink.HREF,
				diskLink.Name,
				diskLink.Type,
				diskLink.ID,
				diskLink.Rel)
			deleteDiskLink = diskLink
			break
		}
	}

	if deleteDiskLink == nil {
		return Task{}, fmt.Errorf("could not find request URL for delete disk in disk Link")
	}

	// Return the task
	return disk.client.ExecuteTaskRequest(ctx, deleteDiskLink.HREF, http.MethodDelete,
		"", "error delete disk: %s", nil)
}

// Refresh the disk information by disk href
func (disk *Disk) Refresh(ctx context.Context) error {
	if disk.Disk == nil || disk.Disk.HREF == "" {
		return fmt.Errorf("cannot refresh, Object is empty")
	}
	util.Logger.Printf("[TRACE] Disk refresh, HREF: %s\n", disk.Disk.HREF)

	unmarshalledDisk := &types.Disk{}

<<<<<<< HEAD
	_, err := disk.client.ExecuteRequestWithApiVersion(ctx, disk.Disk.HREF, http.MethodGet,
		"", "error refreshing independent disk: %s", nil, unmarshalledDisk,
		disk.client.GetSpecificApiVersionOnCondition(ctx, ">= 36.0", "36.0"))
=======
	_, err := disk.client.ExecuteRequest(disk.Disk.HREF, http.MethodGet,
		"", "error refreshing independent disk: %s", nil, unmarshalledDisk)
>>>>>>> cf36d5ed
	if err != nil {
		return err
	}
	disk.Disk = unmarshalledDisk

	// The request was successful
	return nil
}

// Get a VM that is attached the disk
// An independent disk can be attached to at most one virtual machine.
// If the disk isn't attached to any VM, return empty VM reference and no error.
// Otherwise return the first VM reference and no error.
// Reference: vCloud API Programming Guide for Service Providers vCloud API 30.0 PDF Page 107,
// https://vdc-download.vmware.com/vmwb-repository/dcr-public/1b6cf07d-adb3-4dba-8c47-9c1c92b04857/
// 241956dd-e128-4fcc-8131-bf66e1edd895/vcloud_sp_api_guide_30_0.pdf
func (disk *Disk) AttachedVM(ctx context.Context) (*types.Reference, error) {
	util.Logger.Printf("[TRACE] Disk attached VM, HREF: %s\n", disk.Disk.HREF)

	var attachedVMLink *types.Link

	// Find the proper link for request
	for _, diskLink := range disk.Disk.Link {
		if diskLink.Type == types.MimeVMs {
			util.Logger.Printf("[TRACE] Disk attached VM - found the proper link for request, HREF: %s, name: %s, type: %s,id: %s, rel: %s \n",
				diskLink.HREF,
				diskLink.Name,
				diskLink.Type,
				diskLink.ID,
				diskLink.Rel)

			attachedVMLink = diskLink
			break
		}
	}

	if attachedVMLink == nil {
		return nil, fmt.Errorf("could not find request URL for attached vm in disk Link")
	}

	// Decode request
	var vms = new(types.Vms)

	_, err := disk.client.ExecuteRequest(ctx, attachedVMLink.HREF, http.MethodGet,
		attachedVMLink.Type, "error getting attached vms: %s", nil, vms)
	if err != nil {
		return nil, err
	}

	// If disk is not attached to any VM
	if vms.VmReference == nil || len(vms.VmReference) == 0 {
		return nil, nil
	}

	// An independent disk can be attached to at most one virtual machine so return the first result of VM reference
	return vms.VmReference[0], nil
}

// Find an independent disk by disk href in VDC
// Deprecated: Use VDC.GetDiskByHref()
func (vdc *Vdc) FindDiskByHREF(ctx context.Context, href string) (*Disk, error) {
	util.Logger.Printf("[TRACE] VDC find disk By HREF: %s\n", href)

	return FindDiskByHREF(ctx, vdc.client, href)
}

// Find an independent disk by VDC client and disk href
// Deprecated: Use VDC.GetDiskByHref()
func FindDiskByHREF(ctx context.Context, client *Client, href string) (*Disk, error) {
	util.Logger.Printf("[TRACE] Find disk By HREF: %s\n", href)

	disk := NewDisk(client)

	_, err := client.ExecuteRequest(ctx, href, http.MethodGet,
		"", "error finding disk: %s", nil, disk.Disk)

	// Return the disk
	return disk, err

}

// QueryDisk find independent disk using disk name. Returns DiskRecord type
func (vdc *Vdc) QueryDisk(ctx context.Context, diskName string) (DiskRecord, error) {

	if diskName == "" {
		return DiskRecord{}, fmt.Errorf("disk name can not be empty")
	}

	typeMedia := "disk"
	if vdc.client.IsSysAdmin {
		typeMedia = "adminDisk"
	}

<<<<<<< HEAD
	results, err := vdc.QueryWithNotEncodedParamsWithApiVersion(ctx, nil, map[string]string{"type": typeMedia,
		"filter": "name==" + url.QueryEscape(diskName) + ";vdc==" + vdc.vdcId(), "filterEncoded": "true"},
		vdc.client.GetSpecificApiVersionOnCondition(ctx, ">= 36.0", "36.0"))
=======
	results, err := vdc.QueryWithNotEncodedParams(nil, map[string]string{"type": typeMedia,
		"filter": "name==" + url.QueryEscape(diskName) + ";vdc==" + vdc.vdcId(), "filterEncoded": "true"})
>>>>>>> cf36d5ed
	if err != nil {
		return DiskRecord{}, fmt.Errorf("error querying disk %s", err)
	}

	diskResults := results.Results.DiskRecord
	if vdc.client.IsSysAdmin {
		diskResults = results.Results.AdminDiskRecord
	}

	newDisk := NewDiskRecord(vdc.client)

	if len(diskResults) == 1 {
		newDisk.Disk = diskResults[0]
	} else {
		return DiskRecord{}, fmt.Errorf("found results %d", len(diskResults))
	}

	return *newDisk, nil
}

// QueryDisks find independent disks using disk name. Returns list of DiskRecordType
func (vdc *Vdc) QueryDisks(ctx context.Context, diskName string) (*[]*types.DiskRecordType, error) {

	if diskName == "" {
		return nil, fmt.Errorf("disk name can't be empty")
	}

	typeMedia := "disk"
	if vdc.client.IsSysAdmin {
		typeMedia = "adminDisk"
	}

<<<<<<< HEAD
	results, err := vdc.QueryWithNotEncodedParamsWithApiVersion(ctx, nil, map[string]string{"type": typeMedia,
		"filter": "name==" + url.QueryEscape(diskName) + ";vdc==" + vdc.vdcId(), "filterEncoded": "true"},
		vdc.client.GetSpecificApiVersionOnCondition(ctx, ">= 36.0", "36.0"))
=======
	results, err := vdc.QueryWithNotEncodedParams(nil, map[string]string{"type": typeMedia,
		"filter": "name==" + url.QueryEscape(diskName) + ";vdc==" + vdc.vdcId(), "filterEncoded": "true"})
>>>>>>> cf36d5ed
	if err != nil {
		return nil, fmt.Errorf("error querying disks %s", err)
	}

	diskResults := results.Results.DiskRecord
	if vdc.client.IsSysAdmin {
		diskResults = results.Results.AdminDiskRecord
	}

	return &diskResults, nil
}

// GetDiskByHref finds a Disk by HREF
// On success, returns a pointer to the Disk structure and a nil error
// On failure, returns a nil pointer and an error
func (vdc *Vdc) GetDiskByHref(ctx context.Context, diskHref string) (*Disk, error) {
	util.Logger.Printf("[TRACE] Get Disk By Href: %s\n", diskHref)
	Disk := NewDisk(vdc.client)

<<<<<<< HEAD
	_, err := vdc.client.ExecuteRequestWithApiVersion(ctx, diskHref, http.MethodGet,
		"", "error retrieving Disk: %s", nil, Disk.Disk,
		vdc.client.GetSpecificApiVersionOnCondition(ctx, ">= 36.0", "36.0"))
=======
	_, err := vdc.client.ExecuteRequest(diskHref, http.MethodGet,
		"", "error retrieving Disk: %s", nil, Disk.Disk)
>>>>>>> cf36d5ed
	if err != nil && (strings.Contains(err.Error(), "MajorErrorCode:403") || strings.Contains(err.Error(), "does not exist")) {
		return nil, ErrorEntityNotFound
	}
	if err != nil {
		return nil, err
	}
	return Disk, nil
}

// GetDisksByName finds one or more Disks by Name
// On success, returns a pointer to the Disk list and a nil error
// On failure, returns a nil pointer and an error
func (vdc *Vdc) GetDisksByName(ctx context.Context, diskName string, refresh bool) (*[]Disk, error) {
	util.Logger.Printf("[TRACE] Get Disk By Name: %s\n", diskName)
	var diskList []Disk
	if refresh {
		err := vdc.Refresh(ctx)
		if err != nil {
			return nil, err
		}
	}
	for _, resourceEntities := range vdc.Vdc.ResourceEntities {
		for _, resourceEntity := range resourceEntities.ResourceEntity {
			if resourceEntity.Name == diskName && resourceEntity.Type == "application/vnd.vmware.vcloud.disk+xml" {
				disk, err := vdc.GetDiskByHref(ctx, resourceEntity.HREF)
				if err != nil {
					return nil, err
				}
				diskList = append(diskList, *disk)
			}
		}
	}
	if len(diskList) == 0 {
		return nil, ErrorEntityNotFound
	}
	return &diskList, nil
}

// GetDiskById finds a Disk by ID
// On success, returns a pointer to the Disk structure and a nil error
// On failure, returns a nil pointer and an error
func (vdc *Vdc) GetDiskById(ctx context.Context, diskId string, refresh bool) (*Disk, error) {
	util.Logger.Printf("[TRACE] Get Disk By Id: %s\n", diskId)
	if refresh {
		err := vdc.Refresh(ctx)
		if err != nil {
			return nil, err
		}
	}
	for _, resourceEntities := range vdc.Vdc.ResourceEntities {
		for _, resourceEntity := range resourceEntities.ResourceEntity {
			if equalIds(diskId, resourceEntity.ID, resourceEntity.HREF) && resourceEntity.Type == "application/vnd.vmware.vcloud.disk+xml" {
				return vdc.GetDiskByHref(ctx, resourceEntity.HREF)
			}
		}
	}
	return nil, ErrorEntityNotFound
}

// Get a VMs HREFs that is attached to the disk
// An independent disk can be attached to at most one virtual machine.
// If the disk isn't attached to any VM, return empty slice.
// Otherwise return the list of VMs HREFs.
func (disk *Disk) GetAttachedVmsHrefs(ctx context.Context) ([]string, error) {
	util.Logger.Printf("[TRACE] GetAttachedVmsHrefs, HREF: %s\n", disk.Disk.HREF)

	var vmHrefs []string

	var attachedVMsLink *types.Link

	// Find the proper link for request
	for _, diskLink := range disk.Disk.Link {
		if diskLink.Type == types.MimeVMs {
			util.Logger.Printf("[TRACE] GetAttachedVmsHrefs - found the proper link for request, HREF: %s, name: %s, type: %s,id: %s, rel: %s \n",
				diskLink.HREF, diskLink.Name, diskLink.Type, diskLink.ID, diskLink.Rel)

			attachedVMsLink = diskLink
			break
		}
	}

	if attachedVMsLink == nil {
		return nil, fmt.Errorf("error GetAttachedVmsHrefs - could not find request URL for attached vm in disk Link")
	}

	// Decode request
	var vms = new(types.Vms)

	_, err := disk.client.ExecuteRequest(ctx, attachedVMsLink.HREF, http.MethodGet,
		attachedVMsLink.Type, "error GetAttachedVmsHrefs - error getting attached VMs: %s", nil, vms)
	if err != nil {
		return nil, err
	}

	// If disk is not attached to any VM
	if vms.VmReference == nil || len(vms.VmReference) == 0 {
		return nil, nil
	}

	for _, value := range vms.VmReference {
		vmHrefs = append(vmHrefs, value.HREF)
	}

	return vmHrefs, nil
}<|MERGE_RESOLUTION|>--- conflicted
+++ resolved
@@ -84,14 +84,8 @@
 
 	disk := NewDisk(vdc.client)
 
-<<<<<<< HEAD
-	_, err = vdc.client.ExecuteRequestWithApiVersion(ctx, createDiskLink.HREF, http.MethodPost,
-		createDiskLink.Type, "error create disk: %s", diskCreateParams, disk.Disk,
-		vdc.client.GetSpecificApiVersionOnCondition(ctx, ">= 36.0", "36.0"))
-=======
-	_, err = vdc.client.ExecuteRequest(createDiskLink.HREF, http.MethodPost,
+	_, err = vdc.client.ExecuteRequest(ctx, createDiskLink.HREF, http.MethodPost,
 		createDiskLink.Type, "error create disk: %s", diskCreateParams, disk.Disk)
->>>>>>> cf36d5ed
 	if err != nil {
 		return Task{}, err
 	}
@@ -171,14 +165,8 @@
 	}
 
 	// Return the task
-<<<<<<< HEAD
-	return disk.client.ExecuteTaskRequestWithApiVersion(ctx, updateDiskLink.HREF, http.MethodPut,
-		updateDiskLink.Type, "error updating disk: %s", xmlPayload,
-		disk.client.GetSpecificApiVersionOnCondition(ctx, ">= 36.0", "36.0"))
-=======
-	return disk.client.ExecuteTaskRequest(updateDiskLink.HREF, http.MethodPut,
+	return disk.client.ExecuteTaskRequest(ctx, updateDiskLink.HREF, http.MethodPut,
 		updateDiskLink.Type, "error updating disk: %s", xmlPayload)
->>>>>>> cf36d5ed
 }
 
 // Remove an independent disk
@@ -236,15 +224,8 @@
 	util.Logger.Printf("[TRACE] Disk refresh, HREF: %s\n", disk.Disk.HREF)
 
 	unmarshalledDisk := &types.Disk{}
-
-<<<<<<< HEAD
-	_, err := disk.client.ExecuteRequestWithApiVersion(ctx, disk.Disk.HREF, http.MethodGet,
-		"", "error refreshing independent disk: %s", nil, unmarshalledDisk,
-		disk.client.GetSpecificApiVersionOnCondition(ctx, ">= 36.0", "36.0"))
-=======
-	_, err := disk.client.ExecuteRequest(disk.Disk.HREF, http.MethodGet,
+	_, err := disk.client.ExecuteRequest(ctx, disk.Disk.HREF, http.MethodGet,
 		"", "error refreshing independent disk: %s", nil, unmarshalledDisk)
->>>>>>> cf36d5ed
 	if err != nil {
 		return err
 	}
@@ -338,14 +319,8 @@
 		typeMedia = "adminDisk"
 	}
 
-<<<<<<< HEAD
-	results, err := vdc.QueryWithNotEncodedParamsWithApiVersion(ctx, nil, map[string]string{"type": typeMedia,
-		"filter": "name==" + url.QueryEscape(diskName) + ";vdc==" + vdc.vdcId(), "filterEncoded": "true"},
-		vdc.client.GetSpecificApiVersionOnCondition(ctx, ">= 36.0", "36.0"))
-=======
-	results, err := vdc.QueryWithNotEncodedParams(nil, map[string]string{"type": typeMedia,
+	results, err := vdc.QueryWithNotEncodedParams(ctx, nil, map[string]string{"type": typeMedia,
 		"filter": "name==" + url.QueryEscape(diskName) + ";vdc==" + vdc.vdcId(), "filterEncoded": "true"})
->>>>>>> cf36d5ed
 	if err != nil {
 		return DiskRecord{}, fmt.Errorf("error querying disk %s", err)
 	}
@@ -378,14 +353,8 @@
 		typeMedia = "adminDisk"
 	}
 
-<<<<<<< HEAD
-	results, err := vdc.QueryWithNotEncodedParamsWithApiVersion(ctx, nil, map[string]string{"type": typeMedia,
-		"filter": "name==" + url.QueryEscape(diskName) + ";vdc==" + vdc.vdcId(), "filterEncoded": "true"},
-		vdc.client.GetSpecificApiVersionOnCondition(ctx, ">= 36.0", "36.0"))
-=======
-	results, err := vdc.QueryWithNotEncodedParams(nil, map[string]string{"type": typeMedia,
+	results, err := vdc.QueryWithNotEncodedParams(ctx, nil, map[string]string{"type": typeMedia,
 		"filter": "name==" + url.QueryEscape(diskName) + ";vdc==" + vdc.vdcId(), "filterEncoded": "true"})
->>>>>>> cf36d5ed
 	if err != nil {
 		return nil, fmt.Errorf("error querying disks %s", err)
 	}
@@ -405,14 +374,8 @@
 	util.Logger.Printf("[TRACE] Get Disk By Href: %s\n", diskHref)
 	Disk := NewDisk(vdc.client)
 
-<<<<<<< HEAD
-	_, err := vdc.client.ExecuteRequestWithApiVersion(ctx, diskHref, http.MethodGet,
-		"", "error retrieving Disk: %s", nil, Disk.Disk,
-		vdc.client.GetSpecificApiVersionOnCondition(ctx, ">= 36.0", "36.0"))
-=======
-	_, err := vdc.client.ExecuteRequest(diskHref, http.MethodGet,
+	_, err := vdc.client.ExecuteRequest(ctx, diskHref, http.MethodGet,
 		"", "error retrieving Disk: %s", nil, Disk.Disk)
->>>>>>> cf36d5ed
 	if err != nil && (strings.Contains(err.Error(), "MajorErrorCode:403") || strings.Contains(err.Error(), "does not exist")) {
 		return nil, ErrorEntityNotFound
 	}

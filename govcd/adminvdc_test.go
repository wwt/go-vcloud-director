//go:build org || functional || ALL

/*
 * Copyright 2020 VMware, Inc.  All rights reserved.  Licensed under the Apache v2 License.
 */

package govcd

import (
	"context"
	"fmt"
	"math"

	"github.com/vmware/go-vcloud-director/v2/types/v56"
	. "gopkg.in/check.v1"
)

// Tests org function GetVDCByName with the vdc specified
// in the config file. Then tests with a vdc that doesn't exist.
// Fails if the config file name doesn't match with the found VDC, or
// if the invalid vdc is found by the function.  Also tests a VDC
// that doesn't exist. Asserts an error if the function finds it or
// if the error is not nil.
func (vcd *TestVCD) Test_CreateOrgVdcWithFlex(check *C) {
	if vcd.skipAdminTests {
		check.Skip(fmt.Sprintf(TestRequiresSysAdminPrivileges, check.TestName()))
	}
	if vcd.config.VCD.ProviderVdc.Name == "" {
		check.Skip("No Provider VDC name given for VDC tests")
	}
	if vcd.config.VCD.ProviderVdc.StorageProfile == "" {
		check.Skip("No Storage Profile given for VDC tests")
	}
	if vcd.config.VCD.ProviderVdc.NetworkPool == "" {
		check.Skip("No Network Pool given for VDC tests")
	}
	ctx := context.Background()

	adminOrg, err := vcd.client.GetAdminOrgByName(ctx, vcd.org.Org.Name)
	check.Assert(err, IsNil)
	check.Assert(adminOrg, NotNil)

	providerVdcHref := getVdcProviderVdcHref(vcd, check)

	storageProfile, err := vcd.client.QueryProviderVdcStorageProfileByName(ctx, vcd.config.VCD.StorageProfile.SP1, providerVdcHref)
	check.Assert(err, IsNil)
	firstStorageProfileHref := storageProfile.HREF
	networkPoolHref := getVdcNetworkPoolHref(vcd, check)

	secondStorageProfileHref := ""
	// Make test more robust and tests additionally disabled storage profile
	if vcd.config.VCD.StorageProfile.SP2 != "" {
		storageProfile, err := vcd.client.QueryProviderVdcStorageProfileByName(ctx, vcd.config.VCD.StorageProfile.SP2, providerVdcHref)
		check.Assert(err, IsNil)
		secondStorageProfileHref = storageProfile.HREF
	}

	allocationModels := []string{"AllocationVApp", "AllocationPool", "ReservationPool", "Flex"}
	trueValue := true
	for i, allocationModel := range allocationModels {
		vdcConfiguration := &types.VdcConfiguration{
			Name:            fmt.Sprintf("%s%d", TestCreateOrgVdc, i),
			Xmlns:           types.XMLNamespaceVCloud,
			AllocationModel: allocationModel,
			ComputeCapacity: []*types.ComputeCapacity{
				{
					CPU: &types.CapacityWithUsage{
						Units:     "MHz",
						Allocated: 1024,
						Limit:     1024,
					},
					Memory: &types.CapacityWithUsage{
						Allocated: 1024,
						Limit:     1024,
					},
				},
			},
			VdcStorageProfile: []*types.VdcStorageProfileConfiguration{{
				Enabled: addrOf(true),
				Units:   "MB",
				Limit:   1024,
				Default: true,
				ProviderVdcStorageProfile: &types.Reference{
					HREF: firstStorageProfileHref,
				},
			},
			},
			NetworkPoolReference: &types.Reference{
				HREF: networkPoolHref,
			},
			ProviderVdcReference: &types.Reference{
				HREF: providerVdcHref,
			},
			IsEnabled:            true,
			IsThinProvision:      true,
			UsesFastProvisioning: true,
		}

		if allocationModel == "Flex" {
			vdcConfiguration.IsElastic = &trueValue
			vdcConfiguration.IncludeMemoryOverhead = &trueValue
			vdcConfiguration.ResourceGuaranteedMemory = addrOf(1.00)
		}

		if secondStorageProfileHref != "" {
			vdcConfiguration.VdcStorageProfile = append(vdcConfiguration.VdcStorageProfile, &types.VdcStorageProfileConfiguration{
				Enabled: addrOf(false),
				Units:   "MB",
				Limit:   1024,
				Default: false,
				ProviderVdcStorageProfile: &types.Reference{
					HREF: secondStorageProfileHref,
				},
			})
		}

		vdc, _ := adminOrg.GetVDCByName(ctx, vdcConfiguration.Name, false)
		if vdc != nil {
			err = vdc.DeleteWait(ctx, true, true)
			check.Assert(err, IsNil)
		}

		// expected to fail due to missing value
		task, err := adminOrg.CreateOrgVdcAsync(ctx, vdcConfiguration)
		check.Assert(err, Not(IsNil))
		check.Assert(task, Equals, Task{})
		// checks function validation
		check.Assert(err.Error(), Equals, "VdcConfiguration missing required field: ComputeCapacity[0].Memory.Units")

		vdcConfiguration.ComputeCapacity[0].Memory.Units = "MB"

		vdc, err = adminOrg.CreateOrgVdc(ctx, vdcConfiguration)
		check.Assert(err, IsNil)
		check.Assert(vdc, NotNil)

		AddToCleanupList(vdcConfiguration.Name, "vdc", vcd.org.Org.Name, "Test_CreateVdcWithFlex")

		vdc, err = adminOrg.GetVDCByName(ctx, vdcConfiguration.Name, true)
		check.Assert(err, IsNil)
		check.Assert(vdc, NotNil)
		check.Assert(vdc.Vdc.Name, Equals, vdcConfiguration.Name)
		check.Assert(vdc.Vdc.IsEnabled, Equals, vdcConfiguration.IsEnabled)
		check.Assert(vdc.Vdc.AllocationModel, Equals, vdcConfiguration.AllocationModel)
		check.Assert(vdc.Vdc.VdcStorageProfiles, NotNil)
		check.Assert(vdc.Vdc.VdcStorageProfiles.VdcStorageProfile, NotNil)
		if secondStorageProfileHref == "" {
			check.Assert(len(vdc.Vdc.VdcStorageProfiles.VdcStorageProfile), Equals, 1)
		} else {
			check.Assert(len(vdc.Vdc.VdcStorageProfiles.VdcStorageProfile), Equals, 2)
		}

		// As storage profiles may come unordered, we check them in a generic way with a loop
		for _, spReference := range vdc.Vdc.VdcStorageProfiles.VdcStorageProfile {
			check.Assert(spReference, NotNil)
			vdcStorageProfileDetails, err := adminOrg.client.GetStorageProfileByHref(ctx, spReference.HREF)
			check.Assert(err, IsNil)
			switch spReference.Name {
			case vcd.config.VCD.StorageProfile.SP1:
				check.Assert(*vdcStorageProfileDetails.Enabled, Equals, true)
			case vcd.config.VCD.StorageProfile.SP2:
				check.Assert(*vdcStorageProfileDetails.Enabled, Equals, false)
			default:
				check.Errorf("didn't expect a storage profile with ID '%s' and name '%s'", spReference.ID, spReference.Name)
			}
		}

		err = vdc.DeleteWait(ctx, true, true)
		check.Assert(err, IsNil)

		vdc, err = adminOrg.GetVDCByName(ctx, vdcConfiguration.Name, true)
		check.Assert(err, NotNil)
		check.Assert(vdc, IsNil)
	}
}

// Tests VDC by updating it and then asserting if the
// variable is updated.
func (vcd *TestVCD) Test_UpdateVdcFlex(check *C) {
	if vcd.skipAdminTests {
		check.Skip(fmt.Sprintf(TestRequiresSysAdminPrivileges, check.TestName()))
	}
	ctx := context.Background()

	adminOrg, vdcConfiguration, err := setupVdc(vcd, check, "Flex")
	check.Assert(err, IsNil)

	adminVdc, err := adminOrg.GetAdminVDCByName(ctx, vdcConfiguration.Name, true)

	check.Assert(err, IsNil)
	check.Assert(adminVdc, NotNil)
	check.Assert(adminVdc.AdminVdc.Name, Equals, vdcConfiguration.Name)
	check.Assert(adminVdc.AdminVdc.IsEnabled, Equals, vdcConfiguration.IsEnabled)
	check.Assert(adminVdc.AdminVdc.AllocationModel, Equals, vdcConfiguration.AllocationModel)

	// test part to reproduce https://github.com/vmware/go-vcloud-director/issues/431
	// this part manages to create task error which later on VDC update fails if type properties order is bad
	providerVdcHref := getVdcProviderVdcHref(vcd, check)
	pvdcStorageProfile, err := vcd.client.QueryProviderVdcStorageProfileByName(ctx, vcd.config.VCD.StorageProfile.SP2, providerVdcHref)
	check.Assert(err, IsNil)

<<<<<<< HEAD
	err = adminVdc.AddStorageProfileWait(ctx, &types.VdcStorageProfileConfiguration{
		Enabled:                   takeBoolPointer(true),
=======
	err = adminVdc.AddStorageProfileWait(&types.VdcStorageProfileConfiguration{
		Enabled:                   addrOf(true),
>>>>>>> cf36d5ed
		Default:                   false,
		Units:                     "MB",
		ProviderVdcStorageProfile: &types.Reference{HREF: pvdcStorageProfile.HREF},
	},
		"")
	check.Assert(err, IsNil)

	vdc, err := adminOrg.GetVDCByName(ctx, vdcConfiguration.Name, true)
	check.Assert(err, IsNil)

	vappName := check.TestName()
	vmName := check.TestName()
	vapp, err := makeEmptyVapp(ctx, vdc, vappName, "")
	check.Assert(err, IsNil)
	_, err = makeEmptyVm(ctx, vapp, vmName)
	check.Assert(err, IsNil)
	AddToCleanupList(vappName, "vapp", "", vappName)

	err = adminVdc.SetDefaultStorageProfile(ctx, vcd.config.VCD.StorageProfile.SP2)
	check.Assert(err, IsNil)
	err = adminVdc.RemoveStorageProfileWait(ctx, vcd.config.VCD.StorageProfile.SP1)
	// fails with error in task which stays referenced in VDC as `history` element
	check.Assert(err, NotNil)
	err = adminVdc.Refresh(ctx)
	check.Assert(err, IsNil)
	// end

	updateDescription := "updateDescription"
	computeCapacity := []*types.ComputeCapacity{
		&types.ComputeCapacity{
			CPU: &types.CapacityWithUsage{
				Units:     "MHz",
				Allocated: 2024,
				Limit:     2024,
			},
			Memory: &types.CapacityWithUsage{
				Allocated: 2024,
				Limit:     2024,
				Units:     "MB",
			},
		},
	}
	quota := 111
	vCpu := int64(1000)
	guaranteed := float64(0.6)
	adminVdc.AdminVdc.Description = updateDescription
	adminVdc.AdminVdc.ComputeCapacity = computeCapacity
	adminVdc.AdminVdc.IsEnabled = false
	falseRef := false
	trueRef := true
	adminVdc.AdminVdc.IsThinProvision = &falseRef
	adminVdc.AdminVdc.NetworkQuota = quota
	adminVdc.AdminVdc.VMQuota = quota
	adminVdc.AdminVdc.OverCommitAllowed = false
	adminVdc.AdminVdc.VCpuInMhz = &vCpu
	adminVdc.AdminVdc.UsesFastProvisioning = &falseRef
	adminVdc.AdminVdc.ResourceGuaranteedCpu = &guaranteed
	adminVdc.AdminVdc.ResourceGuaranteedMemory = &guaranteed
	adminVdc.AdminVdc.IsElastic = &trueRef
	adminVdc.AdminVdc.IncludeMemoryOverhead = &falseRef

	updatedVdc, err := adminVdc.Update(ctx)
	check.Assert(err, IsNil)
	check.Assert(updatedVdc, Not(IsNil))
	check.Assert(updatedVdc.AdminVdc.Description, Equals, updateDescription)
	check.Assert(updatedVdc.AdminVdc.ComputeCapacity[0].CPU.Allocated, Equals, computeCapacity[0].CPU.Allocated)
	check.Assert(updatedVdc.AdminVdc.IsEnabled, Equals, false)
	check.Assert(*updatedVdc.AdminVdc.IsThinProvision, Equals, false)
	check.Assert(updatedVdc.AdminVdc.NetworkQuota, Equals, quota)
	check.Assert(updatedVdc.AdminVdc.VMQuota, Equals, quota)
	check.Assert(updatedVdc.AdminVdc.OverCommitAllowed, Equals, false)
	check.Assert(*updatedVdc.AdminVdc.VCpuInMhz, Equals, vCpu)
	check.Assert(*updatedVdc.AdminVdc.UsesFastProvisioning, Equals, false)
	check.Assert(math.Abs(*updatedVdc.AdminVdc.ResourceGuaranteedCpu-guaranteed) < 0.001, Equals, true)
	check.Assert(math.Abs(*updatedVdc.AdminVdc.ResourceGuaranteedMemory-guaranteed) < 0.001, Equals, true)
	check.Assert(*updatedVdc.AdminVdc.IsElastic, Equals, true)
	check.Assert(*updatedVdc.AdminVdc.IncludeMemoryOverhead, Equals, false)
	vdc, err = adminOrg.GetVDCByName(updatedVdc.AdminVdc.Name, true)
	check.Assert(err, IsNil)
	task, err := vdc.Delete(true, true)
	check.Assert(err, IsNil)
	err = task.WaitTaskCompletion()
	check.Assert(err, IsNil)
}

// Tests VDC storage profile update
func (vcd *TestVCD) Test_VdcUpdateStorageProfile(check *C) {
	if vcd.skipAdminTests {
		check.Skip(fmt.Sprintf(TestRequiresSysAdminPrivileges, check.TestName()))
	}
	ctx := context.Background()

	adminOrg, vdcConfiguration, err := setupVdc(vcd, check, "Flex")
	check.Assert(err, IsNil)

	adminVdc, err := adminOrg.GetAdminVDCByName(ctx, vdcConfiguration.Name, true)
	check.Assert(err, IsNil)
	check.Assert(adminVdc, NotNil)
	vdc, err := adminOrg.GetVDCByName(vdcConfiguration.Name, true)
	check.Assert(err, IsNil)
	check.Assert(adminVdc, NotNil)

	foundStorageProfile, err := vcd.client.Client.GetStorageProfileByHref(ctx, adminVdc.AdminVdc.VdcStorageProfiles.VdcStorageProfile[0].HREF)
	check.Assert(err, IsNil)
	check.Assert(foundStorageProfile, Not(Equals), types.VdcStorageProfile{})
	check.Assert(foundStorageProfile, NotNil)

	storageProfileId, err := GetUuidFromHref(adminVdc.AdminVdc.VdcStorageProfiles.VdcStorageProfile[0].HREF, true)
	check.Assert(err, IsNil)
	check.Assert(storageProfileId, NotNil)

	updatedVdc, err := adminVdc.UpdateStorageProfile(ctx, storageProfileId, &types.AdminVdcStorageProfile{
		Name:                      foundStorageProfile.Name,
		Default:                   true,
		Limit:                     9081,
		Enabled:                   addrOf(true),
		Units:                     "MB",
		IopsSettings:              nil,
		ProviderVdcStorageProfile: &types.Reference{HREF: foundStorageProfile.ProviderVdcStorageProfile.HREF},
	})
	check.Assert(err, IsNil)
	check.Assert(updatedVdc, Not(IsNil))

	updatedStorageProfile, err := vcd.client.Client.GetStorageProfileByHref(ctx, adminVdc.AdminVdc.VdcStorageProfiles.VdcStorageProfile[0].HREF)
	check.Assert(err, IsNil)
	check.Assert(updatedStorageProfile, Not(Equals), types.VdcStorageProfile{})
	check.Assert(updatedStorageProfile, NotNil)

	check.Assert(*updatedStorageProfile.Enabled, Equals, true)
	check.Assert(updatedStorageProfile.Limit, Equals, int64(9081))
	check.Assert(updatedStorageProfile.Default, Equals, true)
	check.Assert(updatedStorageProfile.Units, Equals, "MB")
	task, err := vdc.Delete(true, true)
	check.Assert(err, IsNil)
	err = task.WaitTaskCompletion()
	check.Assert(err, IsNil)
}<|MERGE_RESOLUTION|>--- conflicted
+++ resolved
@@ -198,13 +198,8 @@
 	pvdcStorageProfile, err := vcd.client.QueryProviderVdcStorageProfileByName(ctx, vcd.config.VCD.StorageProfile.SP2, providerVdcHref)
 	check.Assert(err, IsNil)
 
-<<<<<<< HEAD
 	err = adminVdc.AddStorageProfileWait(ctx, &types.VdcStorageProfileConfiguration{
-		Enabled:                   takeBoolPointer(true),
-=======
-	err = adminVdc.AddStorageProfileWait(&types.VdcStorageProfileConfiguration{
 		Enabled:                   addrOf(true),
->>>>>>> cf36d5ed
 		Default:                   false,
 		Units:                     "MB",
 		ProviderVdcStorageProfile: &types.Reference{HREF: pvdcStorageProfile.HREF},

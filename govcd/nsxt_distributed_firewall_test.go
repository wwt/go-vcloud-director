//go:build network || nsxt || functional || openapi || ALL

package govcd

import (
	"fmt"
	"os"
	"strconv"
	"strings"
	"text/tabwriter"

	"github.com/vmware/go-vcloud-director/v2/util"

	"github.com/vmware/go-vcloud-director/v2/types/v56"
	. "gopkg.in/check.v1"
)

// Test_NsxtDistributedFirewall creates a list of distributed firewall rules with randomized
// parameters in two modes:
// * System user
// * Org Admin user
func (vcd *TestVCD) Test_NsxtDistributedFirewallRules(check *C) {
	skipNoNsxtConfiguration(vcd, check)
<<<<<<< HEAD
	skipOpenApiEndpointTest(ctx, vcd, check, types.OpenApiPathVersion1_0_0+types.OpenApiEndpointEdgeGateways)
=======
	skipOpenApiEndpointTest(vcd, check, types.OpenApiPathVersion1_0_0+types.OpenApiEndpointEdgeGateways)
	vcd.skipIfNotSysAdmin(check)
>>>>>>> cf36d5ed

	adminOrg, err := vcd.client.GetAdminOrgByName(ctx, vcd.config.VCD.Org)
	check.Assert(adminOrg, NotNil)
	check.Assert(err, IsNil)

<<<<<<< HEAD
	nsxtExternalNetwork, err := GetExternalNetworkV2ByName(ctx, vcd.client, vcd.config.VCD.Nsxt.ExternalNetwork)
	check.Assert(nsxtExternalNetwork, NotNil)
=======
	nsxtExternalNetwork, err := GetExternalNetworkV2ByName(vcd.client, vcd.config.VCD.Nsxt.ExternalNetwork)
>>>>>>> cf36d5ed
	check.Assert(err, IsNil)
	check.Assert(nsxtExternalNetwork, NotNil)

	vdc, vdcGroup := test_CreateVdcGroup(check, adminOrg, vcd)
	check.Assert(vdc, NotNil)
	check.Assert(vdcGroup, NotNil)

	// Run firewall tests as System user
	fmt.Println("# Running Distributed Firewall tests as 'System' user")
	test_NsxtDistributedFirewallRules(vcd, check, vdcGroup.VdcGroup.Id, vcd.client, vdc)

	// Prep Org admin user and run firewall tests
	userName := strings.ToLower(check.TestName())
	fmt.Printf("# Running Distributed Firewall tests as Org Admin user '%s'\n", userName)
	orgUserVcdClient, _, err := newOrgUserConnection(adminOrg, userName, "CHANGE-ME", vcd.config.Provider.Url, true)
	check.Assert(err, IsNil)
	orgUserOrgAdmin, err := orgUserVcdClient.GetAdminOrgById(ctx, adminOrg.AdminOrg.ID)
	check.Assert(err, IsNil)
	orgUserVdc, err := orgUserOrgAdmin.GetVDCById(ctx, vdc.Vdc.ID, false)
	check.Assert(err, IsNil)
	test_NsxtDistributedFirewallRules(vcd, check, vdcGroup.VdcGroup.Id, orgUserVcdClient, orgUserVdc)

	// Cleanup
	err = vdcGroup.Delete(ctx)
	check.Assert(err, IsNil)
	err = vdc.DeleteWait(ctx, true, true)
	check.Assert(err, IsNil)
}

func test_NsxtDistributedFirewallRules(vcd *TestVCD, check *C, vdcGroupId string, vcdClient *VCDClient, vdc *Vdc) {
	adminOrg, err := vcdClient.GetAdminOrgByName(ctx, vcd.config.VCD.Org)
	check.Assert(adminOrg, NotNil)
	check.Assert(err, IsNil)

	vdcGroup, err := adminOrg.GetVdcGroupById(ctx, vdcGroupId)
	check.Assert(err, IsNil)

	_, err = vdcGroup.ActivateDfw(ctx)
	check.Assert(err, IsNil)

	// Get existing firewall rule configuration
	fwRules, err := vdcGroup.GetDistributedFirewall(ctx)
	check.Assert(err, IsNil)
	check.Assert(fwRules.DistributedFirewallRuleContainer.Values, NotNil)

	// Create some prerequisites and generate firewall rule configurations to feed them into config
	randomizedFwRuleDefs, ipSet, secGroup := createDistributedFirewallDefinitions(check, vcd, vdcGroup.VdcGroup.Id, vcdClient, vdc)

	fwRules.DistributedFirewallRuleContainer.Values = randomizedFwRuleDefs

	if testVerbose {
		dumpDistributedFirewallRulesToScreen(randomizedFwRuleDefs)
	}

	fwUpdated, err := vdcGroup.UpdateDistributedFirewall(ctx, fwRules.DistributedFirewallRuleContainer)
	check.Assert(err, IsNil)
	check.Assert(fwUpdated, Not(IsNil))

	check.Assert(len(fwUpdated.DistributedFirewallRuleContainer.Values), Equals, len(randomizedFwRuleDefs))

	// Check that all created rules have the same attributes and order
	for index := range fwUpdated.DistributedFirewallRuleContainer.Values {
		check.Assert(fwUpdated.DistributedFirewallRuleContainer.Values[index].Name, Equals, randomizedFwRuleDefs[index].Name)
		check.Assert(fwUpdated.DistributedFirewallRuleContainer.Values[index].Direction, Equals, randomizedFwRuleDefs[index].Direction)
		check.Assert(fwUpdated.DistributedFirewallRuleContainer.Values[index].IpProtocol, Equals, randomizedFwRuleDefs[index].IpProtocol)
		check.Assert(fwUpdated.DistributedFirewallRuleContainer.Values[index].Enabled, Equals, randomizedFwRuleDefs[index].Enabled)
		check.Assert(fwUpdated.DistributedFirewallRuleContainer.Values[index].Logging, Equals, randomizedFwRuleDefs[index].Logging)
		check.Assert(fwUpdated.DistributedFirewallRuleContainer.Values[index].Comments, Equals, randomizedFwRuleDefs[index].Comments)
		check.Assert(fwUpdated.DistributedFirewallRuleContainer.Values[index].ActionValue, Equals, randomizedFwRuleDefs[index].ActionValue)

		for fwGroupIndex := range fwUpdated.DistributedFirewallRuleContainer.Values[index].SourceFirewallGroups {
			check.Assert(fwUpdated.DistributedFirewallRuleContainer.Values[index].SourceFirewallGroups[fwGroupIndex].ID, Equals, randomizedFwRuleDefs[index].SourceFirewallGroups[fwGroupIndex].ID)
		}

		for fwGroupIndex := range fwUpdated.DistributedFirewallRuleContainer.Values[index].DestinationFirewallGroups {
			check.Assert(fwUpdated.DistributedFirewallRuleContainer.Values[index].DestinationFirewallGroups[fwGroupIndex].ID, Equals, randomizedFwRuleDefs[index].DestinationFirewallGroups[fwGroupIndex].ID)
		}

		// Ensure the same amount of Application Port Profiles are assigned and created
		check.Assert(len(fwUpdated.DistributedFirewallRuleContainer.Values), Equals, len(randomizedFwRuleDefs))
		definedAppPortProfileIds := extractIdsFromOpenApiReferences(randomizedFwRuleDefs[index].ApplicationPortProfiles)
		for _, appPortProfile := range fwUpdated.DistributedFirewallRuleContainer.Values[index].ApplicationPortProfiles {
			check.Assert(contains(appPortProfile.ID, definedAppPortProfileIds), Equals, true)
		}

		// Ensure the same amount of Network Context Profiles are assigned and created
		definedNetContextProfileIds := extractIdsFromOpenApiReferences(randomizedFwRuleDefs[index].NetworkContextProfiles)
		for _, networkContextProfile := range fwUpdated.DistributedFirewallRuleContainer.Values[index].NetworkContextProfiles {
			check.Assert(contains(networkContextProfile.ID, definedNetContextProfileIds), Equals, true)
		}
	}

	// Cleanup
	err = fwRules.DeleteAllRules(ctx)
	check.Assert(err, IsNil)
	// Check that rules were removed
	newRules, err := vdcGroup.GetDistributedFirewall(ctx)
	check.Assert(err, IsNil)
	check.Assert(len(newRules.DistributedFirewallRuleContainer.Values) == 0, Equals, true)

	// Cleanup remaining setup
	_, err = vdcGroup.DisableDefaultPolicy(ctx)
	check.Assert(err, IsNil)
	_, err = vdcGroup.DeactivateDfw(ctx)
	check.Assert(err, IsNil)
	err = ipSet.Delete(ctx)
	check.Assert(err, IsNil)
	err = secGroup.Delete(ctx)
	check.Assert(err, IsNil)
}

// createDistributedFirewallDefinitions creates some randomized firewall rule configurations to match possible configurations
func createDistributedFirewallDefinitions(check *C, vcd *TestVCD, vdcGroupId string, vcdClient *VCDClient, vdc *Vdc) ([]*types.DistributedFirewallRule, *NsxtFirewallGroup, *NsxtFirewallGroup) {
	// This number does not impact performance because all rules are created at once in the API
	numberOfRules := 40

	// Pre-Create Firewall Groups (IP Set and Security Group to randomly configure them)
	ipSet := preCreateVdcGroupIpSet(check, vcd, vdcGroupId, vdc)
	secGroup := preCreateVdcGroupSecurityGroup(check, vcd, vdcGroupId, vdc)
	fwGroupIds := []string{ipSet.NsxtFirewallGroup.ID, secGroup.NsxtFirewallGroup.ID}
	fwGroupRefs := convertSliceOfStringsToOpenApiReferenceIds(fwGroupIds)
	appPortProfileReferences := getRandomListOfAppPortProfiles(check, vcd)
	networkContextProfiles := getRandomListOfNetworkContextProfiles(check, vcd, vcdClient)

	firewallRules := make([]*types.DistributedFirewallRule, numberOfRules)
	for a := 0; a < numberOfRules; a++ {

		// Feed in empty value for source and destination or a firewall group
		src := pickRandomOpenApiRefOrEmpty(fwGroupRefs)
		var srcValue []types.OpenApiReference
		dst := pickRandomOpenApiRefOrEmpty(fwGroupRefs)
		var dstValue []types.OpenApiReference
		if src != (types.OpenApiReference{}) {
			srcValue = []types.OpenApiReference{src}
		}
		if dst != (types.OpenApiReference{}) {
			dstValue = []types.OpenApiReference{dst}
		}

		firewallRules[a] = &types.DistributedFirewallRule{
			Name:                      check.TestName() + strconv.Itoa(a),
			ActionValue:               pickRandomString([]string{"ALLOW", "DROP", "REJECT"}),
			Enabled:                   a%2 == 0,
			SourceFirewallGroups:      srcValue,
			DestinationFirewallGroups: dstValue,
			ApplicationPortProfiles:   appPortProfileReferences[0:a],
			IpProtocol:                pickRandomString([]string{"IPV6", "IPV4", "IPV4_IPV6"}),
			Logging:                   a%2 == 1,
			Direction:                 pickRandomString([]string{"IN", "OUT", "IN_OUT"}),
		}

		// Network Context Profile can usually work with up to one Application Profile therefore this
		// needs to be explicitly preset
		if a%5 == 1 { // Every fifth rule
			netCtxProfile := networkContextProfiles[0:a]
			networkContextProfile := make([]types.OpenApiReference, 0)
			for _, netCtxProf := range netCtxProfile {
				if netCtxProf.ID != "" {
					networkContextProfile = append(networkContextProfile, types.OpenApiReference{ID: netCtxProf.ID, Name: netCtxProf.Name})
				}
			}

			firewallRules[a].NetworkContextProfiles = networkContextProfile
			// firewallRules[a].ApplicationPortProfiles = appPortProfileReferences[0:1]
			firewallRules[a].ApplicationPortProfiles = nil

		}

		// API V36.2 introduced new field Comment which is shown in UI
		if vcd.client.Client.APIVCDMaxVersionIs(ctx, ">= 36.2") {
			firewallRules[a].Comments = "Comment Rule"
		}

	}

	return firewallRules, ipSet, secGroup
}

func preCreateVdcGroupIpSet(check *C, vcd *TestVCD, ownerId string, nsxtVdc *Vdc) *NsxtFirewallGroup {
	ipSetDefinition := &types.NsxtFirewallGroup{
		Name:        check.TestName() + "ipset",
		Description: check.TestName() + "-Description",
		Type:        types.FirewallGroupTypeIpSet,
		OwnerRef:    &types.OpenApiReference{ID: ownerId},

		IpAddresses: []string{
			"12.12.12.1",
			"10.10.10.0/24",
			"11.11.11.1-11.11.11.2",
			// represents the block of IPv6 addresses from 2001:db8:0:0:0:0:0:0 to 2001:db8:0:ffff:ffff:ffff:ffff:ffff
			"2001:db8::/48",
			"2001:db6:0:0:0:0:0:0-2001:db6:0:ffff:ffff:ffff:ffff:ffff",
		},
	}

	// Create IP Set and add to cleanup if it was created
	createdIpSet, err := nsxtVdc.CreateNsxtFirewallGroup(ctx, ipSetDefinition)
	check.Assert(err, IsNil)
	openApiEndpoint := types.OpenApiPathVersion1_0_0 + types.OpenApiEndpointFirewallGroups + createdIpSet.NsxtFirewallGroup.ID
	PrependToCleanupListOpenApi(createdIpSet.NsxtFirewallGroup.Name, check.TestName(), openApiEndpoint)

	return createdIpSet
}

func preCreateVdcGroupSecurityGroup(check *C, vcd *TestVCD, ownerId string, nsxtVdc *Vdc) *NsxtFirewallGroup {
	fwGroupDefinition := &types.NsxtFirewallGroup{
		Name:        check.TestName() + "security-group",
		Description: check.TestName() + "-Description",
		Type:        types.FirewallGroupTypeSecurityGroup,
		OwnerRef:    &types.OpenApiReference{ID: ownerId},
	}

	// Create firewall group and add to cleanup if it was created
	createdSecGroup, err := nsxtVdc.CreateNsxtFirewallGroup(ctx, fwGroupDefinition)
	check.Assert(err, IsNil)
	openApiEndpoint := types.OpenApiPathVersion1_0_0 + types.OpenApiEndpointFirewallGroups + createdSecGroup.NsxtFirewallGroup.ID
	PrependToCleanupListOpenApi(createdSecGroup.NsxtFirewallGroup.Name, check.TestName(), openApiEndpoint)

	return createdSecGroup
}

func getRandomListOfNetworkContextProfiles(check *C, vcd *TestVCD, vdcClient *VCDClient) []types.OpenApiReference {
	networkContextProfiles, err := GetAllNetworkContextProfiles(ctx, &vcd.client.Client, nil)
	check.Assert(err, IsNil)
	openApiRefs := make([]types.OpenApiReference, 1)
	for _, networkContextProfile := range networkContextProfiles {
		// Skipping network context profile which has hardcoded destinations and throws error when used in firewall rules with specified destinations
		if strings.Contains(networkContextProfile.Description, "ALG") || strings.Contains(networkContextProfile.Description, "includes the URL categories") {
			continue
		}
		openApiRef := types.OpenApiReference{
			ID:   networkContextProfile.ID,
			Name: networkContextProfile.Name,
		}

		openApiRefs = append(openApiRefs, openApiRef)
	}

	return openApiRefs
}

func dumpDistributedFirewallRulesToScreen(rules []*types.DistributedFirewallRule) {
	fmt.Println("# The following firewall rules will be created")
	w := tabwriter.NewWriter(os.Stdout, 1, 1, 1, ' ', 0)
	fmt.Fprintln(w, "Name\tDirection\tIP Protocol\tEnabled\tAction\tLogging\tSrc Count\tDst Count\tAppPortProfile Count\tNet Context Profile Count")

	for _, rule := range rules {
		fmt.Fprintf(w, "%s\t%s\t%s\t%t\t%s\t%t\t%d\t%d\t%d\t%d\n", rule.Name, rule.Direction, rule.IpProtocol,
			rule.Enabled, rule.Action, rule.Logging, len(rule.SourceFirewallGroups), len(rule.DestinationFirewallGroups), len(rule.ApplicationPortProfiles), len(rule.NetworkContextProfiles))
	}
	err := w.Flush()
	if err != nil {
		util.Logger.Printf("Error while dumping Distributed Firewall rules to screen: %s", err)
	}
}

// Test_NsxtDistributedFirewallRule tests the capability of managing Firewall Rules one by one using
// `DistributedFirewallRule` type.
func (vcd *TestVCD) Test_NsxtDistributedFirewallRule(check *C) {
	if vcd.skipAdminTests {
		check.Skip(fmt.Sprintf(TestRequiresSysAdminPrivileges, check.TestName()))
	}
	skipNoNsxtConfiguration(vcd, check)
	skipOpenApiEndpointTest(vcd, check, types.OpenApiPathVersion1_0_0+types.OpenApiEndpointEdgeGateways)

	adminOrg, err := vcd.client.GetAdminOrgByName(vcd.config.VCD.Org)
	check.Assert(adminOrg, NotNil)
	check.Assert(err, IsNil)

	nsxtExternalNetwork, err := GetExternalNetworkV2ByName(vcd.client, vcd.config.VCD.Nsxt.ExternalNetwork)
	check.Assert(nsxtExternalNetwork, NotNil)
	check.Assert(err, IsNil)

	vdc, vdcGroup := test_CreateVdcGroup(check, adminOrg, vcd)
	check.Assert(vdc, NotNil)
	check.Assert(vdcGroup, NotNil)

	defer func() {
		// Cleanup
		err = vdcGroup.Delete()
		check.Assert(err, IsNil)
		err = vdc.DeleteWait(true, true)
		check.Assert(err, IsNil)
	}()

	fmt.Println("# Running Distributed Firewall tests for single Rule")
	test_NsxtDistributedFirewallRule(vcd, check, vdcGroup.VdcGroup.Id, vcd.client, vdc, true)
}

func (vcd *TestVCD) Test_NsxtDistributedFirewallWithDefaultRule(check *C) {
	if vcd.skipAdminTests {
		check.Skip(fmt.Sprintf(TestRequiresSysAdminPrivileges, check.TestName()))
	}
	skipNoNsxtConfiguration(vcd, check)
	skipOpenApiEndpointTest(vcd, check, types.OpenApiPathVersion1_0_0+types.OpenApiEndpointEdgeGateways)

	adminOrg, err := vcd.client.GetAdminOrgByName(vcd.config.VCD.Org)
	check.Assert(adminOrg, NotNil)
	check.Assert(err, IsNil)

	nsxtExternalNetwork, err := GetExternalNetworkV2ByName(vcd.client, vcd.config.VCD.Nsxt.ExternalNetwork)
	check.Assert(nsxtExternalNetwork, NotNil)
	check.Assert(err, IsNil)

	vdc, vdcGroup := test_CreateVdcGroup(check, adminOrg, vcd)
	check.Assert(vdc, NotNil)
	check.Assert(vdcGroup, NotNil)

	defer func() {
		// Cleanup
		err = vdcGroup.Delete()
		check.Assert(err, IsNil)
		err = vdc.DeleteWait(true, true)
		check.Assert(err, IsNil)
	}()

	fmt.Println("# Running Distributed Firewall tests for single Rule (with default DFW rule enabled)")
	test_NsxtDistributedFirewallRuleAboveDefault(vcd, check, vdcGroup.VdcGroup.Id, vcd.client, vdc)
}

func test_NsxtDistributedFirewallRule(vcd *TestVCD, check *C, vdcGroupId string, vcdClient *VCDClient, vdc *Vdc, deleteDefaultFirewallRule bool) {
	adminOrg, err := vcdClient.GetAdminOrgByName(vcd.config.VCD.Org)
	check.Assert(adminOrg, NotNil)
	check.Assert(err, IsNil)

	vdcGroup, err := adminOrg.GetVdcGroupById(vdcGroupId)
	check.Assert(err, IsNil)

	_, err = vdcGroup.ActivateDfw()
	check.Assert(err, IsNil)

	// Prep firewall rule sample to operate with
	randomizedFwRuleDefs, ipSet, secGroup := createDistributedFirewallDefinitions(check, vcd, vdcGroup.VdcGroup.Id, vcdClient, vdc)
	// defer cleanup function in case something goes wrong
	defer func() {
		dfw, err := vdcGroup.GetDistributedFirewall()
		check.Assert(err, IsNil)
		err = dfw.DeleteAllRules()
		check.Assert(err, IsNil)
		_, err = vdcGroup.DisableDefaultPolicy()
		check.Assert(err, IsNil)
		err = ipSet.Delete()
		check.Assert(err, IsNil)
		err = secGroup.Delete()
		check.Assert(err, IsNil)
	}()

	randomizedFwRuleSubSet := randomizedFwRuleDefs[0:5] // taking only first 5 rules to limit time of testing

	// removing default firewall rule which is created by VCD when vdcGroup.ActivateDfw() is executed
	if deleteDefaultFirewallRule {
		err = vdcGroup.DeleteAllDistributedFirewallRules()
		check.Assert(err, IsNil)
	}

	// Adding firewal rules one by one and checking that each of them is placed correctly
	testDistributedFirewallRuleSequence(check, randomizedFwRuleSubSet, vdcGroup, false)
	testDistributedFirewallRuleSequence(check, randomizedFwRuleSubSet, vdcGroup, true)
}

func test_NsxtDistributedFirewallRuleAboveDefault(vcd *TestVCD, check *C, vdcGroupId string, vcdClient *VCDClient, vdc *Vdc) {
	adminOrg, err := vcdClient.GetAdminOrgByName(vcd.config.VCD.Org)
	check.Assert(adminOrg, NotNil)
	check.Assert(err, IsNil)

	vdcGroup, err := adminOrg.GetVdcGroupById(vdcGroupId)
	check.Assert(err, IsNil)

	_, err = vdcGroup.ActivateDfw()
	check.Assert(err, IsNil)

	// Prep firewall rule sample to operate with
	randomizedFwRuleDefs, ipSet, secGroup := createDistributedFirewallDefinitions(check, vcd, vdcGroup.VdcGroup.Id, vcdClient, vdc)
	// defer cleanup function in case something goes wrong
	defer func() {
		dfw, err := vdcGroup.GetDistributedFirewall()
		check.Assert(err, IsNil)
		err = dfw.DeleteAllRules()
		check.Assert(err, IsNil)
		_, err = vdcGroup.DisableDefaultPolicy()
		check.Assert(err, IsNil)
		err = ipSet.Delete()
		check.Assert(err, IsNil)
		err = secGroup.Delete()
		check.Assert(err, IsNil)
	}()

	// Get default rule by name (this name is automatically set by VCD)
	defaultRuleName := fmt.Sprintf("Default_VdcGroup_%s", vdcGroup.VdcGroup.Name)
	defaultRule, err := vdcGroup.GetDistributedFirewallRuleByName(defaultRuleName)
	check.Assert(err, IsNil)
	check.Assert(defaultRule, NotNil)

	_, rule1, err := vdcGroup.CreateDistributedFirewallRule(defaultRule.Rule.ID, randomizedFwRuleDefs[0])
	check.Assert(err, IsNil)

	_, rule2, err := vdcGroup.CreateDistributedFirewallRule(defaultRule.Rule.ID, randomizedFwRuleDefs[1])
	check.Assert(err, IsNil)

	// The order should be
	// * rule1 (created first, inserted above default rule)
	// * rule2 (created after rule1, inserted above default rule)
	// * Default DFW rule

	allRules, err := vdcGroup.GetDistributedFirewall()
	check.Assert(err, IsNil)
	check.Assert(len(allRules.DistributedFirewallRuleContainer.Values), Equals, 3)
	check.Assert(allRules.DistributedFirewallRuleContainer.Values[0].ID, Equals, rule1.Rule.ID)
	check.Assert(allRules.DistributedFirewallRuleContainer.Values[1].ID, Equals, rule2.Rule.ID)
	check.Assert(allRules.DistributedFirewallRuleContainer.Values[2].ID, Equals, defaultRule.Rule.ID)

	// Clean up created firewall rules for next phase
	err = vdcGroup.DeleteAllDistributedFirewallRules()
	check.Assert(err, IsNil)

}

// testDistributedFirewallRuleSequence tests the following:
// * create firewall rules one one by one
// * check that the order of firewall rules is the same as requested (or exactly reverse if
// reverseOrder=true)
// * check that all IDs of created firewall rules persisted during further updates (means that no
// firewall rules were recreated during addition of new ones)
func testDistributedFirewallRuleSequence(check *C, randomizedFwRuleSubSet []*types.DistributedFirewallRule, vdcGroup *VdcGroup, reverseOrder bool) {
	createdIdsFound := make(map[string]bool)
	fmt.Printf("# Creating '%d' rules one by one (reverseOrder: %t)\n", len(randomizedFwRuleSubSet), reverseOrder)
	previousRuleId := ""
	for _, rule := range randomizedFwRuleSubSet {
		if testVerbose {
			fmt.Printf("%s\t%s\t%s\t%t\t%s\t%t\t%d\t%d\t%d\t%d\n", rule.Name, rule.Direction, rule.IpProtocol,
				rule.Enabled, rule.Action, rule.Logging, len(rule.SourceFirewallGroups), len(rule.DestinationFirewallGroups), len(rule.ApplicationPortProfiles), len(rule.NetworkContextProfiles))
		}

		completeDfw, singleCreatedFwRule, err := vdcGroup.CreateDistributedFirewallRule(previousRuleId, rule)
		check.Assert(err, IsNil)
		check.Assert(completeDfw, NotNil)
		check.Assert(singleCreatedFwRule, NotNil)
		createdIdsFound[singleCreatedFwRule.Rule.ID] = false

		// caching ID to use as previous rule in case
		if reverseOrder {
			previousRuleId = singleCreatedFwRule.Rule.ID
		}
	}
	fmt.Printf("# Done creating '%d' rules one by one (reverseOrder: %t)\n", len(randomizedFwRuleSubSet), reverseOrder)

	// Retrieve all firewall rules and check that order matches
	allRules, err := vdcGroup.GetDistributedFirewall()
	check.Assert(err, IsNil)
	check.Assert(len(allRules.DistributedFirewallRuleContainer.Values), Equals, len(randomizedFwRuleSubSet))

	// check that rule order is exactly as expected (either reverse of randomizedFwRuleSubSet or exactly the same based on reverseOrder parameter)
	if reverseOrder {
		for ruleIndex, rule := range allRules.DistributedFirewallRuleContainer.Values {
			reverseRuleIndex := len(randomizedFwRuleSubSet) - ruleIndex - 1
			check.Assert(rule.Name, Equals, randomizedFwRuleSubSet[reverseRuleIndex].Name)
			createdIdsFound[rule.ID] = true
		}
	} else {
		for ruleIndex, rule := range allRules.DistributedFirewallRuleContainer.Values {
			check.Assert(rule.Name, Equals, randomizedFwRuleSubSet[ruleIndex].Name)
			createdIdsFound[rule.ID] = true
		}
	}

	// Check that all created IDs are in the final output (none of the firewall rules were recreated)
	for _, value := range createdIdsFound {
		check.Assert(value, Equals, true)
	}

	// Perform Update
	ruleById, err := vdcGroup.GetDistributedFirewallRuleById(allRules.DistributedFirewallRuleContainer.Values[0].ID)
	check.Assert(err, IsNil)

	updatedRuleName := check.TestName() + "-updated"
	ruleById.Rule.Name = updatedRuleName
	updatedRule, err := ruleById.Update(ruleById.Rule)
	check.Assert(err, IsNil)
	check.Assert(updatedRule.Rule.Name, Equals, updatedRuleName)

	// Delete
	err = updatedRule.Delete()
	check.Assert(err, IsNil)

	notFoundById, err := vdcGroup.GetDistributedFirewallRuleById(updatedRule.Rule.ID)
	check.Assert(err, NotNil)
	check.Assert(notFoundById, IsNil)

	// Clean up created firewall rules for next phase
	err = vdcGroup.DeleteAllDistributedFirewallRules()
	check.Assert(err, IsNil)
}<|MERGE_RESOLUTION|>--- conflicted
+++ resolved
@@ -21,23 +21,14 @@
 // * Org Admin user
 func (vcd *TestVCD) Test_NsxtDistributedFirewallRules(check *C) {
 	skipNoNsxtConfiguration(vcd, check)
-<<<<<<< HEAD
-	skipOpenApiEndpointTest(ctx, vcd, check, types.OpenApiPathVersion1_0_0+types.OpenApiEndpointEdgeGateways)
-=======
 	skipOpenApiEndpointTest(vcd, check, types.OpenApiPathVersion1_0_0+types.OpenApiEndpointEdgeGateways)
 	vcd.skipIfNotSysAdmin(check)
->>>>>>> cf36d5ed
-
-	adminOrg, err := vcd.client.GetAdminOrgByName(ctx, vcd.config.VCD.Org)
+
+	adminOrg, err := vcd.client.GetAdminOrgByName(vcd.config.VCD.Org)
 	check.Assert(adminOrg, NotNil)
 	check.Assert(err, IsNil)
 
-<<<<<<< HEAD
-	nsxtExternalNetwork, err := GetExternalNetworkV2ByName(ctx, vcd.client, vcd.config.VCD.Nsxt.ExternalNetwork)
-	check.Assert(nsxtExternalNetwork, NotNil)
-=======
 	nsxtExternalNetwork, err := GetExternalNetworkV2ByName(vcd.client, vcd.config.VCD.Nsxt.ExternalNetwork)
->>>>>>> cf36d5ed
 	check.Assert(err, IsNil)
 	check.Assert(nsxtExternalNetwork, NotNil)
 
@@ -54,32 +45,32 @@
 	fmt.Printf("# Running Distributed Firewall tests as Org Admin user '%s'\n", userName)
 	orgUserVcdClient, _, err := newOrgUserConnection(adminOrg, userName, "CHANGE-ME", vcd.config.Provider.Url, true)
 	check.Assert(err, IsNil)
-	orgUserOrgAdmin, err := orgUserVcdClient.GetAdminOrgById(ctx, adminOrg.AdminOrg.ID)
-	check.Assert(err, IsNil)
-	orgUserVdc, err := orgUserOrgAdmin.GetVDCById(ctx, vdc.Vdc.ID, false)
+	orgUserOrgAdmin, err := orgUserVcdClient.GetAdminOrgById(adminOrg.AdminOrg.ID)
+	check.Assert(err, IsNil)
+	orgUserVdc, err := orgUserOrgAdmin.GetVDCById(vdc.Vdc.ID, false)
 	check.Assert(err, IsNil)
 	test_NsxtDistributedFirewallRules(vcd, check, vdcGroup.VdcGroup.Id, orgUserVcdClient, orgUserVdc)
 
 	// Cleanup
-	err = vdcGroup.Delete(ctx)
-	check.Assert(err, IsNil)
-	err = vdc.DeleteWait(ctx, true, true)
+	err = vdcGroup.Delete()
+	check.Assert(err, IsNil)
+	err = vdc.DeleteWait(true, true)
 	check.Assert(err, IsNil)
 }
 
 func test_NsxtDistributedFirewallRules(vcd *TestVCD, check *C, vdcGroupId string, vcdClient *VCDClient, vdc *Vdc) {
-	adminOrg, err := vcdClient.GetAdminOrgByName(ctx, vcd.config.VCD.Org)
+	adminOrg, err := vcdClient.GetAdminOrgByName(vcd.config.VCD.Org)
 	check.Assert(adminOrg, NotNil)
 	check.Assert(err, IsNil)
 
-	vdcGroup, err := adminOrg.GetVdcGroupById(ctx, vdcGroupId)
-	check.Assert(err, IsNil)
-
-	_, err = vdcGroup.ActivateDfw(ctx)
+	vdcGroup, err := adminOrg.GetVdcGroupById(vdcGroupId)
+	check.Assert(err, IsNil)
+
+	_, err = vdcGroup.ActivateDfw()
 	check.Assert(err, IsNil)
 
 	// Get existing firewall rule configuration
-	fwRules, err := vdcGroup.GetDistributedFirewall(ctx)
+	fwRules, err := vdcGroup.GetDistributedFirewall()
 	check.Assert(err, IsNil)
 	check.Assert(fwRules.DistributedFirewallRuleContainer.Values, NotNil)
 
@@ -92,7 +83,7 @@
 		dumpDistributedFirewallRulesToScreen(randomizedFwRuleDefs)
 	}
 
-	fwUpdated, err := vdcGroup.UpdateDistributedFirewall(ctx, fwRules.DistributedFirewallRuleContainer)
+	fwUpdated, err := vdcGroup.UpdateDistributedFirewall(fwRules.DistributedFirewallRuleContainer)
 	check.Assert(err, IsNil)
 	check.Assert(fwUpdated, Not(IsNil))
 
@@ -131,21 +122,21 @@
 	}
 
 	// Cleanup
-	err = fwRules.DeleteAllRules(ctx)
+	err = fwRules.DeleteAllRules()
 	check.Assert(err, IsNil)
 	// Check that rules were removed
-	newRules, err := vdcGroup.GetDistributedFirewall(ctx)
+	newRules, err := vdcGroup.GetDistributedFirewall()
 	check.Assert(err, IsNil)
 	check.Assert(len(newRules.DistributedFirewallRuleContainer.Values) == 0, Equals, true)
 
 	// Cleanup remaining setup
-	_, err = vdcGroup.DisableDefaultPolicy(ctx)
-	check.Assert(err, IsNil)
-	_, err = vdcGroup.DeactivateDfw(ctx)
-	check.Assert(err, IsNil)
-	err = ipSet.Delete(ctx)
-	check.Assert(err, IsNil)
-	err = secGroup.Delete(ctx)
+	_, err = vdcGroup.DisableDefaultPolicy()
+	check.Assert(err, IsNil)
+	_, err = vdcGroup.DeactivateDfw()
+	check.Assert(err, IsNil)
+	err = ipSet.Delete()
+	check.Assert(err, IsNil)
+	err = secGroup.Delete()
 	check.Assert(err, IsNil)
 }
 
@@ -207,7 +198,7 @@
 		}
 
 		// API V36.2 introduced new field Comment which is shown in UI
-		if vcd.client.Client.APIVCDMaxVersionIs(ctx, ">= 36.2") {
+		if vcd.client.Client.APIVCDMaxVersionIs(">= 36.2") {
 			firewallRules[a].Comments = "Comment Rule"
 		}
 
@@ -234,7 +225,7 @@
 	}
 
 	// Create IP Set and add to cleanup if it was created
-	createdIpSet, err := nsxtVdc.CreateNsxtFirewallGroup(ctx, ipSetDefinition)
+	createdIpSet, err := nsxtVdc.CreateNsxtFirewallGroup(ipSetDefinition)
 	check.Assert(err, IsNil)
 	openApiEndpoint := types.OpenApiPathVersion1_0_0 + types.OpenApiEndpointFirewallGroups + createdIpSet.NsxtFirewallGroup.ID
 	PrependToCleanupListOpenApi(createdIpSet.NsxtFirewallGroup.Name, check.TestName(), openApiEndpoint)
@@ -251,7 +242,7 @@
 	}
 
 	// Create firewall group and add to cleanup if it was created
-	createdSecGroup, err := nsxtVdc.CreateNsxtFirewallGroup(ctx, fwGroupDefinition)
+	createdSecGroup, err := nsxtVdc.CreateNsxtFirewallGroup(fwGroupDefinition)
 	check.Assert(err, IsNil)
 	openApiEndpoint := types.OpenApiPathVersion1_0_0 + types.OpenApiEndpointFirewallGroups + createdSecGroup.NsxtFirewallGroup.ID
 	PrependToCleanupListOpenApi(createdSecGroup.NsxtFirewallGroup.Name, check.TestName(), openApiEndpoint)
@@ -260,7 +251,7 @@
 }
 
 func getRandomListOfNetworkContextProfiles(check *C, vcd *TestVCD, vdcClient *VCDClient) []types.OpenApiReference {
-	networkContextProfiles, err := GetAllNetworkContextProfiles(ctx, &vcd.client.Client, nil)
+	networkContextProfiles, err := GetAllNetworkContextProfiles(&vcd.client.Client, nil)
 	check.Assert(err, IsNil)
 	openApiRefs := make([]types.OpenApiReference, 1)
 	for _, networkContextProfile := range networkContextProfiles {

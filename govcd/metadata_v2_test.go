--- conflicted
+++ resolved
@@ -9,16 +9,10 @@
 import (
 	"context"
 	"fmt"
-<<<<<<< HEAD
-	. "gopkg.in/check.v1"
-
-	"github.com/vmware/go-vcloud-director/v2/types/v56"
-=======
 	"github.com/vmware/go-vcloud-director/v2/types/v56"
 	. "gopkg.in/check.v1"
 	"regexp"
 	"strings"
->>>>>>> cf36d5ed
 )
 
 func init() {
@@ -87,12 +81,8 @@
 
 func (vcd *TestVCD) TestProviderVdcMetadata(check *C) {
 	fmt.Printf("Running: %s\n", check.TestName())
-<<<<<<< HEAD
-	providerVdc, err := vcd.client.GetProviderVdcByName(ctx, vcd.config.VCD.NsxtProviderVdc.Name)
-=======
 	vcd.skipIfNotSysAdmin(check)
 	providerVdc, err := vcd.client.GetProviderVdcByName(vcd.config.VCD.NsxtProviderVdc.Name)
->>>>>>> cf36d5ed
 	if err != nil {
 		check.Skip(fmt.Sprintf("%s: Provider VDC %s not found. Test can't proceed", check.TestName(), vcd.config.VCD.NsxtProviderVdc.Name))
 		return
@@ -165,24 +155,8 @@
 	check.Assert(err, IsNil)
 	check.Assert(mediaRecord, NotNil)
 	check.Assert(mediaRecord.MediaRecord.Name, Equals, check.TestName())
-
-<<<<<<< HEAD
-	testMetadataCRUDActions(mediaRecord, check, nil)
-
-	// cleanup uploaded media so that other tests don't fail
-	media, err := catalog.GetMediaByName(ctx, check.TestName(), true)
-	check.Assert(err, IsNil)
-	check.Assert(media, NotNil)
-
-	deleteTask, err := media.Delete(ctx)
-	check.Assert(err, IsNil)
-	check.Assert(deleteTask, NotNil)
-	err = deleteTask.WaitTaskCompletion(ctx)
-	check.Assert(err, IsNil)
-=======
 	vcd.testMetadataCRUDActions(mediaRecord, check, nil)
 	vcd.testMetadataIgnore(mediaRecord, "media", mediaRecord.MediaRecord.Name, check)
->>>>>>> cf36d5ed
 }
 
 func (vcd *TestVCD) TestMediaMetadata(check *C) {
@@ -598,9 +572,6 @@
 
 	for _, testCase := range testCases {
 
-<<<<<<< HEAD
-		err = resource.AddMetadataEntryWithVisibility(ctx, testCase.Key, testCase.Value, testCase.Type, testCase.Visibility, testCase.IsSystem)
-=======
 		// The SYSTEM domain can only be set by a system administrator.
 		// If this test runs as org user, we skip the cases containing 'IsSystem' constraints
 		if !vcd.client.Client.IsSysAdmin && testCase.IsSystem {
@@ -608,7 +579,6 @@
 		}
 
 		err = resource.AddMetadataEntryWithVisibility(testCase.Key, testCase.Value, testCase.Type, testCase.Visibility, testCase.IsSystem)
->>>>>>> cf36d5ed
 		if testCase.ExpectErrorOnFirstAdd {
 			check.Assert(err, NotNil)
 			continue

//go:build api || auth || functional || catalog || vapp || gateway || network || org || query || extnetwork || task || vm || vdc || system || disk || lb || lbAppRule || lbAppProfile || lbServerPool || lbServiceMonitor || lbVirtualServer || user || role || nsxv || nsxt || openapi || affinity || search || alb || certificate || vdcGroup || metadata || providervdc || rde || ALL

/*
 * Copyright 2021 VMware, Inc.  All rights reserved.  Licensed under the Apache v2 License.
 */

package govcd

import (
	"context"
	"errors"
	"fmt"
	"github.com/vmware/go-vcloud-director/v2/util"
	"io"
	"net/http"
	"net/url"
	"regexp"
	"sort"
	"strconv"
	"time"

	"github.com/vmware/go-vcloud-director/v2/types/v56"

	. "gopkg.in/check.v1"
)

// createAndGetResourcesForVmCreation creates vAPP and two VM for the testing
func (vcd *TestVCD) createAndGetResourcesForVmCreation(ctx context.Context, check *C, vmName string) (*Vdc, *EdgeGateway, VAppTemplate, *VApp, types.NetworkConnectionSection, error) {
	if vcd.config.VCD.Catalog.Name == "" {
		check.Skip("No Catalog name given for VDC tests")
	}

	if vcd.config.VCD.Catalog.CatalogItem == "" {
		check.Skip("No Catalog item given for VDC tests")
	}
	// Get org and vdc
	org, err := vcd.client.GetAdminOrgByName(ctx, vcd.config.VCD.Org)
	check.Assert(err, IsNil)
	vdc, err := org.GetVDCByName(ctx, vcd.config.VCD.Vdc, false)
	check.Assert(err, IsNil)
	check.Assert(vdc, NotNil)
	edge, err := vcd.vdc.GetEdgeGatewayByName(ctx, vcd.config.VCD.EdgeGateway, false)
	check.Assert(err, IsNil)
	// Find catalog and catalog item
	catalog, err := org.GetCatalogByName(ctx, vcd.config.VCD.Catalog.Name, false)
	check.Assert(err, IsNil)
	check.Assert(catalog, NotNil)
	catalogItem, err := catalog.GetCatalogItemByName(ctx, vcd.config.VCD.Catalog.CatalogItem, false)
	check.Assert(err, IsNil)
	// Skip the test if catalog item is not Photon OS
	if !isItemPhotonOs(ctx, *catalogItem) {
		check.Skip(fmt.Sprintf("Skipping test because catalog item %s is not Photon OS",
			vcd.config.VCD.Catalog.CatalogItem))
	}
	fmt.Printf("# Creating RAW vApp '%s'", vmName)
	vappTemplate, err := catalogItem.GetVAppTemplate(ctx)
	check.Assert(err, IsNil)
	// Compose Raw vApp
<<<<<<< HEAD
	err = vdc.ComposeRawVApp(ctx, vmName)
	check.Assert(err, IsNil)
	vapp, err := vdc.GetVAppByName(ctx, vmName, true)
=======
	vapp, err := vdc.CreateRawVApp(vmName, "")
>>>>>>> 74f95399
	check.Assert(err, IsNil)
	check.Assert(vapp, NotNil)
	// vApp was created - let's add it to cleanup list
	AddToCleanupList(vmName, "vapp", "", "createTestVapp")
	// Wait until vApp becomes configurable
	initialVappStatus, err := vapp.GetStatus(ctx)
	check.Assert(err, IsNil)
	if initialVappStatus != "RESOLVED" { // RESOLVED vApp is ready to accept operations
		err = vapp.BlockWhileStatus(ctx, initialVappStatus, vapp.client.MaxRetryTimeout)
		check.Assert(err, IsNil)
	}
	fmt.Printf(". Done\n")
	fmt.Printf("# Attaching VDC network '%s' to vApp '%s'", vcd.config.VCD.Network.Net1, vmName)
	// Attach VDC network to vApp so that VMs can use it
	net, err := vdc.GetOrgVdcNetworkByName(ctx, vcd.config.VCD.Network.Net1, false)
	check.Assert(err, IsNil)
	task, err := vapp.AddRAWNetworkConfig(ctx, []*types.OrgVDCNetwork{net.OrgVDCNetwork})
	check.Assert(err, IsNil)
	err = task.WaitTaskCompletion(ctx)
	check.Assert(err, IsNil)
	fmt.Printf(". Done\n")
	// Spawn 2 VMs with python servers in the newly created vApp
	desiredNetConfig := types.NetworkConnectionSection{}
	desiredNetConfig.PrimaryNetworkConnectionIndex = 0
	desiredNetConfig.NetworkConnection = append(desiredNetConfig.NetworkConnection,
		&types.NetworkConnection{
			IsConnected:             true,
			IPAddressAllocationMode: types.IPAllocationModePool,
			Network:                 vcd.config.VCD.Network.Net1,
			NetworkConnectionIndex:  0,
		})
	return vdc, edge, vappTemplate, vapp, desiredNetConfig, err
}

// spawnVM spawns VMs in provided vApp from template and also applies customization script to
// spawn a Python 3 HTTP server
func spawnVM(ctx context.Context, name string, memorySize int, vdc Vdc, vapp VApp, net types.NetworkConnectionSection, vAppTemplate VAppTemplate, check *C, customizationScript string, powerOn bool) (VM, error) {
	fmt.Printf("# Spawning VM '%s'", name)
	task, err := vapp.AddNewVM(ctx, name, vAppTemplate, &net, true)
	check.Assert(err, IsNil)
	err = task.WaitTaskCompletion(ctx)
	check.Assert(err, IsNil)
	vm, err := vapp.GetVMByName(ctx, name, true)
	check.Assert(err, IsNil)
	fmt.Printf(". Done\n")

	fmt.Printf("# Applying 2 vCPU and "+strconv.Itoa(memorySize)+"MB configuration for VM '%s'", name)
<<<<<<< HEAD
	task, err = vm.ChangeCPUCount(ctx, 2)
	check.Assert(err, IsNil)
	err = task.WaitTaskCompletion(ctx)
	check.Assert(err, IsNil)

	task, err = vm.ChangeMemorySize(ctx, memorySize)
	check.Assert(err, IsNil)
	err = task.WaitTaskCompletion(ctx)
=======
	err = vm.ChangeCPU(2, 1)
	check.Assert(err, IsNil)

	err = vm.ChangeMemory(int64(memorySize))
>>>>>>> 74f95399
	check.Assert(err, IsNil)
	fmt.Printf(". Done\n")

	if customizationScript != "" {
		fmt.Printf("# Applying customization script for VM '%s'", name)
		task, err = vm.RunCustomizationScript(ctx, name, customizationScript)
		check.Assert(err, IsNil)
		err = task.WaitTaskCompletion(ctx)
		check.Assert(err, IsNil)
		fmt.Printf(". Done\n")
	}

	if powerOn {
		fmt.Printf("# Powering on VM '%s'", name)
		task, err = vm.PowerOn(ctx)
		check.Assert(err, IsNil)
		err = task.WaitTaskCompletion(ctx)
		check.Assert(err, IsNil)
		fmt.Printf(". Done\n")
	}

	return *vm, nil
}

// isItemPhotonOs checks if a catalog item is Photon OS
func isItemPhotonOs(ctx context.Context, item CatalogItem) bool {
	vappTemplate, err := item.GetVAppTemplate(ctx)
	// Unable to get template - can validate it's Photon OS
	if err != nil {
		return false
	}
	// Photon OS template has exactly 1 child
	if len(vappTemplate.VAppTemplate.Children.VM) != 1 {
		return false
	}

	// If child name is not "Photon OS" it's not Photon OS
	if vappTemplate.VAppTemplate.Children.VM[0].Name != "Photon OS" {
		return false
	}

	return true
}

<<<<<<< HEAD
// catalogItemIsPhotonOs returns true if test config  catalog item is Photon OS image
func catalogItemIsPhotonOs(ctx context.Context, vcd *TestVCD) bool {
	// Get Org, Vdc
	org, err := vcd.client.GetAdminOrgByName(ctx, vcd.config.VCD.Org)
	if err != nil {
		return false
	}
	// Find catalog and catalog item
	catalog, err := org.GetCatalogByName(ctx, vcd.config.VCD.Catalog.Name, false)
	if err != nil {
		return false
	}
	catalogItem, err := catalog.GetCatalogItemByName(ctx, vcd.config.VCD.Catalog.CatalogItem, false)
	if err != nil {
		return false
	}
	if !isItemPhotonOs(ctx, *catalogItem) {
		return false
	}

	return true
}

=======
>>>>>>> 74f95399
// cacheLoadBalancer is meant to store load balancer settings before any operations so that all
// configuration can be checked after manipulation
func testCacheLoadBalancer(ctx context.Context, edge EdgeGateway, check *C) (*types.LbGeneralParamsWithXml, string) {
	beforeLb, err := edge.GetLBGeneralParams(ctx)
	check.Assert(err, IsNil)
	beforeLbXml := testGetEdgeEndpointXML(ctx, types.LbConfigPath, edge, check)
	return beforeLb, beforeLbXml
}

// testGetEdgeEndpointXML is used for additional validation that modifying edge gateway endpoint
// does not change any single field. It returns an XML string of whole configuration
func testGetEdgeEndpointXML(ctx context.Context, endpoint string, edge EdgeGateway, check *C) string {

	httpPath, err := edge.buildProxiedEdgeEndpointURL(endpoint)
	check.Assert(err, IsNil)

	resp, err := edge.client.ExecuteRequestWithCustomError(ctx, httpPath, http.MethodGet, types.AnyXMLMime,
		fmt.Sprintf("unable to get XML from endpoint %s: %%s", endpoint), nil, &types.NSXError{})
	check.Assert(err, IsNil)

	defer func(Body io.ReadCloser) {
		err := Body.Close()
		if err != nil {
			util.Logger.Printf("error closing response Body [testGetEdgeEndpointXML]: %s", err)
		}
	}(resp.Body)

	body, err := io.ReadAll(resp.Body)
	check.Assert(err, IsNil)

	return string(body)
}

// testCheckLoadBalancerConfig validates if both raw XML string and load balancer struct remain
// identical after settings manipulation.
func testCheckLoadBalancerConfig(ctx context.Context, beforeLb *types.LbGeneralParamsWithXml, beforeLbXml string, edge EdgeGateway, check *C) {
	afterLb, err := edge.GetLBGeneralParams(ctx)
	check.Assert(err, IsNil)

	afterLbXml := testGetEdgeEndpointXML(ctx, types.LbConfigPath, edge, check)

	// remove `<version></version>` tag from both XML represntation and struct for deep comparison
	// because this version changes with each update and will never be the same after a few
	// operations

	reVersion := regexp.MustCompile(`<version>\w*<\/version>`)
	beforeLbXml = reVersion.ReplaceAllLiteralString(beforeLbXml, "")
	afterLbXml = reVersion.ReplaceAllLiteralString(afterLbXml, "")

	beforeLb.Version = ""
	afterLb.Version = ""

	check.Assert(beforeLb, DeepEquals, afterLb)
	check.Assert(beforeLbXml, DeepEquals, afterLbXml)
}

<<<<<<< HEAD
// isTcpPortOpen checks if remote TCP port is open or closed every 8 seconds until timeout is
// reached
func isTcpPortOpen(host, port string, timeout int) bool {
	retryTimeout := timeout
	// due to the VMs taking long time to boot it needs to be at least 5 minutes
	// may be even more in slower environments
	if timeout < 5*60 { // 5 minutes
		retryTimeout = 5 * 60 // 5 minutes
	}
	timeOutAfterInterval := time.Duration(retryTimeout) * time.Second
	timeoutAfter := time.After(timeOutAfterInterval)
	tick := time.NewTicker(time.Duration(8) * time.Second)

	for {
		select {
		case <-timeoutAfter:
			fmt.Printf(" Failed\n")
			return false
		case <-tick.C:
			timeout := time.Second * 3
			conn, err := net.DialTimeout("tcp", net.JoinHostPort(host, port), timeout)
			if err != nil {
				fmt.Printf(".")
			}
			// Connection established - the port is open
			if conn != nil {
				defer conn.Close()
				fmt.Printf(" Done\n")
				return true
			}
		}
	}

}

// moved from vapp_test.go
func createVappForTest(ctx context.Context, vcd *TestVCD, vappName string) (*VApp, error) {
	// Populate OrgVDCNetwork
	var networks []*types.OrgVDCNetwork
	net, err := vcd.vdc.GetOrgVdcNetworkByName(ctx, vcd.config.VCD.Network.Net1, false)
=======
// deployVappForTest aims to replace createVappForTest
func deployVappForTest(vcd *TestVCD, vappName string) (*VApp, error) {
	// Populate OrgVDCNetwork
	net, err := vcd.vdc.GetOrgVdcNetworkByName(vcd.config.VCD.Network.Net1, false)
>>>>>>> 74f95399
	if err != nil {
		return nil, fmt.Errorf("error finding network : %s", err)
	}

	// Populate Catalog
	cat, err := vcd.org.GetCatalogByName(ctx, vcd.config.VCD.Catalog.Name, false)
	if err != nil || cat == nil {
		return nil, fmt.Errorf("error finding catalog : %s", err)
	}
	// Populate Catalog Item
	catitem, err := cat.GetCatalogItemByName(ctx, vcd.config.VCD.Catalog.CatalogItem, false)
	if err != nil {
		return nil, fmt.Errorf("error finding catalog item : %s", err)
	}
	// Get VAppTemplate
	vAppTemplate, err := catitem.GetVAppTemplate(ctx)
	if err != nil {
		return nil, fmt.Errorf("error finding vapptemplate : %s", err)
	}
	// Get StorageProfileReference
	storageProfileRef, err := vcd.vdc.FindStorageProfileReference(ctx, vcd.config.VCD.StorageProfile.SP1)
	if err != nil {
		return nil, fmt.Errorf("error finding storage profile: %s", err)
	}
<<<<<<< HEAD
	// Compose VApp
	task, err := vcd.vdc.ComposeVApp(ctx, networks, vAppTemplate, storageProfileRef, vappName, "description", true)
=======

	// Create empty vApp
	vapp, err := vcd.vdc.CreateRawVApp(vappName, "description")
>>>>>>> 74f95399
	if err != nil {
		return nil, fmt.Errorf("error creating vapp: %s", err)
	}

	// After a successful creation, the entity is added to the cleanup list.
	// If something fails after this point, the entity will be removed
	AddToCleanupList(vappName, "vapp", "", "createTestVapp")
<<<<<<< HEAD
	err = task.WaitTaskCompletion(ctx)
=======

	// Create vApp networking
	vAppNetworkConfig, err := vapp.AddOrgNetwork(&VappNetworkSettings{}, net.OrgVDCNetwork, false)
>>>>>>> 74f95399
	if err != nil {
		return nil, fmt.Errorf("error creating vApp network. %s", err)
	}

	// Create VM with only one NIC connected to vapp_net
	networkConnectionSection := &types.NetworkConnectionSection{
		PrimaryNetworkConnectionIndex: 0,
	}
<<<<<<< HEAD
	// Get VApp
	vapp, err := vcd.vdc.GetVAppByName(ctx, vappName, true)
=======

	netConn := &types.NetworkConnection{
		Network:                 vAppNetworkConfig.NetworkConfig[0].NetworkName,
		IsConnected:             true,
		NetworkConnectionIndex:  0,
		IPAddressAllocationMode: types.IPAllocationModePool,
	}

	networkConnectionSection.NetworkConnection = append(networkConnectionSection.NetworkConnection, netConn)

	task, err := vapp.AddNewVMWithStorageProfile("test_vm", vAppTemplate, networkConnectionSection, &storageProfileRef, true)
	if err != nil {
		return nil, fmt.Errorf("error creating the VM: %s", err)
	}

	err = task.WaitTaskCompletion()
>>>>>>> 74f95399
	if err != nil {
		return nil, fmt.Errorf("error while waiting for the VM to be created %s", err)
	}

	err = vapp.BlockWhileStatus(ctx, "UNRESOLVED", vapp.client.MaxRetryTimeout)
	if err != nil {
		return nil, fmt.Errorf("error waiting for created test vApp to have working state: %s", err)
	}

	return vapp, nil
}

// Checks whether an independent disk is attached to a VM, and detaches it
// moved from disk_test.go
func (vcd *TestVCD) detachIndependentDisk(ctx context.Context, disk Disk) error {

	// See if the disk is attached to the VM
	vmRef, err := disk.AttachedVM(ctx)
	if err != nil {
		return err
	}
	// If the disk is attached to the VM, detach disk from the VM
	if vmRef != nil {

		vm, err := vcd.client.Client.GetVMByHref(ctx, vmRef.HREF)
		if err != nil {
			return err
		}

		// Detach the disk from VM
		task, err := vm.DetachDisk(ctx, &types.DiskAttachOrDetachParams{
			Disk: &types.Reference{
				HREF: disk.Disk.HREF,
			},
		})
		if err != nil {
			return err
		}
		err = task.WaitTaskCompletion(ctx)
		if err != nil {
			return err
		}
	}
	return nil
}

// moved from vapp_test.go
func verifyNetworkConnectionSection(check *C, actual, desired *types.NetworkConnectionSection) {

	check.Assert(len(actual.NetworkConnection), Equals, len(desired.NetworkConnection))
	check.Assert(actual.PrimaryNetworkConnectionIndex, Equals, desired.PrimaryNetworkConnectionIndex)

	sort.SliceStable(actual.NetworkConnection, func(i, j int) bool {
		return actual.NetworkConnection[i].NetworkConnectionIndex <
			actual.NetworkConnection[j].NetworkConnectionIndex
	})

	for _, nic := range actual.NetworkConnection {
		actualNic := actual.NetworkConnection[nic.NetworkConnectionIndex]
		desiredNic := desired.NetworkConnection[nic.NetworkConnectionIndex]

		check.Assert(actualNic.MACAddress, Not(Equals), "")
		check.Assert(actualNic.NetworkAdapterType, Not(Equals), "")
		check.Assert(actualNic.IPAddressAllocationMode, Equals, desiredNic.IPAddressAllocationMode)
		check.Assert(actualNic.Network, Equals, desiredNic.Network)
		check.Assert(actualNic.NetworkConnectionIndex, Equals, desiredNic.NetworkConnectionIndex)

		if actualNic.IPAddressAllocationMode != types.IPAllocationModeNone {
			check.Assert(actualNic.IPAddress, Not(Equals), "")
		}
	}
}

// Ensure vApp is suitable for VM test
// Some VM tests may fail if vApp is not powered on, so VM tests can call this function to ensure the vApp is suitable for VM tests
// moved from vm_test.go
func (vcd *TestVCD) ensureVappIsSuitableForVMTest(ctx context.Context, vapp VApp) error {
	status, err := vapp.GetStatus(ctx)

	if err != nil {
		return err
	}

	// If vApp is not powered on (status = 4), power on vApp
	if status != types.VAppStatuses[4] {
		task, err := vapp.PowerOn(ctx)
		if err != nil {
			return err
		}
		err = task.WaitTaskCompletion(ctx)
		if err != nil {
			return err
		}
	}

	return nil
}

// Ensure VM is suitable for VM test
// Please call ensureVappAvailableForVMTest first to power on the vApp because this function cannot handle VM in suspension state due to lack of VM APIs (e.g. discard VM suspend API)
// Some VM tests may fail if VM is not powered on or powered off, so VM tests can call this function to ensure the VM is suitable for VM tests
// moved from vm_test.go
func (vcd *TestVCD) ensureVMIsSuitableForVMTest(ctx context.Context, vm *VM) error {
	// if the VM is not powered on (status = 4) or not powered off, wait for the VM power on
	// wait for around 1 min
	valid := false
	for i := 0; i < 6; i++ {
		status, err := vm.GetStatus(ctx)
		if err != nil {
			return err
		}

		// If the VM is powered on (status = 4)
		if status == types.VAppStatuses[4] {
			// Prevent affect Test_ChangeMemorySize
			// because TestVCD.Test_AttachedVMDisk is run before Test_ChangeMemorySize and Test_ChangeMemorySize will fail the test if the VM is powered on,
			task, err := vm.PowerOff(ctx)
			if err != nil {
				return err
			}
			err = task.WaitTaskCompletion(ctx)
			if err != nil {
				return err
			}
		}

		// If the VM is powered on (status = 4) or powered off (status = 8)
		if status == types.VAppStatuses[4] || status == types.VAppStatuses[8] {
			valid = true
		}

		// If 1st to 5th attempt is completed, sleep 10 seconds and try again
		// The last attempt will exit this for loop immediately, so no need to sleep
		if i < 5 {
			time.Sleep(time.Second * 10)
		}
	}

	if !valid {
		return errors.New("the VM is not powered on or powered off")
	}

	return nil
}

// moved from org_test.go
func doesOrgExist(ctx context.Context, check *C, vcd *TestVCD) {
	var org *AdminOrg
	for i := 0; i < 30; i++ {
		org, _ = vcd.client.GetAdminOrgByName(ctx, TestDeleteOrg)
		if org == nil {
			break
		} else {
			time.Sleep(time.Second)
		}
	}
	check.Assert(org, IsNil)
}

// Helper function that creates an external network to be used in other tests
// moved from externalnetwork_test.go
func (vcd *TestVCD) testCreateExternalNetwork(ctx context.Context, testName, networkName, dnsSuffix string) (skippingReason string, externalNetwork *types.ExternalNetwork, task Task, err error) {

	if vcd.skipAdminTests {
		return fmt.Sprintf(TestRequiresSysAdminPrivileges, testName), externalNetwork, Task{}, nil
	}

	if vcd.config.VCD.ExternalNetwork == "" {
		return fmt.Sprintf("%s: External network isn't configured. Test can't proceed", testName), externalNetwork, Task{}, nil
	}

	if vcd.config.VCD.VimServer == "" {
		return fmt.Sprintf("%s: Vim server isn't configured. Test can't proceed", testName), externalNetwork, Task{}, nil
	}

	if vcd.config.VCD.ExternalNetworkPortGroup == "" {
		return fmt.Sprintf("%s: Port group isn't configured. Test can't proceed", testName), externalNetwork, Task{}, nil
	}

	if vcd.config.VCD.ExternalNetworkPortGroupType == "" {
		return fmt.Sprintf("%s: Port group type isn't configured. Test can't proceed", testName), externalNetwork, Task{}, nil
	}

	virtualCenters, err := QueryVirtualCenters(ctx, vcd.client, fmt.Sprintf("name==%s", vcd.config.VCD.VimServer))
	if err != nil {
		return "", externalNetwork, Task{}, err
	}
	if len(virtualCenters) == 0 {
		return fmt.Sprintf("No vSphere server found with name '%s'", vcd.config.VCD.VimServer), externalNetwork, Task{}, nil
	}
	vimServerHref := virtualCenters[0].HREF

	// Resolve port group info
	portGroups, err := QueryPortGroups(ctx, vcd.client, fmt.Sprintf("name==%s;portgroupType==%s", url.QueryEscape(vcd.config.VCD.ExternalNetworkPortGroup), vcd.config.VCD.ExternalNetworkPortGroupType))
	if err != nil {
		return "", externalNetwork, Task{}, err
	}
	if len(portGroups) == 0 {
		return fmt.Sprintf("No port group found with name '%s'", vcd.config.VCD.ExternalNetworkPortGroup), externalNetwork, Task{}, nil
	}
	if len(portGroups) > 1 {
		return fmt.Sprintf("More than one port group found with name '%s'", vcd.config.VCD.ExternalNetworkPortGroup), externalNetwork, Task{}, nil
	}

	externalNetwork = &types.ExternalNetwork{
		Name:        networkName,
		Description: "Test Create External Network",
		Configuration: &types.NetworkConfiguration{
			IPScopes: &types.IPScopes{
				IPScope: []*types.IPScope{&types.IPScope{
					Gateway:   "192.168.201.1",
					Netmask:   "255.255.255.0",
					DNS1:      "192.168.202.253",
					DNS2:      "192.168.202.254",
					DNSSuffix: dnsSuffix,
					IPRanges: &types.IPRanges{
						IPRange: []*types.IPRange{
							&types.IPRange{
								StartAddress: "192.168.201.3",
								EndAddress:   "192.168.201.100",
							},
							&types.IPRange{
								StartAddress: "192.168.201.105",
								EndAddress:   "192.168.201.140",
							},
						},
					},
				}, &types.IPScope{
					Gateway:   "192.168.231.1",
					Netmask:   "255.255.255.0",
					DNS1:      "192.168.232.253",
					DNS2:      "192.168.232.254",
					DNSSuffix: dnsSuffix,
					IPRanges: &types.IPRanges{
						IPRange: []*types.IPRange{
							&types.IPRange{
								StartAddress: "192.168.231.3",
								EndAddress:   "192.168.231.100",
							},
							&types.IPRange{
								StartAddress: "192.168.231.105",
								EndAddress:   "192.168.231.140",
							},
							&types.IPRange{
								StartAddress: "192.168.231.145",
								EndAddress:   "192.168.231.150",
							},
						},
					},
				},
				}},
			FenceMode: "isolated",
		},
		VimPortGroupRefs: &types.VimObjectRefs{
			VimObjectRef: []*types.VimObjectRef{
				&types.VimObjectRef{
					VimServerRef: &types.Reference{
						HREF: vimServerHref,
					},
					MoRef:         portGroups[0].MoRef,
					VimObjectType: vcd.config.VCD.ExternalNetworkPortGroupType,
				},
			},
		},
	}
	task, err = CreateExternalNetwork(ctx, vcd.client, externalNetwork)
	return skippingReason, externalNetwork, task, err
}

// deleteLbServerPoolIfExists is used to cleanup before creation of component. It returns error only if there was
// other error than govcd.ErrorEntityNotFound
// moved from lbserverpool_test.go
func deleteLbServerPoolIfExists(ctx context.Context, edge EdgeGateway, name string) error {
	err := edge.DeleteLbServerPoolByName(ctx, name)
	if err != nil && !ContainsNotFound(err) {
		return err
	}
	if err != nil && ContainsNotFound(err) {
		return nil
	}

	fmt.Printf("# Removed leftover LB server pool'%s'\n", name)
	return nil
}

// deleteLbServiceMonitorIfExists is used to cleanup before creation of component. It returns error only if there was
// other error than govcd.ErrorEntityNotFound
// moved from lbservicemonitor_test.go
func deleteLbServiceMonitorIfExists(ctx context.Context, edge EdgeGateway, name string) error {
	err := edge.DeleteLbServiceMonitorByName(ctx, name)
	if err != nil && !ContainsNotFound(err) {
		return err
	}
	if err != nil && ContainsNotFound(err) {
		return nil
	}

	fmt.Printf("# Removed leftover LB service monitor'%s'\n", name)
	return nil
}

// deleteLbAppProfileIfExists is used to cleanup before creation of component. It returns error only if there was
// other error than govcd.ErrorEntityNotFound
// moved from lbappprofile_test.go
func deleteLbAppProfileIfExists(ctx context.Context, edge EdgeGateway, name string) error {
	err := edge.DeleteLbAppProfileByName(ctx, name)
	if err != nil && !ContainsNotFound(err) {
		return err
	}
	if err != nil && ContainsNotFound(err) {
		return nil
	}

	fmt.Printf("# Removed leftover LB app profile '%s'\n", name)
	return nil
}

// deleteLbAppRuleIfExists is used to cleanup before creation of component. It returns error only if there was
// other error than govcd.ErrorEntityNotFound
// moved from lbapprule_test.go
func deleteLbAppRuleIfExists(ctx context.Context, edge EdgeGateway, name string) error {
	err := edge.DeleteLbAppRuleByName(ctx, name)
	if err != nil && !ContainsNotFound(err) {
		return err
	}
	if err != nil && ContainsNotFound(err) {
		return nil
	}

	fmt.Printf("# Removed leftover LB app rule '%s'\n", name)
	return nil
}

// moved from vm_test.go
func deleteVapp(ctx context.Context, vcd *TestVCD, name string) error {
	vapp, err := vcd.vdc.GetVAppByName(ctx, name, true)
	if err != nil {
		return fmt.Errorf("error getting vApp: %s", err)
	}
	task, _ := vapp.Undeploy(ctx)
	_ = task.WaitTaskCompletion(ctx)

	// Detach all Org networks during vApp removal because network removal errors if it happens
	// very quickly (as the next task) after vApp removal
	task, _ = vapp.RemoveAllNetworks(ctx)
	err = task.WaitTaskCompletion(ctx)
	if err != nil {
		return fmt.Errorf("error removing networks from vApp: %s", err)
	}

	task, err = vapp.Delete(ctx)
	if err != nil {
		return fmt.Errorf("error deleting vApp: %s", err)
	}
	err = task.WaitTaskCompletion(ctx)
	if err != nil {
		return fmt.Errorf("error waiting for vApp deletion task: %s", err)
	}
	return nil
}

// makeEmptyVapp creates a given vApp without any VM
<<<<<<< HEAD
func makeEmptyVapp(ctx context.Context, vdc *Vdc, name string) (*VApp, error) {

	err := vdc.ComposeRawVApp(ctx, name)
	if err != nil {
		return nil, err
	}
	vapp, err := vdc.GetVAppByName(ctx, name, true)
	if err != nil {
		return nil, err
=======
func makeEmptyVapp(vdc *Vdc, name string, description string) (*VApp, error) {

	vapp, err := vdc.CreateRawVApp(name, description)
	if err != nil {
		return nil, err
	}
	if vapp == nil {
		return nil, fmt.Errorf("[makeEmptyVapp] unexpected nil vApp returned")
>>>>>>> 74f95399
	}
	initialVappStatus, err := vapp.GetStatus(ctx)
	if err != nil {
		return nil, err
	}
	if initialVappStatus != "RESOLVED" {
		err = vapp.BlockWhileStatus(ctx, initialVappStatus, vapp.client.MaxRetryTimeout)
		if err != nil {
			return nil, err
		}
	}
	return vapp, nil
}

// makeEmptyVm creates an empty VM inside a given vApp
func makeEmptyVm(ctx context.Context, vapp *VApp, name string) (*VM, error) {
	newDisk := types.DiskSettings{
		AdapterType:     "5",
		SizeMb:          int64(100),
		BusNumber:       0,
		UnitNumber:      0,
		ThinProvisioned: takeBoolPointer(true),
	}
	requestDetails := &types.RecomposeVAppParamsForEmptyVm{
		CreateItem: &types.CreateItem{
			Name:                      name,
			NetworkConnectionSection:  &types.NetworkConnectionSection{},
			Description:               "created by makeEmptyVm",
			GuestCustomizationSection: nil,
			VmSpecSection: &types.VmSpecSection{
				Modified:          takeBoolPointer(true),
				Info:              "Virtual Machine specification",
				OsType:            "debian10Guest",
				NumCpus:           takeIntAddress(1),
				NumCoresPerSocket: takeIntAddress(1),
				CpuResourceMhz:    &types.CpuResourceMhz{Configured: 1},
				MemoryResourceMb:  &types.MemoryResourceMb{Configured: 512},
				MediaSection:      nil,
				DiskSection:       &types.DiskSection{DiskSettings: []*types.DiskSettings{&newDisk}},
				HardwareVersion:   &types.HardwareVersion{Value: "vmx-13"},
				VmToolsVersion:    "",
				VirtualCpuType:    "VM32",
				TimeSyncWithHost:  nil,
			},
			BootImage: nil,
		},
		AllEULAsAccepted: true,
	}

	vm, err := vapp.AddEmptyVm(ctx, requestDetails)
	if err != nil {
		return nil, err
	}

	return vm, nil
}

// spawnTestVdc spawns a VDC in a given adminOrgName to be used in tests
func spawnTestVdc(vcd *TestVCD, check *C, adminOrgName string) *Vdc {
	adminOrg, err := vcd.client.GetAdminOrgByName(adminOrgName)
	check.Assert(err, IsNil)

	providerVdcHref := getVdcProviderVdcHref(vcd, check)
	storageProfile, err := vcd.client.QueryProviderVdcStorageProfileByName(vcd.config.VCD.ProviderVdc.StorageProfile, providerVdcHref)
	check.Assert(err, IsNil)
	networkPoolHref := getVdcNetworkPoolHref(vcd, check)

	vdcConfiguration := &types.VdcConfiguration{
		Name:            check.TestName() + "-VDC",
		Xmlns:           types.XMLNamespaceVCloud,
		AllocationModel: "Flex",
		ComputeCapacity: []*types.ComputeCapacity{
			&types.ComputeCapacity{
				CPU: &types.CapacityWithUsage{
					Units:     "MHz",
					Allocated: 1024,
					Limit:     1024,
				},
				Memory: &types.CapacityWithUsage{
					Allocated: 1024,
					Limit:     1024,
					Units:     "MB",
				},
			},
		},
		VdcStorageProfile: []*types.VdcStorageProfileConfiguration{&types.VdcStorageProfileConfiguration{
			Enabled: takeBoolPointer(true),
			Units:   "MB",
			Limit:   1024,
			Default: true,
			ProviderVdcStorageProfile: &types.Reference{
				HREF: storageProfile.HREF,
			},
		},
		},
		NetworkPoolReference: &types.Reference{
			HREF: networkPoolHref,
		},
		ProviderVdcReference: &types.Reference{
			HREF: providerVdcHref,
		},
		IsEnabled:             true,
		IsThinProvision:       true,
		UsesFastProvisioning:  true,
		IsElastic:             takeBoolPointer(true),
		IncludeMemoryOverhead: takeBoolPointer(true),
	}

	vdc, err := adminOrg.CreateOrgVdc(vdcConfiguration)
	check.Assert(err, IsNil)
	check.Assert(vdc, NotNil)

	AddToCleanupList(vdcConfiguration.Name, "vdc", vcd.org.Org.Name, check.TestName())

	return vdc
}

// spawnTestOrg spawns an Org to be used in tests
func spawnTestOrg(vcd *TestVCD, check *C, nameSuffix string) string {
	newOrg, err := vcd.client.GetAdminOrgByName(vcd.config.VCD.Org)
	check.Assert(err, IsNil)
	newOrgName := check.TestName() + "-" + nameSuffix
	task, err := CreateOrg(vcd.client, newOrgName, newOrgName, newOrgName, newOrg.AdminOrg.OrgSettings, true)
	check.Assert(err, IsNil)
	err = task.WaitTaskCompletion()
	check.Assert(err, IsNil)
	AddToCleanupList(newOrgName, "org", "", check.TestName())

	return newOrgName
}

func getVdcProviderVdcHref(vcd *TestVCD, check *C) string {
	results, err := vcd.client.QueryWithNotEncodedParams(nil, map[string]string{
		"type":   "providerVdc",
		"filter": fmt.Sprintf("name==%s", vcd.config.VCD.ProviderVdc.Name),
	})
	check.Assert(err, IsNil)
	if len(results.Results.VMWProviderVdcRecord) == 0 {
		check.Skip(fmt.Sprintf("No Provider VDC found with name '%s'", vcd.config.VCD.ProviderVdc.Name))
	}
	providerVdcHref := results.Results.VMWProviderVdcRecord[0].HREF

	return providerVdcHref
}

func getVdcNetworkPoolHref(vcd *TestVCD, check *C) string {
	results, err := vcd.client.QueryWithNotEncodedParams(nil, map[string]string{
		"type":   "networkPool",
		"filter": fmt.Sprintf("name==%s", vcd.config.VCD.ProviderVdc.NetworkPool),
	})
	check.Assert(err, IsNil)
	if len(results.Results.NetworkPoolRecord) == 0 {
		check.Skip(fmt.Sprintf("No network pool found with name '%s'", vcd.config.VCD.ProviderVdc.NetworkPool))
	}
	networkPoolHref := results.Results.NetworkPoolRecord[0].HREF

	return networkPoolHref
}

// convertSliceOfStringsToOpenApiReferenceIds converts []string to []types.OpenApiReference by filling
// types.OpenApiReference.ID fields
func convertSliceOfStringsToOpenApiReferenceIds(ids []string) []types.OpenApiReference {
	resultReferences := make([]types.OpenApiReference, len(ids))
	for i, v := range ids {
		resultReferences[i].ID = v
	}

	return resultReferences
}

// extractIdsFromOpenApiReferences extracts []string with IDs from []types.OpenApiReference which contains ID and Names
func extractIdsFromOpenApiReferences(refs []types.OpenApiReference) []string {
	resultStrings := make([]string, len(refs))
	for index := range refs {
		resultStrings[index] = refs[index].ID
	}

	return resultStrings
}

// checkSkipWhenApiToken skips the test if the connection was established using an API token
func (vcd *TestVCD) checkSkipWhenApiToken(check *C) {
	if vcd.client.Client.UsingAccessToken {
		check.Skip("This test can't run on API token")
	}
}<|MERGE_RESOLUTION|>--- conflicted
+++ resolved
@@ -56,13 +56,7 @@
 	vappTemplate, err := catalogItem.GetVAppTemplate(ctx)
 	check.Assert(err, IsNil)
 	// Compose Raw vApp
-<<<<<<< HEAD
-	err = vdc.ComposeRawVApp(ctx, vmName)
-	check.Assert(err, IsNil)
-	vapp, err := vdc.GetVAppByName(ctx, vmName, true)
-=======
-	vapp, err := vdc.CreateRawVApp(vmName, "")
->>>>>>> 74f95399
+	vapp, err := vdc.CreateRawVApp(ctx, vmName, "")
 	check.Assert(err, IsNil)
 	check.Assert(vapp, NotNil)
 	// vApp was created - let's add it to cleanup list
@@ -110,21 +104,10 @@
 	fmt.Printf(". Done\n")
 
 	fmt.Printf("# Applying 2 vCPU and "+strconv.Itoa(memorySize)+"MB configuration for VM '%s'", name)
-<<<<<<< HEAD
-	task, err = vm.ChangeCPUCount(ctx, 2)
-	check.Assert(err, IsNil)
-	err = task.WaitTaskCompletion(ctx)
-	check.Assert(err, IsNil)
-
-	task, err = vm.ChangeMemorySize(ctx, memorySize)
-	check.Assert(err, IsNil)
-	err = task.WaitTaskCompletion(ctx)
-=======
-	err = vm.ChangeCPU(2, 1)
-	check.Assert(err, IsNil)
-
-	err = vm.ChangeMemory(int64(memorySize))
->>>>>>> 74f95399
+	err = vm.ChangeCPU(ctx, 2, 1)
+	check.Assert(err, IsNil)
+
+	err = vm.ChangeMemory(ctx, int64(memorySize))
 	check.Assert(err, IsNil)
 	fmt.Printf(". Done\n")
 
@@ -169,32 +152,6 @@
 	return true
 }
 
-<<<<<<< HEAD
-// catalogItemIsPhotonOs returns true if test config  catalog item is Photon OS image
-func catalogItemIsPhotonOs(ctx context.Context, vcd *TestVCD) bool {
-	// Get Org, Vdc
-	org, err := vcd.client.GetAdminOrgByName(ctx, vcd.config.VCD.Org)
-	if err != nil {
-		return false
-	}
-	// Find catalog and catalog item
-	catalog, err := org.GetCatalogByName(ctx, vcd.config.VCD.Catalog.Name, false)
-	if err != nil {
-		return false
-	}
-	catalogItem, err := catalog.GetCatalogItemByName(ctx, vcd.config.VCD.Catalog.CatalogItem, false)
-	if err != nil {
-		return false
-	}
-	if !isItemPhotonOs(ctx, *catalogItem) {
-		return false
-	}
-
-	return true
-}
-
-=======
->>>>>>> 74f95399
 // cacheLoadBalancer is meant to store load balancer settings before any operations so that all
 // configuration can be checked after manipulation
 func testCacheLoadBalancer(ctx context.Context, edge EdgeGateway, check *C) (*types.LbGeneralParamsWithXml, string) {
@@ -251,53 +208,10 @@
 	check.Assert(beforeLbXml, DeepEquals, afterLbXml)
 }
 
-<<<<<<< HEAD
-// isTcpPortOpen checks if remote TCP port is open or closed every 8 seconds until timeout is
-// reached
-func isTcpPortOpen(host, port string, timeout int) bool {
-	retryTimeout := timeout
-	// due to the VMs taking long time to boot it needs to be at least 5 minutes
-	// may be even more in slower environments
-	if timeout < 5*60 { // 5 minutes
-		retryTimeout = 5 * 60 // 5 minutes
-	}
-	timeOutAfterInterval := time.Duration(retryTimeout) * time.Second
-	timeoutAfter := time.After(timeOutAfterInterval)
-	tick := time.NewTicker(time.Duration(8) * time.Second)
-
-	for {
-		select {
-		case <-timeoutAfter:
-			fmt.Printf(" Failed\n")
-			return false
-		case <-tick.C:
-			timeout := time.Second * 3
-			conn, err := net.DialTimeout("tcp", net.JoinHostPort(host, port), timeout)
-			if err != nil {
-				fmt.Printf(".")
-			}
-			// Connection established - the port is open
-			if conn != nil {
-				defer conn.Close()
-				fmt.Printf(" Done\n")
-				return true
-			}
-		}
-	}
-
-}
-
-// moved from vapp_test.go
-func createVappForTest(ctx context.Context, vcd *TestVCD, vappName string) (*VApp, error) {
-	// Populate OrgVDCNetwork
-	var networks []*types.OrgVDCNetwork
-	net, err := vcd.vdc.GetOrgVdcNetworkByName(ctx, vcd.config.VCD.Network.Net1, false)
-=======
 // deployVappForTest aims to replace createVappForTest
-func deployVappForTest(vcd *TestVCD, vappName string) (*VApp, error) {
+func deployVappForTest(ctx context.Context, vcd *TestVCD, vappName string) (*VApp, error) {
 	// Populate OrgVDCNetwork
 	net, err := vcd.vdc.GetOrgVdcNetworkByName(vcd.config.VCD.Network.Net1, false)
->>>>>>> 74f95399
 	if err != nil {
 		return nil, fmt.Errorf("error finding network : %s", err)
 	}
@@ -322,14 +236,9 @@
 	if err != nil {
 		return nil, fmt.Errorf("error finding storage profile: %s", err)
 	}
-<<<<<<< HEAD
-	// Compose VApp
-	task, err := vcd.vdc.ComposeVApp(ctx, networks, vAppTemplate, storageProfileRef, vappName, "description", true)
-=======
 
 	// Create empty vApp
 	vapp, err := vcd.vdc.CreateRawVApp(vappName, "description")
->>>>>>> 74f95399
 	if err != nil {
 		return nil, fmt.Errorf("error creating vapp: %s", err)
 	}
@@ -337,13 +246,9 @@
 	// After a successful creation, the entity is added to the cleanup list.
 	// If something fails after this point, the entity will be removed
 	AddToCleanupList(vappName, "vapp", "", "createTestVapp")
-<<<<<<< HEAD
-	err = task.WaitTaskCompletion(ctx)
-=======
 
 	// Create vApp networking
 	vAppNetworkConfig, err := vapp.AddOrgNetwork(&VappNetworkSettings{}, net.OrgVDCNetwork, false)
->>>>>>> 74f95399
 	if err != nil {
 		return nil, fmt.Errorf("error creating vApp network. %s", err)
 	}
@@ -352,10 +257,6 @@
 	networkConnectionSection := &types.NetworkConnectionSection{
 		PrimaryNetworkConnectionIndex: 0,
 	}
-<<<<<<< HEAD
-	// Get VApp
-	vapp, err := vcd.vdc.GetVAppByName(ctx, vappName, true)
-=======
 
 	netConn := &types.NetworkConnection{
 		Network:                 vAppNetworkConfig.NetworkConfig[0].NetworkName,
@@ -371,8 +272,7 @@
 		return nil, fmt.Errorf("error creating the VM: %s", err)
 	}
 
-	err = task.WaitTaskCompletion()
->>>>>>> 74f95399
+	err = task.WaitTaskCompletion(ctx)
 	if err != nil {
 		return nil, fmt.Errorf("error while waiting for the VM to be created %s", err)
 	}
@@ -735,26 +635,14 @@
 }
 
 // makeEmptyVapp creates a given vApp without any VM
-<<<<<<< HEAD
-func makeEmptyVapp(ctx context.Context, vdc *Vdc, name string) (*VApp, error) {
-
-	err := vdc.ComposeRawVApp(ctx, name)
-	if err != nil {
-		return nil, err
-	}
-	vapp, err := vdc.GetVAppByName(ctx, name, true)
-	if err != nil {
-		return nil, err
-=======
-func makeEmptyVapp(vdc *Vdc, name string, description string) (*VApp, error) {
-
-	vapp, err := vdc.CreateRawVApp(name, description)
+func makeEmptyVapp(ctx context.Context, vdc *Vdc, name string, description string) (*VApp, error) {
+
+	vapp, err := vdc.CreateRawVApp(ctx, name, description)
 	if err != nil {
 		return nil, err
 	}
 	if vapp == nil {
 		return nil, fmt.Errorf("[makeEmptyVapp] unexpected nil vApp returned")
->>>>>>> 74f95399
 	}
 	initialVappStatus, err := vapp.GetStatus(ctx)
 	if err != nil {
@@ -879,7 +767,7 @@
 	newOrgName := check.TestName() + "-" + nameSuffix
 	task, err := CreateOrg(vcd.client, newOrgName, newOrgName, newOrgName, newOrg.AdminOrg.OrgSettings, true)
 	check.Assert(err, IsNil)
-	err = task.WaitTaskCompletion()
+	err = task.WaitTaskCompletion(ctx)
 	check.Assert(err, IsNil)
 	AddToCleanupList(newOrgName, "org", "", check.TestName())
 

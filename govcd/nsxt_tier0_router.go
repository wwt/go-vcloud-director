--- conflicted
+++ resolved
@@ -26,11 +26,7 @@
 // Note. NSX-T manager ID is mandatory and must be in URN format (e.g.
 // urn:vcloud:nsxtmanager:09722307-aee0-4623-af95-7f8e577c9ebc)
 
-<<<<<<< HEAD
-func (vcdCli *VCDClient) GetImportableNsxtTier0RouterByName(ctx context.Context, name, nsxtManagerId string) (*NsxtTier0Router, error) {
-=======
-func (vcdClient *VCDClient) GetImportableNsxtTier0RouterByName(name, nsxtManagerId string) (*NsxtTier0Router, error) {
->>>>>>> 74f95399
+func (vcdClient *VCDClient) GetImportableNsxtTier0RouterByName(ctx context.Context, name, nsxtManagerId string) (*NsxtTier0Router, error) {
 	if nsxtManagerId == "" {
 		return nil, fmt.Errorf("no NSX-T manager ID specified")
 	}
@@ -52,11 +48,7 @@
 		queryParameters.Add("filter", "displayName=="+name)
 	*/
 
-<<<<<<< HEAD
-	nsxtTier0Routers, err := vcdCli.GetAllImportableNsxtTier0Routers(ctx, nsxtManagerId, nil)
-=======
-	nsxtTier0Routers, err := vcdClient.GetAllImportableNsxtTier0Routers(nsxtManagerId, nil)
->>>>>>> 74f95399
+	nsxtTier0Routers, err := vcdClient.GetAllImportableNsxtTier0Routers(ctx, nsxtManagerId, nil)
 	if err != nil {
 		return nil, fmt.Errorf("could not find NSX-T Tier-0 router with name '%s' for NSX-T manager with id '%s': %s",
 			name, nsxtManagerId, err)
@@ -103,21 +95,13 @@
 //
 // Note. IDs of Tier-0 routers do not have a standard and may look as strings when they are created using UI or as UUIDs
 // when they are created using API
-<<<<<<< HEAD
-func (vcdCli *VCDClient) GetAllImportableNsxtTier0Routers(ctx context.Context, nsxtManagerId string, queryParameters url.Values) ([]*NsxtTier0Router, error) {
-=======
-func (vcdClient *VCDClient) GetAllImportableNsxtTier0Routers(nsxtManagerId string, queryParameters url.Values) ([]*NsxtTier0Router, error) {
->>>>>>> 74f95399
+func (vcdClient *VCDClient) GetAllImportableNsxtTier0Routers(ctx context.Context, nsxtManagerId string, queryParameters url.Values) ([]*NsxtTier0Router, error) {
 	if !isUrn(nsxtManagerId) {
 		return nil, fmt.Errorf("NSX-T manager ID is not URN (e.g. 'urn:vcloud:nsxtmanager:09722307-aee0-4623-af95-7f8e577c9ebc)', got: %s", nsxtManagerId)
 	}
 
 	endpoint := types.OpenApiPathVersion1_0_0 + types.OpenApiEndpointImportableTier0Routers
-<<<<<<< HEAD
-	minimumApiVersion, err := vcdCli.Client.checkOpenApiEndpointCompatibility(ctx, endpoint)
-=======
-	minimumApiVersion, err := vcdClient.Client.checkOpenApiEndpointCompatibility(endpoint)
->>>>>>> 74f95399
+	minimumApiVersion, err := vcdClient.Client.checkOpenApiEndpointCompatibility(ctx, endpoint)
 	if err != nil {
 		return nil, err
 	}
@@ -138,11 +122,7 @@
 	queryParams := queryParameterFilterAnd("_context=="+nsxtManagerId, queryParameters)
 
 	typeResponses := []*types.NsxtTier0Router{{}}
-<<<<<<< HEAD
-	err = vcdCli.Client.OpenApiGetAllItems(ctx, minimumApiVersion, urlRef, queryParams, &typeResponses)
-=======
-	err = vcdClient.Client.OpenApiGetAllItems(minimumApiVersion, urlRef, queryParams, &typeResponses, nil)
->>>>>>> 74f95399
+	err = vcdClient.Client.OpenApiGetAllItems(ctx, minimumApiVersion, urlRef, queryParams, &typeResponses, nil)
 	if err != nil {
 		return nil, err
 	}

/*
 * Copyright 2021 VMware, Inc.  All rights reserved.  Licensed under the Apache v2 License.
 */

package govcd

import (
	"context"
	"fmt"
	"net/url"
	"strconv"

	"github.com/vmware/go-vcloud-director/v2/types/v56"
)

// OpenApiOrgVdcNetwork uses OpenAPI endpoint to operate both - NSX-T and NSX-V Org VDC networks
type OpenApiOrgVdcNetwork struct {
	OpenApiOrgVdcNetwork *types.OpenApiOrgVdcNetwork
	client               *Client
}

// GetOpenApiOrgVdcNetworkById allows to retrieve both - NSX-T and NSX-V Org VDC networks
func (org *Org) GetOpenApiOrgVdcNetworkById(ctx context.Context, id string) (*OpenApiOrgVdcNetwork, error) {
	// Inject Org ID filter to perform filtering on server side
	params := url.Values{}
	filterParams := queryParameterFilterAnd("orgRef.id=="+org.Org.ID, params)
	return getOpenApiOrgVdcNetworkById(ctx, org.client, id, filterParams)
}

// GetOpenApiOrgVdcNetworkByNameAndOwnerId allows to retrieve both - NSX-T and NSX-V Org VDC networks
// by network name and Owner (VDC or VDC Group) ID
func (org *Org) GetOpenApiOrgVdcNetworkByNameAndOwnerId(name, ownerId string) (*OpenApiOrgVdcNetwork, error) {
	// Inject Org ID filter to perform filtering on server side
	queryParameters := url.Values{}
	queryParameters = queryParameterFilterAnd(fmt.Sprintf("name==%s;ownerRef.id==%s", name, ownerId), queryParameters)

	allEdges, err := getAllOpenApiOrgVdcNetworks(org.client, queryParameters)
	if err != nil {
		return nil, fmt.Errorf("unable to retrieve Org VDC network by name '%s' in Owner '%s': %s", name, ownerId, err)
	}

	return returnSingleOpenApiOrgVdcNetwork(name, allEdges)
}

// GetOpenApiOrgVdcNetworkById allows to retrieve both - NSX-T and NSX-V Org VDC networks
<<<<<<< HEAD
func (vdc *Vdc) GetOpenApiOrgVdcNetworkById(ctx context.Context, id string) (*OpenApiOrgVdcNetwork, error) {
	// Inject Vdc ID filter to perform filtering on server side
	params := url.Values{}
	filterParams := queryParameterFilterAnd("orgVdc.id=="+vdc.Vdc.ID, params)
	egw, err := getOpenApiOrgVdcNetworkById(ctx, vdc.client, id, filterParams)
=======
func (vdc *Vdc) GetOpenApiOrgVdcNetworkById(id string) (*OpenApiOrgVdcNetwork, error) {
	return getOrgVdcNetworkById(vdc.client, id, vdc.Vdc.ID)
}

// GetOpenApiOrgVdcNetworkById allows to retrieve both - NSX-T and NSX-V Org VDC Group networks
func (vdcGroup *VdcGroup) GetOpenApiOrgVdcNetworkById(id string) (*OpenApiOrgVdcNetwork, error) {
	return getOrgVdcNetworkById(vdcGroup.client, id, vdcGroup.VdcGroup.Id)
}

// getOrgVdcNetworkById allows to retrieve both - NSX-T and NSX-V Org VDC Group networks
func getOrgVdcNetworkById(client *Client, id, ownerId string) (*OpenApiOrgVdcNetwork, error) {
	// Inject Vdc ID filter to perform filtering on server side
	params := url.Values{}
	filterParams := queryParameterFilterAnd("ownerRef.id=="+ownerId, params)
	egw, err := getOpenApiOrgVdcNetworkById(client, id, filterParams)
>>>>>>> 74f95399
	if err != nil {
		return nil, err
	}

	return egw, nil
}

// GetOpenApiOrgVdcNetworkByName allows to retrieve both - NSX-T and NSX-V Org VDC networks
func (vdc *Vdc) GetOpenApiOrgVdcNetworkByName(ctx context.Context, name string) (*OpenApiOrgVdcNetwork, error) {
	queryParameters := url.Values{}
	queryParameters.Add("filter", fmt.Sprintf("name==%s", name))

	allEdges, err := vdc.GetAllOpenApiOrgVdcNetworks(ctx, queryParameters)
	if err != nil {
		return nil, fmt.Errorf("unable to retrieve Org VDC network by name '%s': %s", name, err)
	}

	return returnSingleOpenApiOrgVdcNetwork(name, allEdges)
}

// GetOpenApiOrgVdcNetworkByName allows to retrieve both - NSX-T and NSX-V Org VDC networks
func (vdcGroup *VdcGroup) GetOpenApiOrgVdcNetworkByName(name string) (*OpenApiOrgVdcNetwork, error) {
	queryParameters := url.Values{}
	queryParameters.Add("filter", fmt.Sprintf("name==%s", name))

	allEdges, err := vdcGroup.GetAllOpenApiOrgVdcNetworks(queryParameters)
	if err != nil {
		return nil, fmt.Errorf("unable to retrieve Org VDC network by name '%s': %s", name, err)
	}

	return returnSingleOpenApiOrgVdcNetwork(name, allEdges)
}

// GetAllOpenApiOrgVdcNetworks allows to retrieve all NSX-T or NSX-V Org VDC networks in Org
//
// Note. If pageSize > 32 it will be limited to maximum of 32 in this function because API validation does not allow for
// higher number
func (org *Org) GetAllOpenApiOrgVdcNetworks(queryParameters url.Values) ([]*OpenApiOrgVdcNetwork, error) {
	filteredQueryParams := queryParameterFilterAnd("orgRef.id=="+org.Org.ID, queryParameters)
	return getAllOpenApiOrgVdcNetworks(org.client, filteredQueryParams)
}

// GetAllOpenApiOrgVdcNetworks allows to retrieve all NSX-T or NSX-V Org VDC networks in Vdc
//
// Note. If pageSize > 32 it will be limited to maximum of 32 in this function because API validation does not allow for
// higher number
<<<<<<< HEAD
func (vdc *Vdc) GetAllOpenApiOrgVdcNetworks(ctx context.Context, queryParameters url.Values) ([]*OpenApiOrgVdcNetwork, error) {
	filteredQueryParams := queryParameterFilterAnd("orgVdc.id=="+vdc.Vdc.ID, queryParameters)
	return getAllOpenApiOrgVdcNetworks(ctx, vdc.client, filteredQueryParams)
=======
func (vdc *Vdc) GetAllOpenApiOrgVdcNetworks(queryParameters url.Values) ([]*OpenApiOrgVdcNetwork, error) {
	filteredQueryParams := queryParameterFilterAnd("ownerRef.id=="+vdc.Vdc.ID, queryParameters)
	return getAllOpenApiOrgVdcNetworks(vdc.client, filteredQueryParams)
>>>>>>> 74f95399
}

// GetAllOpenApiOrgVdcNetworks allows to retrieve all NSX-T or NSX-V Org VDC networks in Vdc
//
// Note. If pageSize > 32 it will be limited to maximum of 32 in this function because API validation does not allow for
// higher number
func (vdcGroup *VdcGroup) GetAllOpenApiOrgVdcNetworks(queryParameters url.Values) ([]*OpenApiOrgVdcNetwork, error) {
	filteredQueryParams := queryParameterFilterAnd("ownerRef.id=="+vdcGroup.VdcGroup.Id, queryParameters)
	return getAllOpenApiOrgVdcNetworks(vdcGroup.client, filteredQueryParams)
}

// CreateOpenApiOrgVdcNetwork allows to create NSX-T or NSX-V Org VDC network
<<<<<<< HEAD
func (vdc *Vdc) CreateOpenApiOrgVdcNetwork(ctx context.Context, OrgVdcNetworkConfig *types.OpenApiOrgVdcNetwork) (*OpenApiOrgVdcNetwork, error) {
	endpoint := types.OpenApiPathVersion1_0_0 + types.OpenApiEndpointOrgVdcNetworks
	minimumApiVersion, err := vdc.client.checkOpenApiEndpointCompatibility(ctx, endpoint)
	if err != nil {
		return nil, err
	}
=======
func (org *Org) CreateOpenApiOrgVdcNetwork(orgVdcNetworkConfig *types.OpenApiOrgVdcNetwork) (*OpenApiOrgVdcNetwork, error) {
	return createOpenApiOrgVdcNetwork(org.client, orgVdcNetworkConfig)
}
>>>>>>> 74f95399

// CreateOpenApiOrgVdcNetwork allows to create NSX-T or NSX-V Org VDC network
func (vdc *Vdc) CreateOpenApiOrgVdcNetwork(orgVdcNetworkConfig *types.OpenApiOrgVdcNetwork) (*OpenApiOrgVdcNetwork, error) {
	return createOpenApiOrgVdcNetwork(vdc.client, orgVdcNetworkConfig)
}

// CreateOpenApiOrgVdcNetwork allows to create NSX-T or NSX-V Org VDC network
func (vdcGroup *VdcGroup) CreateOpenApiOrgVdcNetwork(orgVdcNetworkConfig *types.OpenApiOrgVdcNetwork) (*OpenApiOrgVdcNetwork, error) {
	return createOpenApiOrgVdcNetwork(vdcGroup.client, orgVdcNetworkConfig)
}

<<<<<<< HEAD
	err = vdc.client.OpenApiPostItem(ctx, minimumApiVersion, urlRef, nil, OrgVdcNetworkConfig, returnEgw.OpenApiOrgVdcNetwork)
	if err != nil {
		return nil, fmt.Errorf("error creating Org VDC network: %s", err)
=======
// UpdateDhcp updates DHCP configuration for specific Org VDC network
func (orgVdcNet *OpenApiOrgVdcNetwork) UpdateDhcp(orgVdcNetworkDhcpConfig *types.OpenApiOrgVdcNetworkDhcp) (*OpenApiOrgVdcNetworkDhcp, error) {
	if orgVdcNet.client == nil || orgVdcNet.OpenApiOrgVdcNetwork == nil || orgVdcNet.OpenApiOrgVdcNetwork.ID == "" {
		return nil, fmt.Errorf("error - Org VDC network structure must be set and have ID field available")
>>>>>>> 74f95399
	}
	return updateOrgNetworkDhcp(orgVdcNet.client, orgVdcNet.OpenApiOrgVdcNetwork.ID, orgVdcNetworkDhcpConfig)
}

// Update allows to update Org VDC network
func (orgVdcNet *OpenApiOrgVdcNetwork) Update(ctx context.Context, OrgVdcNetworkConfig *types.OpenApiOrgVdcNetwork) (*OpenApiOrgVdcNetwork, error) {
	endpoint := types.OpenApiPathVersion1_0_0 + types.OpenApiEndpointOrgVdcNetworks
	minimumApiVersion, err := orgVdcNet.client.checkOpenApiEndpointCompatibility(ctx, endpoint)
	if err != nil {
		return nil, err
	}

	if OrgVdcNetworkConfig.ID == "" {
		return nil, fmt.Errorf("cannot update Org VDC network without ID")
	}

	urlRef, err := orgVdcNet.client.OpenApiBuildEndpoint(endpoint, OrgVdcNetworkConfig.ID)
	if err != nil {
		return nil, err
	}

	returnEgw := &OpenApiOrgVdcNetwork{
		OpenApiOrgVdcNetwork: &types.OpenApiOrgVdcNetwork{},
		client:               orgVdcNet.client,
	}

<<<<<<< HEAD
	err = orgVdcNet.client.OpenApiPutItem(ctx, minimumApiVersion, urlRef, nil, OrgVdcNetworkConfig, returnEgw.OpenApiOrgVdcNetwork)
=======
	err = orgVdcNet.client.OpenApiPutItem(minimumApiVersion, urlRef, nil, OrgVdcNetworkConfig, returnEgw.OpenApiOrgVdcNetwork, nil)
>>>>>>> 74f95399
	if err != nil {
		return nil, fmt.Errorf("error updating Org VDC network: %s", err)
	}

	return returnEgw, nil
}

// Delete allows to delete Org VDC network
func (orgVdcNet *OpenApiOrgVdcNetwork) Delete(ctx context.Context) error {
	endpoint := types.OpenApiPathVersion1_0_0 + types.OpenApiEndpointOrgVdcNetworks
	minimumApiVersion, err := orgVdcNet.client.checkOpenApiEndpointCompatibility(ctx, endpoint)
	if err != nil {
		return err
	}

	if orgVdcNet.OpenApiOrgVdcNetwork.ID == "" {
		return fmt.Errorf("cannot delete Org VDC network without ID")
	}

	urlRef, err := orgVdcNet.client.OpenApiBuildEndpoint(endpoint, orgVdcNet.OpenApiOrgVdcNetwork.ID)
	if err != nil {
		return err
	}

<<<<<<< HEAD
	err = orgVdcNet.client.OpenApiDeleteItem(ctx, minimumApiVersion, urlRef, nil)
=======
	err = orgVdcNet.client.OpenApiDeleteItem(minimumApiVersion, urlRef, nil, nil)
>>>>>>> 74f95399

	if err != nil {
		return fmt.Errorf("error deleting Org VDC network: %s", err)
	}

	return nil
}

// GetType returns type of Org VDC network
func (orgVdcNet *OpenApiOrgVdcNetwork) GetType() string {
	return orgVdcNet.OpenApiOrgVdcNetwork.NetworkType
}

// IsIsolated returns true if the network type is isolated (NSX-V and NSX-T)
func (orgVdcNet *OpenApiOrgVdcNetwork) IsIsolated() bool {
	return orgVdcNet.GetType() == types.OrgVdcNetworkTypeIsolated
}

// IsRouted returns true if the network type is isolated (NSX-V and NSX-T)
func (orgVdcNet *OpenApiOrgVdcNetwork) IsRouted() bool {
	return orgVdcNet.GetType() == types.OrgVdcNetworkTypeRouted
}

// IsImported returns true if the network type is imported (NSX-T only)
func (orgVdcNet *OpenApiOrgVdcNetwork) IsImported() bool {
	return orgVdcNet.GetType() == types.OrgVdcNetworkTypeOpaque
}

// IsDirect returns true if the network type is direct (NSX-V only)
func (orgVdcNet *OpenApiOrgVdcNetwork) IsDirect() bool {
	return orgVdcNet.GetType() == types.OrgVdcNetworkTypeDirect
}

// IsNsxt returns true if the network is backed by NSX-T
func (orgVdcNet *OpenApiOrgVdcNetwork) IsNsxt() bool {

	// orgVdcNet.OpenApiOrgVdcNetwork.OrgVdcIsNsxTBacked returns `true` only if network is a member
	// of VDC (not VDC Group) therefore an additional check for `BackingNetworkType` is required

	return orgVdcNet.OpenApiOrgVdcNetwork.OrgVdcIsNsxTBacked ||
		orgVdcNet.OpenApiOrgVdcNetwork.BackingNetworkType == types.OpenApiOrgVdcNetworkBackingTypeNsxt
}

// IsDhcpEnabled returns true if DHCP is enabled for NSX-T Org VDC network, false otherwise
func (orgVdcNet *OpenApiOrgVdcNetwork) IsDhcpEnabled() bool {
	if !orgVdcNet.IsNsxt() {
		return false
	}

	dhcpConfig, err := orgVdcNet.GetOpenApiOrgVdcNetworkDhcp()
	if err != nil {
		return false
	}

	if dhcpConfig == nil || dhcpConfig.OpenApiOrgVdcNetworkDhcp == nil || dhcpConfig.OpenApiOrgVdcNetworkDhcp.Enabled == nil || !*dhcpConfig.OpenApiOrgVdcNetworkDhcp.Enabled {
		return false
	}

	return true
}

// getOpenApiOrgVdcNetworkById is a private parent for wrapped functions:
// func (org *Org) GetOpenApiOrgVdcNetworkById(id string) (*OpenApiOrgVdcNetwork, error)
// func (vdc *Vdc) GetOpenApiOrgVdcNetworkById(id string) (*OpenApiOrgVdcNetwork, error)
func getOpenApiOrgVdcNetworkById(ctx context.Context, client *Client, id string, queryParameters url.Values) (*OpenApiOrgVdcNetwork, error) {
	endpoint := types.OpenApiPathVersion1_0_0 + types.OpenApiEndpointOrgVdcNetworks
	minimumApiVersion, err := client.checkOpenApiEndpointCompatibility(ctx, endpoint)
	if err != nil {
		return nil, err
	}

	if id == "" {
		return nil, fmt.Errorf("empty Org VDC network ID")
	}

	urlRef, err := client.OpenApiBuildEndpoint(endpoint, id)
	if err != nil {
		return nil, err
	}

	egw := &OpenApiOrgVdcNetwork{
		OpenApiOrgVdcNetwork: &types.OpenApiOrgVdcNetwork{},
		client:               client,
	}

<<<<<<< HEAD
	err = client.OpenApiGetItem(ctx, minimumApiVersion, urlRef, queryParameters, egw.OpenApiOrgVdcNetwork)
=======
	err = client.OpenApiGetItem(minimumApiVersion, urlRef, queryParameters, egw.OpenApiOrgVdcNetwork, nil)
>>>>>>> 74f95399
	if err != nil {
		return nil, err
	}

	return egw, nil
}

// returnSingleOpenApiOrgVdcNetwork helps to reduce code duplication for `GetOpenApiOrgVdcNetworkByName` functions with different
// receivers
func returnSingleOpenApiOrgVdcNetwork(name string, allEdges []*OpenApiOrgVdcNetwork) (*OpenApiOrgVdcNetwork, error) {
	if len(allEdges) > 1 {
		return nil, fmt.Errorf("got more than one Org VDC network by name '%s' %d", name, len(allEdges))
	}

	if len(allEdges) < 1 {
		return nil, fmt.Errorf("%s: got zero Org VDC networks by name '%s'", ErrorEntityNotFound, name)
	}

	return allEdges[0], nil
}

// getAllOpenApiOrgVdcNetworks is a private parent for wrapped functions:
// func (vdc *Vdc) GetAllOpenApiOrgVdcNetworks(queryParameters url.Values) ([]*OpenApiOrgVdcNetwork, error)
//
// Note. If pageSize > 32 it will be limited to maximum of 32 in this function because API validation does not allow
// higher number
func getAllOpenApiOrgVdcNetworks(ctx context.Context, client *Client, queryParameters url.Values) ([]*OpenApiOrgVdcNetwork, error) {

	// Enforce maximum pageSize to be 32 as API endpoint throws error if it is > 32
	pageSizeString := queryParameters.Get("pageSize")

	switch pageSizeString {
	// If no pageSize is specified it must be set to 32 as by default low level API function OpenApiGetAllItems sets 128
	case "":
		queryParameters.Set("pageSize", "32")

	// If pageSize is specified ensure it is not >32
	default:
		pageSizeValue, err := strconv.Atoi(pageSizeString)
		if err != nil {
			return nil, fmt.Errorf("error parsing pageSize value: %s", err)
		}
		if pageSizeString != "" && pageSizeValue > 32 {
			queryParameters.Set("pageSize", "32")
		}
	}

	endpoint := types.OpenApiPathVersion1_0_0 + types.OpenApiEndpointOrgVdcNetworks
	minimumApiVersion, err := client.checkOpenApiEndpointCompatibility(ctx, endpoint)
	if err != nil {
		return nil, err
	}

	urlRef, err := client.OpenApiBuildEndpoint(endpoint)
	if err != nil {
		return nil, err
	}

	typeResponses := []*types.OpenApiOrgVdcNetwork{{}}
<<<<<<< HEAD
	err = client.OpenApiGetAllItems(ctx, minimumApiVersion, urlRef, queryParameters, &typeResponses)
=======
	err = client.OpenApiGetAllItems(minimumApiVersion, urlRef, queryParameters, &typeResponses, nil)
>>>>>>> 74f95399
	if err != nil {
		return nil, err
	}

	// Wrap all typeResponses into OpenApiOrgVdcNetwork types with client
	wrappedResponses := make([]*OpenApiOrgVdcNetwork, len(typeResponses))
	for sliceIndex := range typeResponses {
		wrappedResponses[sliceIndex] = &OpenApiOrgVdcNetwork{
			OpenApiOrgVdcNetwork: typeResponses[sliceIndex],
			client:               client,
		}
	}

	return wrappedResponses, nil
}

// createOpenApiOrgVdcNetwork is wrapped by public CreateOpenApiOrgVdcNetwork methods
func createOpenApiOrgVdcNetwork(client *Client, OrgVdcNetworkConfig *types.OpenApiOrgVdcNetwork) (*OpenApiOrgVdcNetwork, error) {
	endpoint := types.OpenApiPathVersion1_0_0 + types.OpenApiEndpointOrgVdcNetworks
	minimumApiVersion, err := client.checkOpenApiEndpointCompatibility(endpoint)
	if err != nil {
		return nil, err
	}

	urlRef, err := client.OpenApiBuildEndpoint(endpoint)
	if err != nil {
		return nil, err
	}

	returnEgw := &OpenApiOrgVdcNetwork{
		OpenApiOrgVdcNetwork: &types.OpenApiOrgVdcNetwork{},
		client:               client,
	}

	err = client.OpenApiPostItem(minimumApiVersion, urlRef, nil, OrgVdcNetworkConfig, returnEgw.OpenApiOrgVdcNetwork, nil)
	if err != nil {
		return nil, fmt.Errorf("error creating Org VDC network: %s", err)
	}

	return returnEgw, nil
}<|MERGE_RESOLUTION|>--- conflicted
+++ resolved
@@ -29,12 +29,12 @@
 
 // GetOpenApiOrgVdcNetworkByNameAndOwnerId allows to retrieve both - NSX-T and NSX-V Org VDC networks
 // by network name and Owner (VDC or VDC Group) ID
-func (org *Org) GetOpenApiOrgVdcNetworkByNameAndOwnerId(name, ownerId string) (*OpenApiOrgVdcNetwork, error) {
+func (org *Org) GetOpenApiOrgVdcNetworkByNameAndOwnerId(ctx context.Context, name, ownerId string) (*OpenApiOrgVdcNetwork, error) {
 	// Inject Org ID filter to perform filtering on server side
 	queryParameters := url.Values{}
 	queryParameters = queryParameterFilterAnd(fmt.Sprintf("name==%s;ownerRef.id==%s", name, ownerId), queryParameters)
 
-	allEdges, err := getAllOpenApiOrgVdcNetworks(org.client, queryParameters)
+	allEdges, err := getAllOpenApiOrgVdcNetworks(ctx, org.client, queryParameters)
 	if err != nil {
 		return nil, fmt.Errorf("unable to retrieve Org VDC network by name '%s' in Owner '%s': %s", name, ownerId, err)
 	}
@@ -43,29 +43,21 @@
 }
 
 // GetOpenApiOrgVdcNetworkById allows to retrieve both - NSX-T and NSX-V Org VDC networks
-<<<<<<< HEAD
 func (vdc *Vdc) GetOpenApiOrgVdcNetworkById(ctx context.Context, id string) (*OpenApiOrgVdcNetwork, error) {
-	// Inject Vdc ID filter to perform filtering on server side
-	params := url.Values{}
-	filterParams := queryParameterFilterAnd("orgVdc.id=="+vdc.Vdc.ID, params)
-	egw, err := getOpenApiOrgVdcNetworkById(ctx, vdc.client, id, filterParams)
-=======
-func (vdc *Vdc) GetOpenApiOrgVdcNetworkById(id string) (*OpenApiOrgVdcNetwork, error) {
-	return getOrgVdcNetworkById(vdc.client, id, vdc.Vdc.ID)
+	return getOrgVdcNetworkById(ctx, vdc.client, id, vdc.Vdc.ID)
 }
 
 // GetOpenApiOrgVdcNetworkById allows to retrieve both - NSX-T and NSX-V Org VDC Group networks
-func (vdcGroup *VdcGroup) GetOpenApiOrgVdcNetworkById(id string) (*OpenApiOrgVdcNetwork, error) {
-	return getOrgVdcNetworkById(vdcGroup.client, id, vdcGroup.VdcGroup.Id)
+func (vdcGroup *VdcGroup) GetOpenApiOrgVdcNetworkById(ctx context.Context, id string) (*OpenApiOrgVdcNetwork, error) {
+	return getOrgVdcNetworkById(ctx, vdcGroup.client, id, vdcGroup.VdcGroup.Id)
 }
 
 // getOrgVdcNetworkById allows to retrieve both - NSX-T and NSX-V Org VDC Group networks
-func getOrgVdcNetworkById(client *Client, id, ownerId string) (*OpenApiOrgVdcNetwork, error) {
+func getOrgVdcNetworkById(ctx context.Context, client *Client, id, ownerId string) (*OpenApiOrgVdcNetwork, error) {
 	// Inject Vdc ID filter to perform filtering on server side
 	params := url.Values{}
 	filterParams := queryParameterFilterAnd("ownerRef.id=="+ownerId, params)
-	egw, err := getOpenApiOrgVdcNetworkById(client, id, filterParams)
->>>>>>> 74f95399
+	egw, err := getOpenApiOrgVdcNetworkById(ctx, client, id, filterParams)
 	if err != nil {
 		return nil, err
 	}
@@ -87,11 +79,11 @@
 }
 
 // GetOpenApiOrgVdcNetworkByName allows to retrieve both - NSX-T and NSX-V Org VDC networks
-func (vdcGroup *VdcGroup) GetOpenApiOrgVdcNetworkByName(name string) (*OpenApiOrgVdcNetwork, error) {
+func (vdcGroup *VdcGroup) GetOpenApiOrgVdcNetworkByName(ctx context.Context, name string) (*OpenApiOrgVdcNetwork, error) {
 	queryParameters := url.Values{}
 	queryParameters.Add("filter", fmt.Sprintf("name==%s", name))
 
-	allEdges, err := vdcGroup.GetAllOpenApiOrgVdcNetworks(queryParameters)
+	allEdges, err := vdcGroup.GetAllOpenApiOrgVdcNetworks(ctx, queryParameters)
 	if err != nil {
 		return nil, fmt.Errorf("unable to retrieve Org VDC network by name '%s': %s", name, err)
 	}
@@ -103,71 +95,50 @@
 //
 // Note. If pageSize > 32 it will be limited to maximum of 32 in this function because API validation does not allow for
 // higher number
-func (org *Org) GetAllOpenApiOrgVdcNetworks(queryParameters url.Values) ([]*OpenApiOrgVdcNetwork, error) {
+func (org *Org) GetAllOpenApiOrgVdcNetworks(ctx context.Context, queryParameters url.Values) ([]*OpenApiOrgVdcNetwork, error) {
 	filteredQueryParams := queryParameterFilterAnd("orgRef.id=="+org.Org.ID, queryParameters)
-	return getAllOpenApiOrgVdcNetworks(org.client, filteredQueryParams)
+	return getAllOpenApiOrgVdcNetworks(ctx, org.client, filteredQueryParams)
 }
 
 // GetAllOpenApiOrgVdcNetworks allows to retrieve all NSX-T or NSX-V Org VDC networks in Vdc
 //
 // Note. If pageSize > 32 it will be limited to maximum of 32 in this function because API validation does not allow for
 // higher number
-<<<<<<< HEAD
 func (vdc *Vdc) GetAllOpenApiOrgVdcNetworks(ctx context.Context, queryParameters url.Values) ([]*OpenApiOrgVdcNetwork, error) {
-	filteredQueryParams := queryParameterFilterAnd("orgVdc.id=="+vdc.Vdc.ID, queryParameters)
+	filteredQueryParams := queryParameterFilterAnd("ownerRef.id=="+vdc.Vdc.ID, queryParameters)
 	return getAllOpenApiOrgVdcNetworks(ctx, vdc.client, filteredQueryParams)
-=======
-func (vdc *Vdc) GetAllOpenApiOrgVdcNetworks(queryParameters url.Values) ([]*OpenApiOrgVdcNetwork, error) {
-	filteredQueryParams := queryParameterFilterAnd("ownerRef.id=="+vdc.Vdc.ID, queryParameters)
-	return getAllOpenApiOrgVdcNetworks(vdc.client, filteredQueryParams)
->>>>>>> 74f95399
 }
 
 // GetAllOpenApiOrgVdcNetworks allows to retrieve all NSX-T or NSX-V Org VDC networks in Vdc
 //
 // Note. If pageSize > 32 it will be limited to maximum of 32 in this function because API validation does not allow for
 // higher number
-func (vdcGroup *VdcGroup) GetAllOpenApiOrgVdcNetworks(queryParameters url.Values) ([]*OpenApiOrgVdcNetwork, error) {
+func (vdcGroup *VdcGroup) GetAllOpenApiOrgVdcNetworks(ctx context.Context, queryParameters url.Values) ([]*OpenApiOrgVdcNetwork, error) {
 	filteredQueryParams := queryParameterFilterAnd("ownerRef.id=="+vdcGroup.VdcGroup.Id, queryParameters)
-	return getAllOpenApiOrgVdcNetworks(vdcGroup.client, filteredQueryParams)
+	return getAllOpenApiOrgVdcNetworks(ctx, vdcGroup.client, filteredQueryParams)
 }
 
 // CreateOpenApiOrgVdcNetwork allows to create NSX-T or NSX-V Org VDC network
-<<<<<<< HEAD
-func (vdc *Vdc) CreateOpenApiOrgVdcNetwork(ctx context.Context, OrgVdcNetworkConfig *types.OpenApiOrgVdcNetwork) (*OpenApiOrgVdcNetwork, error) {
-	endpoint := types.OpenApiPathVersion1_0_0 + types.OpenApiEndpointOrgVdcNetworks
-	minimumApiVersion, err := vdc.client.checkOpenApiEndpointCompatibility(ctx, endpoint)
-	if err != nil {
-		return nil, err
-	}
-=======
-func (org *Org) CreateOpenApiOrgVdcNetwork(orgVdcNetworkConfig *types.OpenApiOrgVdcNetwork) (*OpenApiOrgVdcNetwork, error) {
-	return createOpenApiOrgVdcNetwork(org.client, orgVdcNetworkConfig)
-}
->>>>>>> 74f95399
+func (org *Org) CreateOpenApiOrgVdcNetwork(ctx context.Context, orgVdcNetworkConfig *types.OpenApiOrgVdcNetwork) (*OpenApiOrgVdcNetwork, error) {
+	return createOpenApiOrgVdcNetwork(ctx, org.client, orgVdcNetworkConfig)
+}
 
 // CreateOpenApiOrgVdcNetwork allows to create NSX-T or NSX-V Org VDC network
-func (vdc *Vdc) CreateOpenApiOrgVdcNetwork(orgVdcNetworkConfig *types.OpenApiOrgVdcNetwork) (*OpenApiOrgVdcNetwork, error) {
-	return createOpenApiOrgVdcNetwork(vdc.client, orgVdcNetworkConfig)
+func (vdc *Vdc) CreateOpenApiOrgVdcNetwork(ctx context.Context, orgVdcNetworkConfig *types.OpenApiOrgVdcNetwork) (*OpenApiOrgVdcNetwork, error) {
+	return createOpenApiOrgVdcNetwork(ctx, vdc.client, orgVdcNetworkConfig)
 }
 
 // CreateOpenApiOrgVdcNetwork allows to create NSX-T or NSX-V Org VDC network
-func (vdcGroup *VdcGroup) CreateOpenApiOrgVdcNetwork(orgVdcNetworkConfig *types.OpenApiOrgVdcNetwork) (*OpenApiOrgVdcNetwork, error) {
-	return createOpenApiOrgVdcNetwork(vdcGroup.client, orgVdcNetworkConfig)
-}
-
-<<<<<<< HEAD
-	err = vdc.client.OpenApiPostItem(ctx, minimumApiVersion, urlRef, nil, OrgVdcNetworkConfig, returnEgw.OpenApiOrgVdcNetwork)
-	if err != nil {
-		return nil, fmt.Errorf("error creating Org VDC network: %s", err)
-=======
+func (vdcGroup *VdcGroup) CreateOpenApiOrgVdcNetwork(ctx context.Context, orgVdcNetworkConfig *types.OpenApiOrgVdcNetwork) (*OpenApiOrgVdcNetwork, error) {
+	return createOpenApiOrgVdcNetwork(ctx, vdcGroup.client, orgVdcNetworkConfig)
+}
+
 // UpdateDhcp updates DHCP configuration for specific Org VDC network
-func (orgVdcNet *OpenApiOrgVdcNetwork) UpdateDhcp(orgVdcNetworkDhcpConfig *types.OpenApiOrgVdcNetworkDhcp) (*OpenApiOrgVdcNetworkDhcp, error) {
+func (orgVdcNet *OpenApiOrgVdcNetwork) UpdateDhcp(ctx context.Context, orgVdcNetworkDhcpConfig *types.OpenApiOrgVdcNetworkDhcp) (*OpenApiOrgVdcNetworkDhcp, error) {
 	if orgVdcNet.client == nil || orgVdcNet.OpenApiOrgVdcNetwork == nil || orgVdcNet.OpenApiOrgVdcNetwork.ID == "" {
 		return nil, fmt.Errorf("error - Org VDC network structure must be set and have ID field available")
->>>>>>> 74f95399
-	}
-	return updateOrgNetworkDhcp(orgVdcNet.client, orgVdcNet.OpenApiOrgVdcNetwork.ID, orgVdcNetworkDhcpConfig)
+	}
+	return updateOrgNetworkDhcp(ctx, orgVdcNet.client, orgVdcNet.OpenApiOrgVdcNetwork.ID, orgVdcNetworkDhcpConfig)
 }
 
 // Update allows to update Org VDC network
@@ -192,11 +163,7 @@
 		client:               orgVdcNet.client,
 	}
 
-<<<<<<< HEAD
-	err = orgVdcNet.client.OpenApiPutItem(ctx, minimumApiVersion, urlRef, nil, OrgVdcNetworkConfig, returnEgw.OpenApiOrgVdcNetwork)
-=======
-	err = orgVdcNet.client.OpenApiPutItem(minimumApiVersion, urlRef, nil, OrgVdcNetworkConfig, returnEgw.OpenApiOrgVdcNetwork, nil)
->>>>>>> 74f95399
+	err = orgVdcNet.client.OpenApiPutItem(ctx, minimumApiVersion, urlRef, nil, OrgVdcNetworkConfig, returnEgw.OpenApiOrgVdcNetwork, nil)
 	if err != nil {
 		return nil, fmt.Errorf("error updating Org VDC network: %s", err)
 	}
@@ -221,11 +188,7 @@
 		return err
 	}
 
-<<<<<<< HEAD
-	err = orgVdcNet.client.OpenApiDeleteItem(ctx, minimumApiVersion, urlRef, nil)
-=======
-	err = orgVdcNet.client.OpenApiDeleteItem(minimumApiVersion, urlRef, nil, nil)
->>>>>>> 74f95399
+	err = orgVdcNet.client.OpenApiDeleteItem(ctx, minimumApiVersion, urlRef, nil, nil)
 
 	if err != nil {
 		return fmt.Errorf("error deleting Org VDC network: %s", err)
@@ -270,12 +233,12 @@
 }
 
 // IsDhcpEnabled returns true if DHCP is enabled for NSX-T Org VDC network, false otherwise
-func (orgVdcNet *OpenApiOrgVdcNetwork) IsDhcpEnabled() bool {
+func (orgVdcNet *OpenApiOrgVdcNetwork) IsDhcpEnabled(ctx context.Context) bool {
 	if !orgVdcNet.IsNsxt() {
 		return false
 	}
 
-	dhcpConfig, err := orgVdcNet.GetOpenApiOrgVdcNetworkDhcp()
+	dhcpConfig, err := orgVdcNet.GetOpenApiOrgVdcNetworkDhcp(ctx)
 	if err != nil {
 		return false
 	}
@@ -311,11 +274,7 @@
 		client:               client,
 	}
 
-<<<<<<< HEAD
-	err = client.OpenApiGetItem(ctx, minimumApiVersion, urlRef, queryParameters, egw.OpenApiOrgVdcNetwork)
-=======
-	err = client.OpenApiGetItem(minimumApiVersion, urlRef, queryParameters, egw.OpenApiOrgVdcNetwork, nil)
->>>>>>> 74f95399
+	err = client.OpenApiGetItem(ctx, minimumApiVersion, urlRef, queryParameters, egw.OpenApiOrgVdcNetwork, nil)
 	if err != nil {
 		return nil, err
 	}
@@ -375,11 +334,7 @@
 	}
 
 	typeResponses := []*types.OpenApiOrgVdcNetwork{{}}
-<<<<<<< HEAD
-	err = client.OpenApiGetAllItems(ctx, minimumApiVersion, urlRef, queryParameters, &typeResponses)
-=======
-	err = client.OpenApiGetAllItems(minimumApiVersion, urlRef, queryParameters, &typeResponses, nil)
->>>>>>> 74f95399
+	err = client.OpenApiGetAllItems(ctx, minimumApiVersion, urlRef, queryParameters, &typeResponses, nil)
 	if err != nil {
 		return nil, err
 	}
@@ -397,9 +352,9 @@
 }
 
 // createOpenApiOrgVdcNetwork is wrapped by public CreateOpenApiOrgVdcNetwork methods
-func createOpenApiOrgVdcNetwork(client *Client, OrgVdcNetworkConfig *types.OpenApiOrgVdcNetwork) (*OpenApiOrgVdcNetwork, error) {
-	endpoint := types.OpenApiPathVersion1_0_0 + types.OpenApiEndpointOrgVdcNetworks
-	minimumApiVersion, err := client.checkOpenApiEndpointCompatibility(endpoint)
+func createOpenApiOrgVdcNetwork(ctx context.Context, client *Client, OrgVdcNetworkConfig *types.OpenApiOrgVdcNetwork) (*OpenApiOrgVdcNetwork, error) {
+	endpoint := types.OpenApiPathVersion1_0_0 + types.OpenApiEndpointOrgVdcNetworks
+	minimumApiVersion, err := client.checkOpenApiEndpointCompatibility(ctx, endpoint)
 	if err != nil {
 		return nil, err
 	}
@@ -414,7 +369,7 @@
 		client:               client,
 	}
 
-	err = client.OpenApiPostItem(minimumApiVersion, urlRef, nil, OrgVdcNetworkConfig, returnEgw.OpenApiOrgVdcNetwork, nil)
+	err = client.OpenApiPostItem(ctx, minimumApiVersion, urlRef, nil, OrgVdcNetworkConfig, returnEgw.OpenApiOrgVdcNetwork, nil)
 	if err != nil {
 		return nil, fmt.Errorf("error creating Org VDC network: %s", err)
 	}

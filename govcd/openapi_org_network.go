/*
 * Copyright 2021 VMware, Inc.  All rights reserved.  Licensed under the Apache v2 License.
 */

package govcd

import (
	"context"
	"fmt"
	"net/url"
	"strconv"

	"github.com/vmware/go-vcloud-director/v2/types/v56"
)

const labelOrgVdcNetworkSegmentProfile = "Org VDC Network Segment Profile"

// OpenApiOrgVdcNetwork uses OpenAPI endpoint to operate both - NSX-T and NSX-V Org VDC networks
type OpenApiOrgVdcNetwork struct {
	OpenApiOrgVdcNetwork *types.OpenApiOrgVdcNetwork
	client               *Client
}

// GetOpenApiOrgVdcNetworkById allows to retrieve both - NSX-T and NSX-V Org VDC networks
func (org *Org) GetOpenApiOrgVdcNetworkById(ctx context.Context, id string) (*OpenApiOrgVdcNetwork, error) {
	// Inject Org ID filter to perform filtering on server side
	params := url.Values{}
	filterParams := queryParameterFilterAnd("orgRef.id=="+org.Org.ID, params)
	return getOpenApiOrgVdcNetworkById(ctx, org.client, id, filterParams)
}

// GetOpenApiOrgVdcNetworkByNameAndOwnerId allows to retrieve both - NSX-T and NSX-V Org VDC networks
// by network name and Owner (VDC or VDC Group) ID
func (org *Org) GetOpenApiOrgVdcNetworkByNameAndOwnerId(ctx context.Context, name, ownerId string) (*OpenApiOrgVdcNetwork, error) {
	// Inject Org ID filter to perform filtering on server side
	queryParameters := url.Values{}
	queryParameters = queryParameterFilterAnd(fmt.Sprintf("name==%s;ownerRef.id==%s", name, ownerId), queryParameters)

<<<<<<< HEAD
	allEdges, err := getAllOpenApiOrgVdcNetworks(ctx, org.client, queryParameters)
=======
	allEdges, err := getAllOpenApiOrgVdcNetworks(org.client, queryParameters, nil)
>>>>>>> cf36d5ed
	if err != nil {
		return nil, fmt.Errorf("unable to retrieve Org VDC network by name '%s' in Owner '%s': %s", name, ownerId, err)
	}

	return returnSingleOpenApiOrgVdcNetwork(name, allEdges)
}

// GetOpenApiOrgVdcNetworkById allows to retrieve both - NSX-T and NSX-V Org VDC networks
func (vdc *Vdc) GetOpenApiOrgVdcNetworkById(ctx context.Context, id string) (*OpenApiOrgVdcNetwork, error) {
	return getOrgVdcNetworkById(ctx, vdc.client, id, vdc.Vdc.ID)
}

// GetOpenApiOrgVdcNetworkById allows to retrieve both - NSX-T and NSX-V Org VDC Group networks
func (vdcGroup *VdcGroup) GetOpenApiOrgVdcNetworkById(ctx context.Context, id string) (*OpenApiOrgVdcNetwork, error) {
	return getOrgVdcNetworkById(ctx, vdcGroup.client, id, vdcGroup.VdcGroup.Id)
}

// getOrgVdcNetworkById allows to retrieve both - NSX-T and NSX-V Org VDC Group networks
func getOrgVdcNetworkById(ctx context.Context, client *Client, id, ownerId string) (*OpenApiOrgVdcNetwork, error) {
	// Inject Vdc ID filter to perform filtering on server side
	params := url.Values{}
	filterParams := queryParameterFilterAnd("ownerRef.id=="+ownerId, params)
	egw, err := getOpenApiOrgVdcNetworkById(ctx, client, id, filterParams)
	if err != nil {
		return nil, err
	}

	return egw, nil
}

// GetOpenApiOrgVdcNetworkByName allows to retrieve both - NSX-T and NSX-V Org VDC networks
func (vdc *Vdc) GetOpenApiOrgVdcNetworkByName(ctx context.Context, name string) (*OpenApiOrgVdcNetwork, error) {
	queryParameters := url.Values{}
	queryParameters.Add("filter", fmt.Sprintf("name==%s", name))

	allEdges, err := vdc.GetAllOpenApiOrgVdcNetworks(ctx, queryParameters)
	if err != nil {
		return nil, fmt.Errorf("unable to retrieve Org VDC network by name '%s': %s", name, err)
	}

	return returnSingleOpenApiOrgVdcNetwork(name, allEdges)
}

// GetOpenApiOrgVdcNetworkByName allows to retrieve both - NSX-T and NSX-V Org VDC networks
func (vdcGroup *VdcGroup) GetOpenApiOrgVdcNetworkByName(ctx context.Context, name string) (*OpenApiOrgVdcNetwork, error) {
	queryParameters := url.Values{}
	queryParameters.Add("filter", fmt.Sprintf("name==%s", name))

	allEdges, err := vdcGroup.GetAllOpenApiOrgVdcNetworks(ctx, queryParameters)
	if err != nil {
		return nil, fmt.Errorf("unable to retrieve Org VDC network by name '%s': %s", name, err)
	}

	return returnSingleOpenApiOrgVdcNetwork(name, allEdges)
}

// GetAllOpenApiOrgVdcNetworks allows to retrieve all NSX-T or NSX-V Org VDC networks in Org
//
// Note. If pageSize > 32 it will be limited to maximum of 32 in this function because API validation does not allow for
// higher number
func (org *Org) GetAllOpenApiOrgVdcNetworks(ctx context.Context, queryParameters url.Values) ([]*OpenApiOrgVdcNetwork, error) {
	filteredQueryParams := queryParameterFilterAnd("orgRef.id=="+org.Org.ID, queryParameters)
<<<<<<< HEAD
	return getAllOpenApiOrgVdcNetworks(ctx, org.client, filteredQueryParams)
=======
	return getAllOpenApiOrgVdcNetworks(org.client, filteredQueryParams, nil)
>>>>>>> cf36d5ed
}

// GetAllOpenApiOrgVdcNetworks allows to retrieve all NSX-T or NSX-V Org VDC networks in Vdc
//
// Note. If pageSize > 32 it will be limited to maximum of 32 in this function because API validation does not allow for
// higher number
func (vdc *Vdc) GetAllOpenApiOrgVdcNetworks(ctx context.Context, queryParameters url.Values) ([]*OpenApiOrgVdcNetwork, error) {
	filteredQueryParams := queryParameterFilterAnd("ownerRef.id=="+vdc.Vdc.ID, queryParameters)
<<<<<<< HEAD
	return getAllOpenApiOrgVdcNetworks(ctx, vdc.client, filteredQueryParams)
=======
	return getAllOpenApiOrgVdcNetworks(vdc.client, filteredQueryParams, nil)
>>>>>>> cf36d5ed
}

// GetAllOpenApiOrgVdcNetworks allows to retrieve all NSX-T or NSX-V Org VDC networks in Vdc
//
// Note. If pageSize > 32 it will be limited to maximum of 32 in this function because API validation does not allow for
// higher number
func (vdcGroup *VdcGroup) GetAllOpenApiOrgVdcNetworks(ctx context.Context, queryParameters url.Values) ([]*OpenApiOrgVdcNetwork, error) {
	filteredQueryParams := queryParameterFilterAnd("ownerRef.id=="+vdcGroup.VdcGroup.Id, queryParameters)
<<<<<<< HEAD
	return getAllOpenApiOrgVdcNetworks(ctx, vdcGroup.client, filteredQueryParams)
=======
	return getAllOpenApiOrgVdcNetworks(vdcGroup.client, filteredQueryParams, nil)
>>>>>>> cf36d5ed
}

// CreateOpenApiOrgVdcNetwork allows to create NSX-T or NSX-V Org VDC network
func (org *Org) CreateOpenApiOrgVdcNetwork(ctx context.Context, orgVdcNetworkConfig *types.OpenApiOrgVdcNetwork) (*OpenApiOrgVdcNetwork, error) {
	return createOpenApiOrgVdcNetwork(ctx, org.client, orgVdcNetworkConfig)
}

// CreateOpenApiOrgVdcNetwork allows to create NSX-T or NSX-V Org VDC network
func (vdc *Vdc) CreateOpenApiOrgVdcNetwork(ctx context.Context, orgVdcNetworkConfig *types.OpenApiOrgVdcNetwork) (*OpenApiOrgVdcNetwork, error) {
	return createOpenApiOrgVdcNetwork(ctx, vdc.client, orgVdcNetworkConfig)
}

// CreateOpenApiOrgVdcNetwork allows to create NSX-T or NSX-V Org VDC network
func (vdcGroup *VdcGroup) CreateOpenApiOrgVdcNetwork(ctx context.Context, orgVdcNetworkConfig *types.OpenApiOrgVdcNetwork) (*OpenApiOrgVdcNetwork, error) {
	return createOpenApiOrgVdcNetwork(ctx, vdcGroup.client, orgVdcNetworkConfig)
}

// UpdateDhcp updates DHCP configuration for specific Org VDC network
func (orgVdcNet *OpenApiOrgVdcNetwork) UpdateDhcp(ctx context.Context, orgVdcNetworkDhcpConfig *types.OpenApiOrgVdcNetworkDhcp) (*OpenApiOrgVdcNetworkDhcp, error) {
	if orgVdcNet.client == nil || orgVdcNet.OpenApiOrgVdcNetwork == nil || orgVdcNet.OpenApiOrgVdcNetwork.ID == "" {
		return nil, fmt.Errorf("error - Org VDC network structure must be set and have ID field available")
	}
	return updateOrgNetworkDhcp(ctx, orgVdcNet.client, orgVdcNet.OpenApiOrgVdcNetwork.ID, orgVdcNetworkDhcpConfig)
}

// Update allows to update Org VDC network
func (orgVdcNet *OpenApiOrgVdcNetwork) Update(ctx context.Context, OrgVdcNetworkConfig *types.OpenApiOrgVdcNetwork) (*OpenApiOrgVdcNetwork, error) {
	endpoint := types.OpenApiPathVersion1_0_0 + types.OpenApiEndpointOrgVdcNetworks
	minimumApiVersion, err := orgVdcNet.client.checkOpenApiEndpointCompatibility(ctx, endpoint)
	if err != nil {
		return nil, err
	}

	if OrgVdcNetworkConfig.ID == "" {
		return nil, fmt.Errorf("cannot update Org VDC network without ID")
	}

	urlRef, err := orgVdcNet.client.OpenApiBuildEndpoint(endpoint, OrgVdcNetworkConfig.ID)
	if err != nil {
		return nil, err
	}

	returnEgw := &OpenApiOrgVdcNetwork{
		OpenApiOrgVdcNetwork: &types.OpenApiOrgVdcNetwork{},
		client:               orgVdcNet.client,
	}

	err = orgVdcNet.client.OpenApiPutItem(ctx, minimumApiVersion, urlRef, nil, OrgVdcNetworkConfig, returnEgw.OpenApiOrgVdcNetwork, nil)
	if err != nil {
		return nil, fmt.Errorf("error updating Org VDC network: %s", err)
	}

	return returnEgw, nil
}

// Delete allows to delete Org VDC network
func (orgVdcNet *OpenApiOrgVdcNetwork) Delete(ctx context.Context) error {
	endpoint := types.OpenApiPathVersion1_0_0 + types.OpenApiEndpointOrgVdcNetworks
	minimumApiVersion, err := orgVdcNet.client.checkOpenApiEndpointCompatibility(ctx, endpoint)
	if err != nil {
		return err
	}

	if orgVdcNet.OpenApiOrgVdcNetwork.ID == "" {
		return fmt.Errorf("cannot delete Org VDC network without ID")
	}

	urlRef, err := orgVdcNet.client.OpenApiBuildEndpoint(endpoint, orgVdcNet.OpenApiOrgVdcNetwork.ID)
	if err != nil {
		return err
	}

	err = orgVdcNet.client.OpenApiDeleteItem(ctx, minimumApiVersion, urlRef, nil, nil)

	if err != nil {
		return fmt.Errorf("error deleting Org VDC network: %s", err)
	}

	return nil
}

// GetType returns type of Org VDC network
func (orgVdcNet *OpenApiOrgVdcNetwork) GetType() string {
	return orgVdcNet.OpenApiOrgVdcNetwork.NetworkType
}

// IsIsolated returns true if the network type is isolated (NSX-V and NSX-T)
func (orgVdcNet *OpenApiOrgVdcNetwork) IsIsolated() bool {
	return orgVdcNet.GetType() == types.OrgVdcNetworkTypeIsolated
}

// IsRouted returns true if the network type is isolated (NSX-V and NSX-T)
func (orgVdcNet *OpenApiOrgVdcNetwork) IsRouted() bool {
	return orgVdcNet.GetType() == types.OrgVdcNetworkTypeRouted
}

// IsImported returns true if the network type is imported (NSX-T only)
func (orgVdcNet *OpenApiOrgVdcNetwork) IsImported() bool {
	return orgVdcNet.GetType() == types.OrgVdcNetworkTypeOpaque
}

// IsDirect returns true if the network type is direct (NSX-V only)
func (orgVdcNet *OpenApiOrgVdcNetwork) IsDirect() bool {
	return orgVdcNet.GetType() == types.OrgVdcNetworkTypeDirect
}

// IsNsxt returns true if the network is backed by NSX-T
func (orgVdcNet *OpenApiOrgVdcNetwork) IsNsxt() bool {

	// orgVdcNet.OpenApiOrgVdcNetwork.OrgVdcIsNsxTBacked returns `true` only if network is a member
	// of VDC (not VDC Group) therefore an additional check for `BackingNetworkType` is required

	return orgVdcNet.OpenApiOrgVdcNetwork.OrgVdcIsNsxTBacked ||
		orgVdcNet.OpenApiOrgVdcNetwork.BackingNetworkType == types.OpenApiOrgVdcNetworkBackingTypeNsxt
}

// IsDhcpEnabled returns true if DHCP is enabled for NSX-T Org VDC network, false otherwise
func (orgVdcNet *OpenApiOrgVdcNetwork) IsDhcpEnabled(ctx context.Context) bool {
	if !orgVdcNet.IsNsxt() {
		return false
	}

	dhcpConfig, err := orgVdcNet.GetOpenApiOrgVdcNetworkDhcp(ctx)
	if err != nil {
		return false
	}

	if dhcpConfig == nil || dhcpConfig.OpenApiOrgVdcNetworkDhcp == nil || dhcpConfig.OpenApiOrgVdcNetworkDhcp.Enabled == nil || !*dhcpConfig.OpenApiOrgVdcNetworkDhcp.Enabled {
		return false
	}

	return true
}

// getOpenApiOrgVdcNetworkById is a private parent for wrapped functions:
// func (org *Org) GetOpenApiOrgVdcNetworkById(id string) (*OpenApiOrgVdcNetwork, error)
// func (vdc *Vdc) GetOpenApiOrgVdcNetworkById(id string) (*OpenApiOrgVdcNetwork, error)
func getOpenApiOrgVdcNetworkById(ctx context.Context, client *Client, id string, queryParameters url.Values) (*OpenApiOrgVdcNetwork, error) {
	endpoint := types.OpenApiPathVersion1_0_0 + types.OpenApiEndpointOrgVdcNetworks
	minimumApiVersion, err := client.checkOpenApiEndpointCompatibility(ctx, endpoint)
	if err != nil {
		return nil, err
	}

	if id == "" {
		return nil, fmt.Errorf("empty Org VDC network ID")
	}

	urlRef, err := client.OpenApiBuildEndpoint(endpoint, id)
	if err != nil {
		return nil, err
	}

	egw := &OpenApiOrgVdcNetwork{
		OpenApiOrgVdcNetwork: &types.OpenApiOrgVdcNetwork{},
		client:               client,
	}

	err = client.OpenApiGetItem(ctx, minimumApiVersion, urlRef, queryParameters, egw.OpenApiOrgVdcNetwork, nil)
	if err != nil {
		return nil, err
	}

	return egw, nil
}

// returnSingleOpenApiOrgVdcNetwork helps to reduce code duplication for `GetOpenApiOrgVdcNetworkByName` functions with different
// receivers
func returnSingleOpenApiOrgVdcNetwork(name string, allEdges []*OpenApiOrgVdcNetwork) (*OpenApiOrgVdcNetwork, error) {
	if len(allEdges) > 1 {
		return nil, fmt.Errorf("got more than one Org VDC network by name '%s' %d", name, len(allEdges))
	}

	if len(allEdges) < 1 {
		return nil, fmt.Errorf("%s: got zero Org VDC networks by name '%s'", ErrorEntityNotFound, name)
	}

	return allEdges[0], nil
}

// getAllOpenApiOrgVdcNetworks is a private parent for wrapped functions:
// func (vdc *Vdc) GetAllOpenApiOrgVdcNetworks(queryParameters url.Values) ([]*OpenApiOrgVdcNetwork, error)
//
// Note. If pageSize > 32 it will be limited to maximum of 32 in this function because API validation does not allow
// higher number
<<<<<<< HEAD
func getAllOpenApiOrgVdcNetworks(ctx context.Context, client *Client, queryParameters url.Values) ([]*OpenApiOrgVdcNetwork, error) {
=======
func getAllOpenApiOrgVdcNetworks(client *Client, queryParameters url.Values, additionalHeader map[string]string) ([]*OpenApiOrgVdcNetwork, error) {
>>>>>>> cf36d5ed

	// Enforce maximum pageSize to be 32 as API endpoint throws error if it is > 32
	pageSizeString := queryParameters.Get("pageSize")

	switch pageSizeString {
	// If no pageSize is specified it must be set to 32 as by default low level API function OpenApiGetAllItems sets 128
	case "":
		queryParameters.Set("pageSize", "32")

	// If pageSize is specified ensure it is not >32
	default:
		pageSizeValue, err := strconv.Atoi(pageSizeString)
		if err != nil {
			return nil, fmt.Errorf("error parsing pageSize value: %s", err)
		}
		if pageSizeString != "" && pageSizeValue > 32 {
			queryParameters.Set("pageSize", "32")
		}
	}

	endpoint := types.OpenApiPathVersion1_0_0 + types.OpenApiEndpointOrgVdcNetworks
	minimumApiVersion, err := client.checkOpenApiEndpointCompatibility(ctx, endpoint)
	if err != nil {
		return nil, err
	}

	urlRef, err := client.OpenApiBuildEndpoint(endpoint)
	if err != nil {
		return nil, err
	}

	typeResponses := []*types.OpenApiOrgVdcNetwork{{}}
<<<<<<< HEAD
	err = client.OpenApiGetAllItems(ctx, minimumApiVersion, urlRef, queryParameters, &typeResponses, nil)
=======
	err = client.OpenApiGetAllItems(minimumApiVersion, urlRef, queryParameters, &typeResponses, additionalHeader)
>>>>>>> cf36d5ed
	if err != nil {
		return nil, err
	}

	// Wrap all typeResponses into OpenApiOrgVdcNetwork types with client
	wrappedResponses := make([]*OpenApiOrgVdcNetwork, len(typeResponses))
	for sliceIndex := range typeResponses {
		wrappedResponses[sliceIndex] = &OpenApiOrgVdcNetwork{
			OpenApiOrgVdcNetwork: typeResponses[sliceIndex],
			client:               client,
		}
	}

	return wrappedResponses, nil
}

// createOpenApiOrgVdcNetwork is wrapped by public CreateOpenApiOrgVdcNetwork methods
func createOpenApiOrgVdcNetwork(ctx context.Context, client *Client, OrgVdcNetworkConfig *types.OpenApiOrgVdcNetwork) (*OpenApiOrgVdcNetwork, error) {
	endpoint := types.OpenApiPathVersion1_0_0 + types.OpenApiEndpointOrgVdcNetworks
	minimumApiVersion, err := client.checkOpenApiEndpointCompatibility(ctx, endpoint)
	if err != nil {
		return nil, err
	}

	urlRef, err := client.OpenApiBuildEndpoint(endpoint)
	if err != nil {
		return nil, err
	}

	returnEgw := &OpenApiOrgVdcNetwork{
		OpenApiOrgVdcNetwork: &types.OpenApiOrgVdcNetwork{},
		client:               client,
	}

	err = client.OpenApiPostItem(ctx, minimumApiVersion, urlRef, nil, OrgVdcNetworkConfig, returnEgw.OpenApiOrgVdcNetwork, nil)
	if err != nil {
		return nil, fmt.Errorf("error creating Org VDC network: %s", err)
	}

	return returnEgw, nil
}

// GetSegmentProfile retrieves Segment Profile configuration for a single Org VDC Network
func (orgVdcNet *OpenApiOrgVdcNetwork) GetSegmentProfile() (*types.OrgVdcNetworkSegmentProfiles, error) {
	c := crudConfig{
		endpoint:       types.OpenApiPathVersion1_0_0 + types.OpenApiEndpointOrgVdcNetworkSegmentProfiles,
		endpointParams: []string{orgVdcNet.OpenApiOrgVdcNetwork.ID},
		entityLabel:    labelOrgVdcNetworkSegmentProfile,
	}
	return getInnerEntity[types.OrgVdcNetworkSegmentProfiles](orgVdcNet.client, c)
}

// UpdateSegmentProfile updates a Segment Profile with a given configuration
func (orgVdcNet *OpenApiOrgVdcNetwork) UpdateSegmentProfile(entityConfig *types.OrgVdcNetworkSegmentProfiles) (*types.OrgVdcNetworkSegmentProfiles, error) {
	c := crudConfig{
		endpoint:       types.OpenApiPathVersion1_0_0 + types.OpenApiEndpointOrgVdcNetworkSegmentProfiles,
		endpointParams: []string{orgVdcNet.OpenApiOrgVdcNetwork.ID},
		entityLabel:    labelOrgVdcNetworkSegmentProfile,
	}
	return updateInnerEntity(orgVdcNet.client, c, entityConfig)
}

// GetAllOpenApiOrgVdcNetworks checks all Org VDC networks available to the current user
// When 'multiSite' is set, it will also check the networks available from associated organizations
func (adminOrg *AdminOrg) GetAllOpenApiOrgVdcNetworks(queryParameters url.Values, multiSite bool) ([]*OpenApiOrgVdcNetwork, error) {
	var additionalHeader map[string]string
	if multiSite {
		additionalHeader = map[string]string{"Accept": "{{MEDIA_TYPE}};version={{API_VERSION}};multisite=global"}
	}
	if queryParameters == nil {
		queryParameters = make(url.Values)
	}
	result, err := getAllOpenApiOrgVdcNetworks(adminOrg.client, queryParameters, additionalHeader)
	return result, err
}<|MERGE_RESOLUTION|>--- conflicted
+++ resolved
@@ -36,11 +36,7 @@
 	queryParameters := url.Values{}
 	queryParameters = queryParameterFilterAnd(fmt.Sprintf("name==%s;ownerRef.id==%s", name, ownerId), queryParameters)
 
-<<<<<<< HEAD
-	allEdges, err := getAllOpenApiOrgVdcNetworks(ctx, org.client, queryParameters)
-=======
-	allEdges, err := getAllOpenApiOrgVdcNetworks(org.client, queryParameters, nil)
->>>>>>> cf36d5ed
+	allEdges, err := getAllOpenApiOrgVdcNetworks(ctx, org.client, queryParameters, nil)
 	if err != nil {
 		return nil, fmt.Errorf("unable to retrieve Org VDC network by name '%s' in Owner '%s': %s", name, ownerId, err)
 	}
@@ -103,11 +99,7 @@
 // higher number
 func (org *Org) GetAllOpenApiOrgVdcNetworks(ctx context.Context, queryParameters url.Values) ([]*OpenApiOrgVdcNetwork, error) {
 	filteredQueryParams := queryParameterFilterAnd("orgRef.id=="+org.Org.ID, queryParameters)
-<<<<<<< HEAD
-	return getAllOpenApiOrgVdcNetworks(ctx, org.client, filteredQueryParams)
-=======
-	return getAllOpenApiOrgVdcNetworks(org.client, filteredQueryParams, nil)
->>>>>>> cf36d5ed
+	return getAllOpenApiOrgVdcNetworks(ctx, org.client, filteredQueryParams, nil)
 }
 
 // GetAllOpenApiOrgVdcNetworks allows to retrieve all NSX-T or NSX-V Org VDC networks in Vdc
@@ -116,11 +108,7 @@
 // higher number
 func (vdc *Vdc) GetAllOpenApiOrgVdcNetworks(ctx context.Context, queryParameters url.Values) ([]*OpenApiOrgVdcNetwork, error) {
 	filteredQueryParams := queryParameterFilterAnd("ownerRef.id=="+vdc.Vdc.ID, queryParameters)
-<<<<<<< HEAD
-	return getAllOpenApiOrgVdcNetworks(ctx, vdc.client, filteredQueryParams)
-=======
-	return getAllOpenApiOrgVdcNetworks(vdc.client, filteredQueryParams, nil)
->>>>>>> cf36d5ed
+	return getAllOpenApiOrgVdcNetworks(ctx, vdc.client, filteredQueryParams, nil)
 }
 
 // GetAllOpenApiOrgVdcNetworks allows to retrieve all NSX-T or NSX-V Org VDC networks in Vdc
@@ -129,11 +117,7 @@
 // higher number
 func (vdcGroup *VdcGroup) GetAllOpenApiOrgVdcNetworks(ctx context.Context, queryParameters url.Values) ([]*OpenApiOrgVdcNetwork, error) {
 	filteredQueryParams := queryParameterFilterAnd("ownerRef.id=="+vdcGroup.VdcGroup.Id, queryParameters)
-<<<<<<< HEAD
-	return getAllOpenApiOrgVdcNetworks(ctx, vdcGroup.client, filteredQueryParams)
-=======
-	return getAllOpenApiOrgVdcNetworks(vdcGroup.client, filteredQueryParams, nil)
->>>>>>> cf36d5ed
+	return getAllOpenApiOrgVdcNetworks(ctx, vdcGroup.client, filteredQueryParams, nil)
 }
 
 // CreateOpenApiOrgVdcNetwork allows to create NSX-T or NSX-V Org VDC network
@@ -319,11 +303,7 @@
 //
 // Note. If pageSize > 32 it will be limited to maximum of 32 in this function because API validation does not allow
 // higher number
-<<<<<<< HEAD
-func getAllOpenApiOrgVdcNetworks(ctx context.Context, client *Client, queryParameters url.Values) ([]*OpenApiOrgVdcNetwork, error) {
-=======
-func getAllOpenApiOrgVdcNetworks(client *Client, queryParameters url.Values, additionalHeader map[string]string) ([]*OpenApiOrgVdcNetwork, error) {
->>>>>>> cf36d5ed
+func getAllOpenApiOrgVdcNetworks(ctx context.Context, client *Client, queryParameters url.Values, additionalHeader map[string]string) ([]*OpenApiOrgVdcNetwork, error) {
 
 	// Enforce maximum pageSize to be 32 as API endpoint throws error if it is > 32
 	pageSizeString := queryParameters.Get("pageSize")
@@ -356,11 +336,7 @@
 	}
 
 	typeResponses := []*types.OpenApiOrgVdcNetwork{{}}
-<<<<<<< HEAD
-	err = client.OpenApiGetAllItems(ctx, minimumApiVersion, urlRef, queryParameters, &typeResponses, nil)
-=======
-	err = client.OpenApiGetAllItems(minimumApiVersion, urlRef, queryParameters, &typeResponses, additionalHeader)
->>>>>>> cf36d5ed
+	err = client.OpenApiGetAllItems(ctx, minimumApiVersion, urlRef, queryParameters, &typeResponses, additionalHeader)
 	if err != nil {
 		return nil, err
 	}
@@ -425,7 +401,7 @@
 
 // GetAllOpenApiOrgVdcNetworks checks all Org VDC networks available to the current user
 // When 'multiSite' is set, it will also check the networks available from associated organizations
-func (adminOrg *AdminOrg) GetAllOpenApiOrgVdcNetworks(queryParameters url.Values, multiSite bool) ([]*OpenApiOrgVdcNetwork, error) {
+func (adminOrg *AdminOrg) GetAllOpenApiOrgVdcNetworks(ctx context.Context, queryParameters url.Values, multiSite bool) ([]*OpenApiOrgVdcNetwork, error) {
 	var additionalHeader map[string]string
 	if multiSite {
 		additionalHeader = map[string]string{"Accept": "{{MEDIA_TYPE}};version={{API_VERSION}};multisite=global"}
@@ -433,6 +409,6 @@
 	if queryParameters == nil {
 		queryParameters = make(url.Values)
 	}
-	result, err := getAllOpenApiOrgVdcNetworks(adminOrg.client, queryParameters, additionalHeader)
+	result, err := getAllOpenApiOrgVdcNetworks(ctx, adminOrg.client, queryParameters, additionalHeader)
 	return result, err
 }
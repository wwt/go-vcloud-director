package govcd

/*
 * Copyright 2022 VMware, Inc.  All rights reserved.  Licensed under the Apache v2 License.
 */

import (
	"context"
	"fmt"
	"net/http"
	"net/url"
	"strings"

	"github.com/vmware/go-vcloud-director/v2/types/v56"
	"github.com/vmware/go-vcloud-director/v2/util"
)

// VdcComputePolicyV2 defines a VDC Compute Policy, which can be a VM Sizing Policy, a VM Placement Policy or a vGPU Policy.
type VdcComputePolicyV2 struct {
	VdcComputePolicyV2 *types.VdcComputePolicyV2
	Href               string
	client             *Client
}

// GetVdcComputePolicyV2ById retrieves VDC Compute Policy (V2) by given ID
<<<<<<< HEAD
func (client *VCDClient) GetVdcComputePolicyV2ById(ctx context.Context, id string) (*VdcComputePolicyV2, error) {
	return getVdcComputePolicyV2ById(ctx, client, id)
}

// getVdcComputePolicyV2ById retrieves VDC Compute Policy (V2) by given ID
func getVdcComputePolicyV2ById(ctx context.Context, client *VCDClient, id string) (*VdcComputePolicyV2, error) {
	endpoint := types.OpenApiPathVersion2_0_0 + types.OpenApiEndpointVdcComputePolicies
	minimumApiVersion, err := client.Client.checkOpenApiEndpointCompatibility(ctx, endpoint)
=======
func (client *VCDClient) GetVdcComputePolicyV2ById(id string) (*VdcComputePolicyV2, error) {
	return getVdcComputePolicyV2ById(&client.Client, id)
}

// getVdcComputePolicyV2ById retrieves VDC Compute Policy (V2) by given ID
func getVdcComputePolicyV2ById(client *Client, id string) (*VdcComputePolicyV2, error) {
	endpoint := types.OpenApiPathVersion2_0_0 + types.OpenApiEndpointVdcComputePolicies
	minimumApiVersion, err := client.checkOpenApiEndpointCompatibility(endpoint)
>>>>>>> cf36d5ed
	if err != nil {
		return nil, err
	}

	if id == "" {
		return nil, fmt.Errorf("empty VDC id")
	}

	urlRef, err := client.OpenApiBuildEndpoint(endpoint, id)

	if err != nil {
		return nil, err
	}

	vdcComputePolicy := &VdcComputePolicyV2{
		VdcComputePolicyV2: &types.VdcComputePolicyV2{},
		Href:               urlRef.String(),
		client:             client,
	}

<<<<<<< HEAD
	err = client.Client.OpenApiGetItem(ctx, minimumApiVersion, urlRef, nil, vdcComputePolicy.VdcComputePolicyV2, nil)
=======
	err = client.OpenApiGetItem(minimumApiVersion, urlRef, nil, vdcComputePolicy.VdcComputePolicyV2, nil)
>>>>>>> cf36d5ed
	if err != nil {
		return nil, err
	}

	return vdcComputePolicy, nil
}

// GetAllVdcComputePoliciesV2 retrieves all VDC Compute Policies (V2) using OpenAPI endpoint. Query parameters can be supplied to perform additional
// filtering
<<<<<<< HEAD
func (client *VCDClient) GetAllVdcComputePoliciesV2(ctx context.Context, queryParameters url.Values) ([]*VdcComputePolicyV2, error) {
	return getAllVdcComputePoliciesV2(ctx, client, queryParameters)
=======
func (client *VCDClient) GetAllVdcComputePoliciesV2(queryParameters url.Values) ([]*VdcComputePolicyV2, error) {
	return getAllVdcComputePoliciesV2(&client.Client, queryParameters)
>>>>>>> cf36d5ed
}

// getAllVdcComputePolicies retrieves all VDC Compute Policies (V2) using OpenAPI endpoint. Query parameters can be supplied to perform additional
// filtering
<<<<<<< HEAD
func getAllVdcComputePoliciesV2(ctx context.Context, client *VCDClient, queryParameters url.Values) ([]*VdcComputePolicyV2, error) {
	endpoint := types.OpenApiPathVersion2_0_0 + types.OpenApiEndpointVdcComputePolicies
	minimumApiVersion, err := client.Client.checkOpenApiEndpointCompatibility(ctx, endpoint)
=======
func getAllVdcComputePoliciesV2(client *Client, queryParameters url.Values) ([]*VdcComputePolicyV2, error) {
	endpoint := types.OpenApiPathVersion2_0_0 + types.OpenApiEndpointVdcComputePolicies
	minimumApiVersion, err := client.checkOpenApiEndpointCompatibility(endpoint)
>>>>>>> cf36d5ed
	if err != nil {
		return nil, err
	}

	urlRef, err := client.OpenApiBuildEndpoint(endpoint)
	if err != nil {
		return nil, err
	}

	responses := []*types.VdcComputePolicyV2{{}}

<<<<<<< HEAD
	err = client.Client.OpenApiGetAllItems(ctx, minimumApiVersion, urlRef, queryParameters, &responses, nil)
=======
	err = client.OpenApiGetAllItems(minimumApiVersion, urlRef, queryParameters, &responses, nil)
>>>>>>> cf36d5ed
	if err != nil {
		return nil, err
	}

	var wrappedVdcComputePolicies []*VdcComputePolicyV2
	for _, response := range responses {
		wrappedVdcComputePolicy := &VdcComputePolicyV2{
			client:             client,
			VdcComputePolicyV2: response,
		}
		wrappedVdcComputePolicies = append(wrappedVdcComputePolicies, wrappedVdcComputePolicy)
	}

	return wrappedVdcComputePolicies, nil
}

// CreateVdcComputePolicyV2 creates a new VDC Compute Policy (V2) using OpenAPI endpoint
func (client *VCDClient) CreateVdcComputePolicyV2(ctx context.Context, newVdcComputePolicy *types.VdcComputePolicyV2) (*VdcComputePolicyV2, error) {
	endpoint := types.OpenApiPathVersion2_0_0 + types.OpenApiEndpointVdcComputePolicies
	minimumApiVersion, err := client.Client.checkOpenApiEndpointCompatibility(ctx, endpoint)
	if err != nil {
		return nil, err
	}

	urlRef, err := client.Client.OpenApiBuildEndpoint(endpoint)
	if err != nil {
		return nil, err
	}

	returnVdcComputePolicy := &VdcComputePolicyV2{
		VdcComputePolicyV2: &types.VdcComputePolicyV2{},
		client:             &client.Client,
	}

	err = client.Client.OpenApiPostItem(ctx, minimumApiVersion, urlRef, nil, newVdcComputePolicy, returnVdcComputePolicy.VdcComputePolicyV2, nil)
	if err != nil {
		return nil, fmt.Errorf("error creating VDC Compute Policy: %s", getFriendlyErrorIfVmPlacementPolicyAlreadyExists(newVdcComputePolicy.Name, err))
	}

	return returnVdcComputePolicy, nil
}

// Update existing VDC Compute Policy (V2)
func (vdcComputePolicy *VdcComputePolicyV2) Update(ctx context.Context) (*VdcComputePolicyV2, error) {
	endpoint := types.OpenApiPathVersion2_0_0 + types.OpenApiEndpointVdcComputePolicies
	minimumApiVersion, err := vdcComputePolicy.client.checkOpenApiEndpointCompatibility(ctx, endpoint)
	if err != nil {
		return nil, err
	}

	if vdcComputePolicy.VdcComputePolicyV2.ID == "" {
		return nil, fmt.Errorf("cannot update VDC Compute Policy without ID")
	}

	urlRef, err := vdcComputePolicy.client.OpenApiBuildEndpoint(endpoint, vdcComputePolicy.VdcComputePolicyV2.ID)
	if err != nil {
		return nil, err
	}

	returnVdcComputePolicy := &VdcComputePolicyV2{
		VdcComputePolicyV2: &types.VdcComputePolicyV2{},
		client:             vdcComputePolicy.client,
	}

	err = vdcComputePolicy.client.OpenApiPutItem(ctx, minimumApiVersion, urlRef, nil, vdcComputePolicy.VdcComputePolicyV2, returnVdcComputePolicy.VdcComputePolicyV2, nil)
	if err != nil {
		return nil, fmt.Errorf("error updating VDC Compute Policy: %s", err)
	}

	return returnVdcComputePolicy, nil
}

// Delete deletes VDC Compute Policy (V2)
func (vdcComputePolicy *VdcComputePolicyV2) Delete(ctx context.Context) error {
	endpoint := types.OpenApiPathVersion2_0_0 + types.OpenApiEndpointVdcComputePolicies
	minimumApiVersion, err := vdcComputePolicy.client.checkOpenApiEndpointCompatibility(ctx, endpoint)
	if err != nil {
		return err
	}

	if vdcComputePolicy.VdcComputePolicyV2.ID == "" {
		return fmt.Errorf("cannot delete VDC Compute Policy without id")
	}

	urlRef, err := vdcComputePolicy.client.OpenApiBuildEndpoint(endpoint, vdcComputePolicy.VdcComputePolicyV2.ID)
	if err != nil {
		return err
	}

	err = vdcComputePolicy.client.OpenApiDeleteItem(ctx, minimumApiVersion, urlRef, nil, nil)

	if err != nil {
		return fmt.Errorf("error deleting VDC Compute Policy: %s", err)
	}

	return nil
}

// GetAllAssignedVdcComputePoliciesV2 retrieves all VDC assigned Compute Policies (V2) using OpenAPI endpoint. Query parameters can be supplied to perform additional
// filtering
func (vdc *AdminVdc) GetAllAssignedVdcComputePoliciesV2(ctx context.Context, queryParameters url.Values) ([]*VdcComputePolicyV2, error) {
	return getAllAssignedVdcComputePoliciesV2(ctx, vdc.client, vdc.AdminVdc.ID, queryParameters)
}

// GetAllAssignedVdcComputePoliciesV2 retrieves all VDC assigned Compute Policies (V2) using OpenAPI endpoint and the mandatory VDC identifier.
// Query parameters can be supplied to perform additional filtering
func (vcdClient *VCDClient) GetAllAssignedVdcComputePoliciesV2(ctx context.Context, vdcId string, queryParameters url.Values) ([]*VdcComputePolicyV2, error) {
	return getAllAssignedVdcComputePoliciesV2(ctx, &vcdClient.Client, vdcId, queryParameters)
}

// getAllAssignedVdcComputePoliciesV2 retrieves all VDC assigned Compute Policies (V2) using OpenAPI endpoint and the mandatory VDC identifier.
// Query parameters can be supplied to perform additional filtering
func getAllAssignedVdcComputePoliciesV2(ctx context.Context, client *Client, vdcId string, queryParameters url.Values) ([]*VdcComputePolicyV2, error) {
	if strings.TrimSpace(vdcId) == "" {
		return nil, fmt.Errorf("VDC ID is mandatory to retrieve its assigned VDC Compute Policies")
	}

	endpoint := types.OpenApiPathVersion2_0_0 + types.OpenApiEndpointVdcAssignedComputePolicies
	minimumApiVersion, err := client.checkOpenApiEndpointCompatibility(ctx, endpoint)
	if err != nil {
		return nil, err
	}

	urlRef, err := client.OpenApiBuildEndpoint(fmt.Sprintf(endpoint, vdcId))
	if err != nil {
		return nil, err
	}

	responses := []*types.VdcComputePolicyV2{{}}

	err = client.OpenApiGetAllItems(ctx, minimumApiVersion, urlRef, queryParameters, &responses, nil)
	if err != nil {
		return nil, err
	}

	var wrappedVdcComputePolicies []*VdcComputePolicyV2
	for _, response := range responses {
		wrappedVdcComputePolicy := &VdcComputePolicyV2{
			client:             client,
			VdcComputePolicyV2: response,
		}
		wrappedVdcComputePolicies = append(wrappedVdcComputePolicies, wrappedVdcComputePolicy)
	}

	return wrappedVdcComputePolicies, nil
}

// SetAssignedComputePolicies assign(set) Compute Policies to the receiver VDC.
func (vdc *AdminVdc) SetAssignedComputePolicies(ctx context.Context, computePolicyReferences types.VdcComputePolicyReferences) (*types.VdcComputePolicyReferences, error) {
	util.Logger.Printf("[TRACE] Set Compute Policies started")

	if !vdc.client.IsSysAdmin {
		return nil, fmt.Errorf("functionality requires System Administrator privileges")
	}

	adminVdcPolicyHREF, err := url.ParseRequestURI(vdc.AdminVdc.HREF)
	if err != nil {
		return nil, fmt.Errorf("error parsing VDC URL: %s", err)
	}

	vdcId, err := GetUuidFromHref(vdc.AdminVdc.HREF, true)
	if err != nil {
		return nil, fmt.Errorf("unable to get vdc ID from HREF: %s", err)
	}
	adminVdcPolicyHREF.Path = "/api/admin/vdc/" + vdcId + "/computePolicies"

	returnedVdcComputePolicies := &types.VdcComputePolicyReferences{}
	computePolicyReferences.Xmlns = types.XMLNamespaceVCloud

	_, err = vdc.client.ExecuteRequest(ctx, adminVdcPolicyHREF.String(), http.MethodPut,
		types.MimeVdcComputePolicyReferences, "error setting Compute Policies for VDC: %s", computePolicyReferences, returnedVdcComputePolicies)
	if err != nil {
		return nil, err
	}

	return returnedVdcComputePolicies, nil
}

// getFriendlyErrorIfVmPlacementPolicyAlreadyExists is intended to be used when a VM Placement Policy already exists, and
// we try to create another one with the same name. When this happens, VCD discloses a lot of unnecessary information to the user that is
// hard to read and understand, so this function simplifies the message.
// Note: This function should not be needed anymore once VCD 10.4.0 is discontinued (this issue is fixed in 10.4.1).
func getFriendlyErrorIfVmPlacementPolicyAlreadyExists(vmPlacementPolicyName string, err error) error {
	if err != nil && strings.Contains(err.Error(), "already exists") && strings.Contains(err.Error(), "duplicate key") {
		return fmt.Errorf("VM Placement Policy with name '%s' already exists", vmPlacementPolicyName)
	}
	return err
}<|MERGE_RESOLUTION|>--- conflicted
+++ resolved
@@ -23,25 +23,14 @@
 }
 
 // GetVdcComputePolicyV2ById retrieves VDC Compute Policy (V2) by given ID
-<<<<<<< HEAD
 func (client *VCDClient) GetVdcComputePolicyV2ById(ctx context.Context, id string) (*VdcComputePolicyV2, error) {
-	return getVdcComputePolicyV2ById(ctx, client, id)
+	return getVdcComputePolicyV2ById(ctx, &client.Client, id)
 }
 
 // getVdcComputePolicyV2ById retrieves VDC Compute Policy (V2) by given ID
-func getVdcComputePolicyV2ById(ctx context.Context, client *VCDClient, id string) (*VdcComputePolicyV2, error) {
-	endpoint := types.OpenApiPathVersion2_0_0 + types.OpenApiEndpointVdcComputePolicies
-	minimumApiVersion, err := client.Client.checkOpenApiEndpointCompatibility(ctx, endpoint)
-=======
-func (client *VCDClient) GetVdcComputePolicyV2ById(id string) (*VdcComputePolicyV2, error) {
-	return getVdcComputePolicyV2ById(&client.Client, id)
-}
-
-// getVdcComputePolicyV2ById retrieves VDC Compute Policy (V2) by given ID
-func getVdcComputePolicyV2ById(client *Client, id string) (*VdcComputePolicyV2, error) {
-	endpoint := types.OpenApiPathVersion2_0_0 + types.OpenApiEndpointVdcComputePolicies
-	minimumApiVersion, err := client.checkOpenApiEndpointCompatibility(endpoint)
->>>>>>> cf36d5ed
+func getVdcComputePolicyV2ById(ctx context.Context, client *Client, id string) (*VdcComputePolicyV2, error) {
+	endpoint := types.OpenApiPathVersion2_0_0 + types.OpenApiEndpointVdcComputePolicies
+	minimumApiVersion, err := client.checkOpenApiEndpointCompatibility(ctx, endpoint)
 	if err != nil {
 		return nil, err
 	}
@@ -62,11 +51,7 @@
 		client:             client,
 	}
 
-<<<<<<< HEAD
-	err = client.Client.OpenApiGetItem(ctx, minimumApiVersion, urlRef, nil, vdcComputePolicy.VdcComputePolicyV2, nil)
-=======
-	err = client.OpenApiGetItem(minimumApiVersion, urlRef, nil, vdcComputePolicy.VdcComputePolicyV2, nil)
->>>>>>> cf36d5ed
+	err = client.OpenApiGetItem(ctx, minimumApiVersion, urlRef, nil, vdcComputePolicy.VdcComputePolicyV2, nil)
 	if err != nil {
 		return nil, err
 	}
@@ -76,26 +61,15 @@
 
 // GetAllVdcComputePoliciesV2 retrieves all VDC Compute Policies (V2) using OpenAPI endpoint. Query parameters can be supplied to perform additional
 // filtering
-<<<<<<< HEAD
 func (client *VCDClient) GetAllVdcComputePoliciesV2(ctx context.Context, queryParameters url.Values) ([]*VdcComputePolicyV2, error) {
-	return getAllVdcComputePoliciesV2(ctx, client, queryParameters)
-=======
-func (client *VCDClient) GetAllVdcComputePoliciesV2(queryParameters url.Values) ([]*VdcComputePolicyV2, error) {
-	return getAllVdcComputePoliciesV2(&client.Client, queryParameters)
->>>>>>> cf36d5ed
+	return getAllVdcComputePoliciesV2(ctx, &client.Client, queryParameters)
 }
 
 // getAllVdcComputePolicies retrieves all VDC Compute Policies (V2) using OpenAPI endpoint. Query parameters can be supplied to perform additional
 // filtering
-<<<<<<< HEAD
-func getAllVdcComputePoliciesV2(ctx context.Context, client *VCDClient, queryParameters url.Values) ([]*VdcComputePolicyV2, error) {
-	endpoint := types.OpenApiPathVersion2_0_0 + types.OpenApiEndpointVdcComputePolicies
-	minimumApiVersion, err := client.Client.checkOpenApiEndpointCompatibility(ctx, endpoint)
-=======
-func getAllVdcComputePoliciesV2(client *Client, queryParameters url.Values) ([]*VdcComputePolicyV2, error) {
-	endpoint := types.OpenApiPathVersion2_0_0 + types.OpenApiEndpointVdcComputePolicies
-	minimumApiVersion, err := client.checkOpenApiEndpointCompatibility(endpoint)
->>>>>>> cf36d5ed
+func getAllVdcComputePoliciesV2(ctx context.Context, client *Client, queryParameters url.Values) ([]*VdcComputePolicyV2, error) {
+	endpoint := types.OpenApiPathVersion2_0_0 + types.OpenApiEndpointVdcComputePolicies
+	minimumApiVersion, err := client.checkOpenApiEndpointCompatibility(ctx, endpoint)
 	if err != nil {
 		return nil, err
 	}
@@ -106,12 +80,7 @@
 	}
 
 	responses := []*types.VdcComputePolicyV2{{}}
-
-<<<<<<< HEAD
-	err = client.Client.OpenApiGetAllItems(ctx, minimumApiVersion, urlRef, queryParameters, &responses, nil)
-=======
-	err = client.OpenApiGetAllItems(minimumApiVersion, urlRef, queryParameters, &responses, nil)
->>>>>>> cf36d5ed
+	err = client.OpenApiGetAllItems(ctx, minimumApiVersion, urlRef, queryParameters, &responses, nil)
 	if err != nil {
 		return nil, err
 	}

--- conflicted
+++ resolved
@@ -7,7 +7,6 @@
 package govcd
 
 import (
-	"context"
 	"fmt"
 
 	"github.com/vmware/go-vcloud-director/v2/types/v56"
@@ -27,10 +26,9 @@
 	if vcd.config.VCD.EdgeGateway == "" {
 		check.Skip("Skipping test because no edge gateway given")
 	}
-	ctx := context.Background()
 
 	// Construct new VM for test
-	vapp, err := deployVappForTest(ctx, vcd, "GetDhcpAddress")
+	vapp, err := deployVappForTest(vcd, "GetDhcpAddress")
 	check.Assert(err, IsNil)
 	vmType, _ := vcd.findFirstVm(*vapp)
 	vm := &VM{
@@ -38,24 +36,20 @@
 		client: vapp.client,
 	}
 
-	edgeGateway, err := vcd.vdc.GetEdgeGatewayByName(ctx, vcd.config.VCD.EdgeGateway, false)
+	edgeGateway, err := vcd.vdc.GetEdgeGatewayByName(vcd.config.VCD.EdgeGateway, false)
 	if err != nil {
 		check.Skip(fmt.Sprintf("Edge Gateway %s not found", vcd.config.VCD.EdgeGateway))
 	}
 
 	// Setup Org network with a single IP in DHCP pool
-	network := makeOrgVdcNetworkWithDhcp(ctx, vcd, check, edgeGateway)
+	network := makeOrgVdcNetworkWithDhcp(vcd, check, edgeGateway)
 
 	// Attach Org network to vApp
-<<<<<<< HEAD
-	_, err = vapp.AddOrgNetwork(ctx, &VappNetworkSettings{}, network, false)
-=======
 	_, err = vapp.AddOrgNetwork(&VappNetworkSettings{}, network.OrgVDCNetwork, false)
->>>>>>> cf36d5ed
 	check.Assert(err, IsNil)
 
 	// Get network config and update it to use DHCP
-	netCfg, err := vm.GetNetworkConnectionSection(ctx)
+	netCfg, err := vm.GetNetworkConnectionSection()
 	check.Assert(err, IsNil)
 	check.Assert(netCfg, NotNil)
 
@@ -72,14 +66,14 @@
 	netCfg.NetworkConnection = append(netCfg.NetworkConnection, secondNic)
 
 	// Update network configuration to use DHCP
-	err = vm.UpdateNetworkConnectionSection(ctx, netCfg)
+	err = vm.UpdateNetworkConnectionSection(netCfg)
 	check.Assert(err, IsNil)
 
 	if testVerbose {
 		fmt.Printf("# Time out waiting for DHCP IPs on powered off VMs: ")
 	}
 	// Pretend we are waiting for DHCP addresses when VM is powered off - it must timeout
-	ips, hasTimedOut, err := vm.WaitForDhcpIpByNicIndexes(ctx, []int{0, 1}, 10, true)
+	ips, hasTimedOut, err := vm.WaitForDhcpIpByNicIndexes([]int{0, 1}, 10, true)
 	check.Assert(err, IsNil)
 	check.Assert(hasTimedOut, Equals, true)
 	check.Assert(ips, HasLen, 2)
@@ -91,16 +85,16 @@
 	}
 
 	// err = vm.PowerOnAndForceCustomization()
-	task, err := vapp.PowerOn(ctx)
-	check.Assert(err, IsNil)
-	err = task.WaitTaskCompletion(ctx)
+	task, err := vapp.PowerOn()
+	check.Assert(err, IsNil)
+	err = task.WaitTaskCompletion()
 	check.Assert(err, IsNil)
 
 	if testVerbose {
 		fmt.Printf("# Get IPs for NICs 0 and 1: ")
 	}
 	// Wait and check DHCP lease acquired
-	ips, hasTimedOut, err = vm.WaitForDhcpIpByNicIndexes(ctx, []int{0, 1}, 300, true)
+	ips, hasTimedOut, err = vm.WaitForDhcpIpByNicIndexes([]int{0, 1}, 300, true)
 	check.Assert(err, IsNil)
 	check.Assert(hasTimedOut, Equals, false)
 	check.Assert(ips, HasLen, 2)
@@ -115,7 +109,7 @@
 	if testVerbose {
 		fmt.Printf("# Get active lease for NICs with MAC 0: ")
 	}
-	lease, err := edgeGateway.GetNsxvActiveDhcpLeaseByMac(ctx, netCfg.NetworkConnection[0].MACAddress)
+	lease, err := edgeGateway.GetNsxvActiveDhcpLeaseByMac(netCfg.NetworkConnection[0].MACAddress)
 	check.Assert(err, IsNil)
 	check.Assert(lease, NotNil)
 	// This check fails for a known bug in vCD
@@ -127,7 +121,7 @@
 	if testVerbose {
 		fmt.Printf("# Check number of leases on Edge Gateway: ")
 	}
-	allLeases, err := edgeGateway.GetAllNsxvDhcpLeases(ctx)
+	allLeases, err := edgeGateway.GetAllNsxvDhcpLeases()
 	check.Assert(err, IsNil)
 	check.Assert(allLeases, NotNil)
 	check.Assert(len(allLeases) > 0, Equals, true)
@@ -139,7 +133,7 @@
 	if testVerbose {
 		fmt.Printf("# Get IP for single NIC 0: ")
 	}
-	ips, hasTimedOut, err = vm.WaitForDhcpIpByNicIndexes(ctx, []int{0}, 300, true)
+	ips, hasTimedOut, err = vm.WaitForDhcpIpByNicIndexes([]int{0}, 300, true)
 	check.Assert(err, IsNil)
 	check.Assert(hasTimedOut, Equals, false)
 	check.Assert(ips, HasLen, 1)
@@ -155,7 +149,7 @@
 	if testVerbose {
 		fmt.Printf("# Get IPs for NICs 0 and 1 (only using guest tools): ")
 	}
-	ips, hasTimedOut, err = vm.WaitForDhcpIpByNicIndexes(ctx, []int{0, 1}, 300, false)
+	ips, hasTimedOut, err = vm.WaitForDhcpIpByNicIndexes([]int{0, 1}, 300, false)
 	check.Assert(err, IsNil)
 	check.Assert(hasTimedOut, Equals, false)
 	check.Assert(ips, HasLen, 2)
@@ -167,7 +161,7 @@
 	}
 
 	// Cleanup vApp
-	err = deleteVapp(ctx, vcd, vapp.VApp.Name)
+	err = deleteVapp(vcd, vapp.VApp.Name)
 	check.Assert(err, IsNil)
 	task, err = network.Delete()
 	check.Assert(err, IsNil)
@@ -178,11 +172,7 @@
 // makeOrgVdcNetworkWithDhcp is a helper that creates a routed Org network and a DHCP pool with
 // single IP address to be assigned. Org vDC network and IP address assigned to DHCP pool are
 // returned
-<<<<<<< HEAD
-func makeOrgVdcNetworkWithDhcp(ctx context.Context, vcd *TestVCD, check *C, edgeGateway *EdgeGateway) *types.OrgVDCNetwork {
-=======
 func makeOrgVdcNetworkWithDhcp(vcd *TestVCD, check *C, edgeGateway *EdgeGateway) *OrgVDCNetwork {
->>>>>>> cf36d5ed
 	var networkConfig = types.OrgVDCNetwork{
 		Xmlns:       types.XMLNamespaceVCloud,
 		Name:        TestCreateOrgVdcNetworkDhcp,
@@ -217,13 +207,13 @@
 	}
 
 	// Create network
-	err := vcd.vdc.CreateOrgVDCNetworkWait(ctx, &networkConfig)
+	err := vcd.vdc.CreateOrgVDCNetworkWait(&networkConfig)
 	if err != nil {
 		fmt.Printf("error creating Network <%s>: %s\n", TestCreateOrgVdcNetworkDhcp, err)
 	}
 	check.Assert(err, IsNil)
 	AddToCleanupList(TestCreateOrgVdcNetworkDhcp, "network", vcd.org.Org.Name+"|"+vcd.vdc.Vdc.Name, "TestCreateOrgVdcNetworkDhcp")
-	network, err := vcd.vdc.GetOrgVdcNetworkByName(ctx, TestCreateOrgVdcNetworkDhcp, true)
+	network, err := vcd.vdc.GetOrgVdcNetworkByName(TestCreateOrgVdcNetworkDhcp, true)
 	check.Assert(err, IsNil)
 
 	// Add DHCP pool
@@ -234,9 +224,9 @@
 	dhcpPool["default_lease_time"] = 3600
 	dhcpPool["max_lease_time"] = 7200
 	dhcpPoolConfig[0] = dhcpPool
-	task, err := edgeGateway.AddDhcpPool(ctx, network.OrgVDCNetwork, dhcpPoolConfig)
-	check.Assert(err, IsNil)
-	err = task.WaitTaskCompletion(ctx)
+	task, err := edgeGateway.AddDhcpPool(network.OrgVDCNetwork, dhcpPoolConfig)
+	check.Assert(err, IsNil)
+	err = task.WaitTaskCompletion()
 	check.Assert(err, IsNil)
 
 	return network

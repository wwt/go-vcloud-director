--- conflicted
+++ resolved
@@ -63,12 +63,12 @@
 // Note. OpenAPI endpoint does not exist for this resource and by default endpoint
 // "/network/orgvdcnetworks/importableswitches" returns only unused NSX-T importable switches (the ones that are not
 // already consumed in Org VDC networks) and there is no way to get them all (including the used ones).
-func (vdcGroup *VdcGroup) GetNsxtImportableSwitchByName(name string) (*NsxtImportableSwitch, error) {
+func (vdcGroup *VdcGroup) GetNsxtImportableSwitchByName(ctx context.Context, name string) (*NsxtImportableSwitch, error) {
 	if name == "" {
 		return nil, fmt.Errorf("empty NSX-T Importable Switch name specified")
 	}
 
-	allNsxtImportableSwitches, err := vdcGroup.GetAllNsxtImportableSwitches()
+	allNsxtImportableSwitches, err := vdcGroup.GetAllNsxtImportableSwitches(ctx)
 	if err != nil {
 		return nil, fmt.Errorf("error getting all NSX-T Importable Switches for VDC Group '%s': %s", vdcGroup.VdcGroup.Name, err)
 	}
@@ -100,7 +100,7 @@
 // Note. OpenAPI endpoint does not exist for this resource and by default endpoint
 // "/network/orgvdcnetworks/importableswitches" returns only unused NSX-T importable switches (the ones that are not
 // already consumed in Org VDC networks) and there is no way to get them all.
-func (vdcGroup *VdcGroup) GetAllNsxtImportableSwitches() ([]*NsxtImportableSwitch, error) {
+func (vdcGroup *VdcGroup) GetAllNsxtImportableSwitches(ctx context.Context) ([]*NsxtImportableSwitch, error) {
 	if vdcGroup.VdcGroup.Id == "" {
 		return nil, fmt.Errorf("VDC Group must have ID populated to retrieve NSX-T importable switches")
 	}
@@ -111,7 +111,7 @@
 	}
 	filter := map[string]string{"vdcGroup": orgVdcGroupId}
 
-	return getFilteredNsxtImportableSwitches(filter, vdcGroup.client)
+	return getFilteredNsxtImportableSwitches(ctx, filter, vdcGroup.client)
 }
 
 // GetAllNsxtImportableSwitches retrieves all available importable switches which can be consumed for creating NSX-T
@@ -131,7 +131,7 @@
 	}
 	filter := map[string]string{"orgVdc": orgVdcId}
 
-	return getFilteredNsxtImportableSwitches(filter, vdc.client)
+	return getFilteredNsxtImportableSwitches(ctx, filter, vdc.client)
 }
 
 // GetFilteredNsxtImportableSwitches returns all available importable switches.
@@ -142,14 +142,14 @@
 // Note. OpenAPI endpoint does not exist for this resource and by default endpoint
 // "/network/orgvdcnetworks/importableswitches" returns only unused NSX-T importable switches (the ones that are not
 // already consumed in Org VDC networks) and there is no way to get them all.
-func (vcdClient *VCDClient) GetFilteredNsxtImportableSwitches(filter map[string]string) ([]*NsxtImportableSwitch, error) {
-	return getFilteredNsxtImportableSwitches(filter, &vcdClient.Client)
+func (vcdClient *VCDClient) GetFilteredNsxtImportableSwitches(ctx context.Context, filter map[string]string) ([]*NsxtImportableSwitch, error) {
+	return getFilteredNsxtImportableSwitches(ctx, filter, &vcdClient.Client)
 }
 
 // GetFilteredNsxtImportableSwitchesByName builds on top of GetFilteredNsxtImportableSwitches and additionally performs
 // client side filtering by Name
-func (vcdClient *VCDClient) GetFilteredNsxtImportableSwitchesByName(filter map[string]string, name string) (*NsxtImportableSwitch, error) {
-	importableSwitches, err := getFilteredNsxtImportableSwitches(filter, &vcdClient.Client)
+func (vcdClient *VCDClient) GetFilteredNsxtImportableSwitchesByName(ctx context.Context, filter map[string]string, name string) (*NsxtImportableSwitch, error) {
+	importableSwitches, err := getFilteredNsxtImportableSwitches(ctx, filter, &vcdClient.Client)
 	if err != nil {
 		return nil, fmt.Errorf("error getting list of filtered Importable Switches: %s", err)
 	}
@@ -176,7 +176,7 @@
 }
 
 // getFilteredNsxtImportableSwitches is extracted so that it can be reused across multiple functions
-func getFilteredNsxtImportableSwitches(filter map[string]string, client *Client) ([]*NsxtImportableSwitch, error) {
+func getFilteredNsxtImportableSwitches(ctx context.Context, filter map[string]string, client *Client) ([]*NsxtImportableSwitch, error) {
 	apiEndpoint := client.VCDHREF
 	endpoint := apiEndpoint.Scheme + "://" + apiEndpoint.Host + "/network/orgvdcnetworks/importableswitches/"
 	// error below is ignored because it is a static endpoint
@@ -187,11 +187,7 @@
 
 	headAccept := http.Header{}
 	headAccept.Set("Accept", types.JSONMime)
-<<<<<<< HEAD
-	request := vdc.client.newRequest(ctx, map[string]string{"orgVdc": orgVdcId}, nil, http.MethodGet, *urlRef, nil, vdc.client.APIVersion, headAccept)
-=======
-	request := client.newRequest(filter, nil, http.MethodGet, *urlRef, nil, client.APIVersion, headAccept)
->>>>>>> 74f95399
+	request := client.newRequest(ctx, filter, nil, http.MethodGet, *urlRef, nil, client.APIVersion, headAccept)
 	request.Header.Set("Accept", types.JSONMime)
 
 	response, err := checkResp(client.Http.Do(request))

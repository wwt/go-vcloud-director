--- conflicted
+++ resolved
@@ -1041,14 +1041,10 @@
 	}
 	params.XmlnsOvf = types.XMLNamespaceOVF
 
-<<<<<<< HEAD
-	return vdc.client.ExecuteTaskRequest(ctx, href, http.MethodPost, types.MimeCreateVmParams, "error creating standalone VM: %s", params)
-=======
 	// 37.1 Introduced new parameters to VM configuration
-	return vdc.client.ExecuteTaskRequestWithApiVersion(href, http.MethodPost,
+	return vdc.client.ExecuteTaskRequestWithApiVersion(ctx, href, http.MethodPost,
 		types.MimeCreateVmParams, "error creating standalone VM: %s", params,
-		vdc.client.GetSpecificApiVersionOnCondition(">=37.1", "37.1"))
->>>>>>> cf36d5ed
+		vdc.client.GetSpecificApiVersionOnCondition(ctx, ">=37.1", "37.1"))
 }
 
 // getVmFromTask finds a VM from a running standalone VM creation task
@@ -1295,7 +1291,7 @@
 // The template argument must contain at least:
 // * Name
 // * Source (a reference to the source vApp template)
-func (vdc *Vdc) CreateVappFromTemplate(template *types.InstantiateVAppTemplateParams) (*VApp, error) {
+func (vdc *Vdc) CreateVappFromTemplate(ctx context.Context, template *types.InstantiateVAppTemplateParams) (*VApp, error) {
 	vdcHref, err := url.ParseRequestURI(vdc.Vdc.HREF)
 	if err != nil {
 		return nil, fmt.Errorf("error getting VDC href: %s", err)
@@ -1308,7 +1304,7 @@
 	template.Ovf = types.XMLNamespaceOVF
 	template.Deploy = true
 
-	_, err = vdc.client.ExecuteRequest(vdcHref.String(), http.MethodPost,
+	_, err = vdc.client.ExecuteRequest(ctx, vdcHref.String(), http.MethodPost,
 		types.MimeInstantiateVappTemplateParams, "error instantiating a new vApp from Template: %s", template, vapp.VApp)
 	if err != nil {
 		return nil, err
@@ -1317,12 +1313,12 @@
 	task := NewTask(vdc.client)
 	for _, taskItem := range vapp.VApp.Tasks.Task {
 		task.Task = taskItem
-		err = task.WaitTaskCompletion()
+		err = task.WaitTaskCompletion(ctx)
 		if err != nil {
 			return nil, fmt.Errorf("error performing task: %s", err)
 		}
 	}
-	err = vapp.Refresh()
+	err = vapp.Refresh(ctx)
 	return vapp, err
 }
 
@@ -1330,7 +1326,7 @@
 // The sourceVapp argument must contain at least:
 // * Name
 // * Source (a reference to the source vApp)
-func (vdc *Vdc) CloneVapp(sourceVapp *types.CloneVAppParams) (*VApp, error) {
+func (vdc *Vdc) CloneVapp(ctx context.Context, sourceVapp *types.CloneVAppParams) (*VApp, error) {
 	vdcHref, err := url.ParseRequestURI(vdc.Vdc.HREF)
 	if err != nil {
 		return nil, fmt.Errorf("error getting VDC href: %s", err)
@@ -1343,7 +1339,7 @@
 	sourceVapp.Ovf = types.XMLNamespaceOVF
 	sourceVapp.Deploy = true
 
-	_, err = vdc.client.ExecuteRequest(vdcHref.String(), http.MethodPost,
+	_, err = vdc.client.ExecuteRequest(ctx, vdcHref.String(), http.MethodPost,
 		types.MimeCloneVapp, "error cloning a vApp : %s", sourceVapp, vapp.VApp)
 	if err != nil {
 		return nil, err
@@ -1352,17 +1348,17 @@
 	task := NewTask(vdc.client)
 	for _, taskItem := range vapp.VApp.Tasks.Task {
 		task.Task = taskItem
-		err = task.WaitTaskCompletion()
+		err = task.WaitTaskCompletion(ctx)
 		if err != nil {
 			return nil, fmt.Errorf("error performing task: %s", err)
 		}
 	}
-	err = vapp.Refresh()
+	err = vapp.Refresh(ctx)
 	return vapp, err
 }
 
 // Get the details of a hardware version
-func (vdc *Vdc) GetHardwareVersion(name string) (*types.VirtualHardwareVersion, error) {
+func (vdc *Vdc) GetHardwareVersion(ctx context.Context, name string) (*types.VirtualHardwareVersion, error) {
 	if len(vdc.Vdc.Capabilities) == 0 {
 		return nil, fmt.Errorf("VDC doesn't have any virtual hardware version support information stored")
 	}
@@ -1385,7 +1381,7 @@
 
 	hardwareVersion := &types.VirtualHardwareVersion{}
 
-	_, err = vdc.client.ExecuteRequest(vdcHref.String(), http.MethodGet, types.MimeVirtualHardwareVersion, "error getting hardware version: %s", nil, hardwareVersion)
+	_, err = vdc.client.ExecuteRequest(ctx, vdcHref.String(), http.MethodGet, types.MimeVirtualHardwareVersion, "error getting hardware version: %s", nil, hardwareVersion)
 	if err != nil {
 		return nil, err
 	}
@@ -1394,8 +1390,8 @@
 }
 
 // Get highest supported hardware version of a VDC
-func (vdc *Vdc) GetHighestHardwareVersion() (*types.VirtualHardwareVersion, error) {
-	err := vdc.Refresh()
+func (vdc *Vdc) GetHighestHardwareVersion(ctx context.Context) (*types.VirtualHardwareVersion, error) {
+	err := vdc.Refresh(ctx)
 	if err != nil {
 		return nil, err
 	}
@@ -1408,7 +1404,7 @@
 	// Get last item (highest version) of SupportedHardwareVersions
 	highestVersion := hardwareVersions[len(hardwareVersions)-1].Name
 
-	hardwareVersion, err := vdc.GetHardwareVersion(highestVersion)
+	hardwareVersion, err := vdc.GetHardwareVersion(ctx, highestVersion)
 	if err != nil {
 		return nil, err
 	}

//go:build network || nsxt || functional || ALL

/*
 * Copyright 2021 VMware, Inc.  All rights reserved.  Licensed under the Apache v2 License.
 */

package govcd

import (
	"fmt"

	. "gopkg.in/check.v1"
)

func (vcd *TestVCD) Test_GetAllNsxtImportableSwitches(check *C) {
	if vcd.skipAdminTests {
		check.Skip(fmt.Sprintf(TestRequiresSysAdminPrivileges, check.TestName()))
	}

<<<<<<< HEAD
	if vcd.client.Client.APIVCDMaxVersionIs(ctx, "< 34") {
		check.Skip("At least VCD 10.1 is required")
	}
=======
>>>>>>> 74f95399
	skipNoNsxtConfiguration(vcd, check)

	nsxtVdc, err := vcd.org.GetVDCByNameOrId(ctx, vcd.config.VCD.Nsxt.Vdc, true)
	check.Assert(err, IsNil)

	allSwitches, err := nsxtVdc.GetAllNsxtImportableSwitches(ctx)
	check.Assert(err, IsNil)
	check.Assert(len(allSwitches) > 0, Equals, true)
}

func (vcd *TestVCD) Test_GetNsxtImportableSwitchByName(check *C) {
	if vcd.skipAdminTests {
		check.Skip(fmt.Sprintf(TestRequiresSysAdminPrivileges, check.TestName()))
	}

<<<<<<< HEAD
	if vcd.client.Client.APIVCDMaxVersionIs(ctx, "< 34") {
		check.Skip("At least VCD 10.1 is required")
	}
=======
>>>>>>> 74f95399
	skipNoNsxtConfiguration(vcd, check)

	nsxtVdc, err := vcd.org.GetVDCByNameOrId(ctx, vcd.config.VCD.Nsxt.Vdc, true)
	check.Assert(err, IsNil)

	logicalSwitch, err := nsxtVdc.GetNsxtImportableSwitchByName(ctx, vcd.config.VCD.Nsxt.NsxtImportSegment)
	check.Assert(err, IsNil)
	check.Assert(logicalSwitch.NsxtImportableSwitch.Name, Equals, vcd.config.VCD.Nsxt.NsxtImportSegment)
}

func (vcd *TestVCD) Test_GetFilteredNsxtImportableSwitches(check *C) {
	if vcd.skipAdminTests {
		check.Skip(fmt.Sprintf(TestRequiresSysAdminPrivileges, check.TestName()))
	}

	skipNoNsxtConfiguration(vcd, check)

	// Check that nil filter returns error. This will work as a safeguard to also detect if future versions start accepting
	// empty filter value
	results, err := vcd.client.GetFilteredNsxtImportableSwitches(nil)
	check.Assert(err, Not(IsNil))
	check.Assert(results, IsNil)

	// Filter by VDC ID
	bareVdcId, err := getBareEntityUuid(vcd.nsxtVdc.Vdc.ID)
	check.Assert(err, IsNil)
	filter := map[string]string{"orgVdc": bareVdcId}
	results, err = vcd.client.GetFilteredNsxtImportableSwitches(filter)
	check.Assert(err, IsNil)
	check.Assert(len(results) > 0, Equals, true)

	nsxtManagers, err := vcd.client.QueryNsxtManagerByName(vcd.config.VCD.Nsxt.Manager)
	check.Assert(err, IsNil)
	check.Assert(len(nsxtManagers) > 0, Equals, true)

	uuid := extractUuid(nsxtManagers[0].HREF)
	filter = map[string]string{"nsxTManager": uuid}
	results, err = vcd.client.GetFilteredNsxtImportableSwitches(filter)
	check.Assert(err, IsNil)
	check.Assert(len(results) > 0, Equals, true)

	switchByName, err := vcd.client.GetFilteredNsxtImportableSwitchesByName(filter, vcd.config.VCD.Nsxt.NsxtImportSegment)
	check.Assert(err, IsNil)
	check.Assert(switchByName.NsxtImportableSwitch.Name, Equals, vcd.config.VCD.Nsxt.NsxtImportSegment)

}<|MERGE_RESOLUTION|>--- conflicted
+++ resolved
@@ -17,12 +17,6 @@
 		check.Skip(fmt.Sprintf(TestRequiresSysAdminPrivileges, check.TestName()))
 	}
 
-<<<<<<< HEAD
-	if vcd.client.Client.APIVCDMaxVersionIs(ctx, "< 34") {
-		check.Skip("At least VCD 10.1 is required")
-	}
-=======
->>>>>>> 74f95399
 	skipNoNsxtConfiguration(vcd, check)
 
 	nsxtVdc, err := vcd.org.GetVDCByNameOrId(ctx, vcd.config.VCD.Nsxt.Vdc, true)
@@ -38,12 +32,6 @@
 		check.Skip(fmt.Sprintf(TestRequiresSysAdminPrivileges, check.TestName()))
 	}
 
-<<<<<<< HEAD
-	if vcd.client.Client.APIVCDMaxVersionIs(ctx, "< 34") {
-		check.Skip("At least VCD 10.1 is required")
-	}
-=======
->>>>>>> 74f95399
 	skipNoNsxtConfiguration(vcd, check)
 
 	nsxtVdc, err := vcd.org.GetVDCByNameOrId(ctx, vcd.config.VCD.Nsxt.Vdc, true)

/*
 * Copyright 2019 VMware, Inc.  All rights reserved.  Licensed under the Apache v2 License.
 */

package govcd

import (
<<<<<<< HEAD
	"context"
=======
	"bytes"
>>>>>>> cf36d5ed
	"crypto/tls"
	"fmt"
	"io"
	"math"
	"net/http"
	"net/url"
	"os"
	"strings"
	"sync/atomic"
	"time"

	semver "github.com/hashicorp/go-version"

	"github.com/vmware/go-vcloud-director/v2/types/v56"
	"github.com/vmware/go-vcloud-director/v2/util"
)

func init() {
	// Initialize global API request counter that is used by VcloudRequestIdBuilderFunc
	counter := apiRequestCount(0)
	requestCounter = &counter
}

var minVcdApiVersion = "37.0" // supported by 10.4+

// VCDClientOption defines signature for customizing VCDClient using
// functional options pattern.
type VCDClientOption func(*VCDClient) error

type VCDClient struct {
	Client      Client  // Client for the underlying VCD instance
	sessionHREF url.URL // HREF for the session API
	QueryHREF   url.URL // HREF for the query API
}

func (vcdClient *VCDClient) vcdloginurl(ctx context.Context) error {
	if err := vcdClient.Client.validateAPIVersion(ctx); err != nil {
		return fmt.Errorf("could not find valid version for login: %s", err)
	}

	// find login address matching the API version
	var neededVersion VersionInfo
	for _, versionInfo := range vcdClient.Client.supportedVersions.VersionInfos {
		if versionInfo.Version == vcdClient.Client.APIVersion {
			neededVersion = versionInfo
			break
		}
	}

	loginUrl, err := url.Parse(neededVersion.LoginUrl)
	if err != nil {
		return fmt.Errorf("couldn't find a LoginUrl for version %s", vcdClient.Client.APIVersion)
	}
	vcdClient.sessionHREF = *loginUrl
	return nil
}

// vcdCloudApiAuthorize performs the authorization to VCD using open API
func (vcdClient *VCDClient) vcdCloudApiAuthorize(ctx context.Context, user, pass, org string) (*http.Response, error) {
	var missingItems []string
	if user == "" {
		missingItems = append(missingItems, "user")
	}
	if pass == "" {
		missingItems = append(missingItems, "password")
	}
	if org == "" {
		missingItems = append(missingItems, "org")
	}
	if len(missingItems) > 0 {
		return nil, fmt.Errorf("authorization is not possible because of these missing items: %v", missingItems)
	}

	util.Logger.Println("[TRACE] Connecting to VCD using cloudapi")
	// This call can only be used by tenants
	rawUrl := vcdClient.sessionHREF.Scheme + "://" + vcdClient.sessionHREF.Host + "/cloudapi/1.0.0/sessions"

	// If we are connecting as provider, we need to qualify the request.
	if strings.EqualFold(org, "system") {
		rawUrl += "/provider"
	}
	util.Logger.Printf("[TRACE] URL %s\n", rawUrl)
	loginUrl, err := url.Parse(rawUrl)
	if err != nil {
		return nil, fmt.Errorf("error parsing URL %s", rawUrl)
	}
	vcdClient.sessionHREF = *loginUrl
	req := vcdClient.Client.NewRequest(ctx, map[string]string{}, http.MethodPost, *loginUrl, nil)
	// Set Basic Authentication Header
	req.SetBasicAuth(user+"@"+org, pass)
	// Add the Accept header. The version must be at least 33.0 for cloudapi to work
	req.Header.Add("Accept", "application/*;version="+vcdClient.Client.APIVersion)
	resp, err := vcdClient.Client.Http.Do(req)
	if err != nil {
		return nil, err
	}

	defer func(Body io.ReadCloser) {
		err := Body.Close()
		if err != nil {
			util.Logger.Printf("error closing response Body [vcdCloudApiAuthorize]: %s", err)
		}
	}(resp.Body)

	// read from resp.Body io.Reader for debug output if it has body
	bodyBytes, err := rewrapRespBodyNoopCloser(resp)
	if err != nil {
		return resp, err
	}
	util.ProcessResponseOutput(util.FuncNameCallStack(), resp, string(bodyBytes))
	debugShowResponse(resp, bodyBytes)

	// Catch HTTP 401 (Status Unauthorized) to return an error as otherwise this library would return
	// odd errors while doing lookup of resources and confuse user.
	if resp.StatusCode == http.StatusUnauthorized {
		return nil, fmt.Errorf("received response HTTP %d (Unauthorized). Please check if your credentials are valid",
			resp.StatusCode)
	}

	// Store the authorization header
	vcdClient.Client.VCDToken = resp.Header.Get(BearerTokenHeader)
	vcdClient.Client.VCDAuthHeader = BearerTokenHeader
	vcdClient.Client.IsSysAdmin = strings.EqualFold(org, "system")
	// Get query href
	vcdClient.QueryHREF = vcdClient.Client.VCDHREF
	vcdClient.QueryHREF.Path += "/query"
	return resp, nil
}

// NewVCDClient initializes VMware VMware Cloud Director client with reasonable defaults.
// It accepts functions of type VCDClientOption for adjusting defaults.
func NewVCDClient(vcdEndpoint url.URL, insecure bool, options ...VCDClientOption) *VCDClient {
	userDefinedApiVersion := os.Getenv("GOVCD_API_VERSION")
	if userDefinedApiVersion != "" {
		_, err := semver.NewVersion(userDefinedApiVersion)
		if err != nil {
			// We do not have error in return of this function signature.
			// To avoid breaking API the only thing we can do is panic.
			panic(fmt.Sprintf("unable to initialize VCD client from environment variable GOVCD_API_VERSION. Version '%s' is not valid: %s", userDefinedApiVersion, err))
		}
		minVcdApiVersion = userDefinedApiVersion
	}

	// Setting defaults
	// #nosec G402 -- InsecureSkipVerify: insecure - This allows connecting to VCDs with self-signed certificates
	vcdClient := &VCDClient{
		Client: Client{
			APIVersion: minVcdApiVersion,
			// UserAgent cannot embed exact version by default because this is source code and is supposed to be used by programs,
			// but any client can customize or disable it at all using WithHttpUserAgent() configuration options function.
			UserAgent: "go-vcloud-director",
			VCDHREF:   vcdEndpoint,
			Http: http.Client{
				Transport: &http.Transport{
					TLSClientConfig: &tls.Config{
						InsecureSkipVerify: insecure,
					},
					Proxy:               http.ProxyFromEnvironment,
					TLSHandshakeTimeout: 120 * time.Second, // Default timeout for TSL hand shake
				},
				Timeout: 600 * time.Second, // Default value for http request+response timeout
			},
			MaxRetryTimeout: 60, // Default timeout in seconds for retries calls in functions
		},
	}

	// Attach function that will generate unique 'X-VMWARE-VCLOUD-CLIENT-REQUEST-ID' headers for
	// each request unless it is specifically disabled
	if os.Getenv("GOVCD_SKIP_LOG_TRACING") == "" {
		vcdClient.Client.RequestIdFunc = VcloudRequestIdBuilderFunc
	}

	// Override defaults with functional options
	for _, option := range options {
		err := option(vcdClient)
		if err != nil {
			// We do not have error in return of this function signature.
			// To avoid breaking API the only thing we can do is panic.
			panic(fmt.Sprintf("unable to initialize VCD client: %s", err))
		}
	}
	return vcdClient
}

// Authenticate is a helper function that performs a login in VMware Cloud Director.
func (vcdClient *VCDClient) Authenticate(ctx context.Context, username, password, org string) error {
	_, err := vcdClient.GetAuthResponse(ctx, username, password, org)
	return err
}

// GetAuthResponse performs authentication and returns the full HTTP response
// The purpose of this function is to preserve information that is useful
// for token-based authentication
func (vcdClient *VCDClient) GetAuthResponse(ctx context.Context, username, password, org string) (*http.Response, error) {
	// LoginUrl
	err := vcdClient.vcdloginurl(ctx)
	if err != nil {
		return nil, fmt.Errorf("error finding LoginUrl: %s", err)
	}

	// Choose correct auth mechanism based on what type of authentication is used. The end result
	// for each of the below functions is to set authorization token vcdCli.Client.VCDToken.
	var resp *http.Response
	switch {
	case vcdClient.Client.UseSamlAdfs:
		err = vcdClient.authorizeSamlAdfs(ctx, username, password, org, vcdClient.Client.CustomAdfsRptId)
		if err != nil {
			return nil, fmt.Errorf("error authorizing SAML: %s", err)
		}
	default:
		// Authorize
		resp, err = vcdClient.vcdCloudApiAuthorize(ctx, username, password, org)
		if err != nil {
			return nil, fmt.Errorf("error authorizing: %s", err)
		}
	}

	vcdClient.LogSessionInfo(ctx)
	return resp, nil
}

// SetToken will set the authorization token in the client, without using other credentials
// Up to version 29, token authorization uses the header key x-vcloud-authorization
// In version 30+ it also uses X-Vmware-Vcloud-Access-Token:TOKEN coupled with
// X-Vmware-Vcloud-Token-Type:"bearer"
func (vcdClient *VCDClient) SetToken(ctx context.Context, org, authHeader, token string) error {
	if authHeader == ApiTokenHeader {
		util.Logger.Printf("[DEBUG] Attempt authentication using API token")
		apiToken, err := vcdClient.GetBearerTokenFromApiToken(ctx, org, token)
		if err != nil {
			util.Logger.Printf("[DEBUG] Authentication using API token was UNSUCCESSFUL: %s", err)
			return err
		}
		token = apiToken.AccessToken
		authHeader = BearerTokenHeader
		vcdClient.Client.UsingAccessToken = true
		util.Logger.Printf("[DEBUG] Authentication using API token was SUCCESSFUL")
	}
	if !vcdClient.Client.UsingAccessToken {
		vcdClient.Client.UsingBearerToken = true
	}
	vcdClient.Client.VCDAuthHeader = authHeader
	vcdClient.Client.VCDToken = token

	err := vcdClient.vcdloginurl(ctx)
	if err != nil {
		return fmt.Errorf("error finding LoginUrl: %s", err)
	}

	vcdClient.Client.IsSysAdmin = strings.EqualFold(org, "system")
	// Get query href
	vcdClient.QueryHREF = vcdClient.Client.VCDHREF
	vcdClient.QueryHREF.Path += "/query"

	// The client is now ready to connect using the token, but has not communicated with the vCD yet.
	// To make sure that it is working, we run a request for the org list.
	// This list should work always: when run as system administrator, it retrieves all organizations.
	// When run as org user, it only returns the organization the user is authorized to.
	// In both cases, we discard the list, as we only use it to certify that the token works.
	orgListHREF := vcdClient.Client.VCDHREF
	orgListHREF.Path += "/org"

	orgList := new(types.OrgList)

	_, err = vcdClient.Client.ExecuteRequest(ctx, orgListHREF.String(), http.MethodGet,
		"", "error connecting to vCD using token: %s", nil, orgList)
	if err != nil {
		return err
	}
	vcdClient.LogSessionInfo(ctx)
	return nil
}

// Disconnect performs a disconnection from the VMware Cloud Director API endpoint.
func (vcdClient *VCDClient) Disconnect(ctx context.Context) error {
	if vcdClient.Client.VCDToken == "" && vcdClient.Client.VCDAuthHeader == "" {
		return fmt.Errorf("cannot disconnect, client is not authenticated")
	}
	req := vcdClient.Client.NewRequest(ctx, map[string]string{}, http.MethodDelete, vcdClient.sessionHREF, nil)
	// Add the Accept header for vCA
	req.Header.Add("Accept", "application/xml;version="+vcdClient.Client.APIVersion)
	// Set Authorization Header
	req.Header.Add(vcdClient.Client.VCDAuthHeader, vcdClient.Client.VCDToken)
	if _, err := checkResp(vcdClient.Client.Http.Do(req)); err != nil {
		return fmt.Errorf("error processing session delete for VMware Cloud Director: %s", err)
	}
	return nil
}

// WithMaxRetryTimeout allows default vCDClient MaxRetryTimeout value override
func WithMaxRetryTimeout(timeoutSeconds int) VCDClientOption {
	return func(vcdClient *VCDClient) error {
		vcdClient.Client.MaxRetryTimeout = timeoutSeconds
		return nil
	}
}

// WithAPIVersion allows to override default API version. Please be cautious
// about changing the version as the default specified is the most tested.
func WithAPIVersion(version string) VCDClientOption {
	return func(vcdClient *VCDClient) error {
		vcdClient.Client.APIVersion = version
		return nil
	}
}

// WithHttpTimeout allows to override default http timeout
func WithHttpTimeout(timeout int64) VCDClientOption {
	return func(vcdClient *VCDClient) error {
		vcdClient.Client.Http.Timeout = time.Duration(timeout) * time.Second
		return nil
	}
}

// WithSamlAdfs specifies if SAML auth is used for authenticating to vCD instead of local login.
// The following conditions must be met so that SAML authentication works:
// * SAML IdP (Identity Provider) is Active Directory Federation Service (ADFS)
// * WS-Trust authentication endpoint "/adfs/services/trust/13/usernamemixed" must be enabled on
// ADFS server
// By default vCD SAML Entity ID will be used as Relaying Party Trust Identifier unless
// customAdfsRptId is specified
func WithSamlAdfs(useSaml bool, customAdfsRptId string) VCDClientOption {
	return func(vcdClient *VCDClient) error {
		vcdClient.Client.UseSamlAdfs = useSaml
		vcdClient.Client.CustomAdfsRptId = customAdfsRptId
		return nil
	}
}

// WithHttpUserAgent allows to specify HTTP user-agent which can be useful for statistics tracking.
// By default User-Agent is set to "go-vcloud-director". It can be unset by supplying an empty value.
func WithHttpUserAgent(userAgent string) VCDClientOption {
	return func(vcdClient *VCDClient) error {
		vcdClient.Client.UserAgent = userAgent
		return nil
	}
}

// WithHttpHeader allows to specify custom HTTP header values.
// Typical usage of this function is to inject a tenant context into the client.
//
// WARNING: Using this function in an environment with concurrent operations may result in negative side effects,
// such as operations as system administrator and as tenant using the same client.
// This setting is justified when we want to start a session where the additional header is always needed.
// For cases where we need system administrator and tenant operations in the same environment we can either
// a) use two separate clients
// or b) use the `additionalHeader` parameter in *newRequest* functions
func WithHttpHeader(options map[string]string) VCDClientOption {
	return func(vcdClient *VCDClient) error {
		vcdClient.Client.customHeader = make(http.Header)
		for k, v := range options {
			vcdClient.Client.customHeader.Add(k, v)
		}
		return nil
	}
}

// WithIgnoredMetadata allows specifying metadata entries to be ignored when using metadata_v2 methods.
// It can be unset by supplying an empty value.
// See the documentation of the IgnoredMetadata structure for more information.
func WithIgnoredMetadata(ignoredMetadata []IgnoredMetadata) VCDClientOption {
	return func(vcdClient *VCDClient) error {
		vcdClient.Client.IgnoredMetadata = ignoredMetadata
		return nil
	}
}

// WithVcloudRequestIdFunc enables sending 'X-VMWARE-VCLOUD-CLIENT-REQUEST-ID' header by supplying a
// function that will return unique value for each time it is executed. The code of this SDK will
// make sure that the header is populated every time.
//
// The X-VMWARE-VCLOUD-CLIENT-REQUEST-ID header must contain only alpha-numeric characters or
// dashes. The header must contain at least one alpha-numeric character, and VMware Cloud Director
// shortens it if it's longer than 128 characters long. The X-VMWARE-VCLOUD-REQUEST-ID response
// header is formed from the first 128 characters of X-VMWARE-VCLOUD-CLIENT-REQUEST-ID, followed by
// a dash and a random UUID that the server generates. If the X-VMWARE-VCLOUD-CLIENT-REQUEST-ID
// header is invalid, null, or empty, the X-VMWARE-VCLOUD-REQUEST-ID is a random UUID. VMware Cloud
// Director adds this value to every VMware Cloud Director, vCenter Server, and ESXi log message
// related to processing the request, and provides a way to correlate the processing of a request
// across all participating systems. If a request does not supply a
// X-VMWARE-VCLOUD-CLIENT-REQUEST-ID header, the response contains an X-VMWARE-VCLOUD-REQUEST-ID
// header with a generated value that cannot be used for log correlation.
//
// There is a builtin function VcloudRequestIdBuilderFunc that can be used to add sequence number
// and time-id for each request
func WithVcloudRequestIdFunc(vcloudRequestItBuilder func() string) VCDClientOption {
	return func(vcdClient *VCDClient) error {
		vcdClient.Client.RequestIdFunc = vcloudRequestItBuilder
		return nil
	}
}

// VcloudRequestIdBuilderFunc can be used in 'WithVcloudRequestIdFunc'
// It would populate 'X-Vmware-Vcloud-Client-Request-Id' formatted so:
// {sequence-number}-{date-time-hyphen-separated}
// (e.g. 1-2024-04-13-01-58-25-733-)
func VcloudRequestIdBuilderFunc() string {
	incrementCounter := requestCounter.inc()

	timeNow := time.Now()
	// milliseconds include a "." by default that is not allowed in header so it is replaced with hyphen
	// Sample time is "2024-04-13-01-58-25-733"
	timeString := strings.ReplaceAll(timeNow.Format("2006-01-02-15-04-05.000"), ".", "-")
	return fmt.Sprintf("%d-%s-", incrementCounter, timeString)
}

// requestCounter is used by VcloudRequestIdBuilderFunc
// it is being initalized to 0 in `init`
var requestCounter *apiRequestCount

// apiRequestCount is a type used to count number of API calls performed in the code when
// VcloudRequestIdBuilderFunc is used
type apiRequestCount uint64

// inc increments counter by one and returns new value
func (c *apiRequestCount) inc() uint64 {
	// prevent overflowing counter
	if *c == math.MaxUint64 {
		*c = 0
	}
	return atomic.AddUint64((*uint64)(c), 1)
}

func rewrapRespBodyNoopCloser(resp *http.Response) ([]byte, error) {
	var bodyBytes []byte
	if resp.Body != nil {
		bodyBytes, err := io.ReadAll(resp.Body)
		if err != nil {
			return bodyBytes, fmt.Errorf("could not read response body: %s", err)
		}
		// Restore the io.ReadCloser to its original state with no-op closer
		resp.Body = io.NopCloser(bytes.NewBuffer(bodyBytes))
	}

	return bodyBytes, nil
}<|MERGE_RESOLUTION|>--- conflicted
+++ resolved
@@ -5,11 +5,8 @@
 package govcd
 
 import (
-<<<<<<< HEAD
+	"bytes"
 	"context"
-=======
-	"bytes"
->>>>>>> cf36d5ed
 	"crypto/tls"
 	"fmt"
 	"io"

/*
 * Copyright 2019 VMware, Inc.  All rights reserved.  Licensed under the Apache v2 License.
 */

package govcd

import (
	"context"
	"crypto/tls"
	"fmt"
	"io"
	"net/http"
	"net/url"
	"os"
	"strings"
	"time"

	semver "github.com/hashicorp/go-version"

	"github.com/vmware/go-vcloud-director/v2/types/v56"
	"github.com/vmware/go-vcloud-director/v2/util"
)

// VCDClientOption defines signature for customizing VCDClient using
// functional options pattern.
type VCDClientOption func(*VCDClient) error

type VCDClient struct {
	Client      Client  // Client for the underlying VCD instance
	sessionHREF url.URL // HREF for the session API
	QueryHREF   url.URL // HREF for the query API
}

<<<<<<< HEAD
func (vcdCli *VCDClient) vcdloginurl(ctx context.Context) error {
	if err := vcdCli.Client.validateAPIVersion(ctx); err != nil {
=======
func (vcdClient *VCDClient) vcdloginurl() error {
	if err := vcdClient.Client.validateAPIVersion(); err != nil {
>>>>>>> 74f95399
		return fmt.Errorf("could not find valid version for login: %s", err)
	}

	// find login address matching the API version
	var neededVersion VersionInfo
	for _, versionInfo := range vcdClient.Client.supportedVersions.VersionInfos {
		if versionInfo.Version == vcdClient.Client.APIVersion {
			neededVersion = versionInfo
			break
		}
	}

	loginUrl, err := url.Parse(neededVersion.LoginUrl)
	if err != nil {
		return fmt.Errorf("couldn't find a LoginUrl for version %s", vcdClient.Client.APIVersion)
	}
	vcdClient.sessionHREF = *loginUrl
	return nil
}

// vcdCloudApiAuthorize performs the authorization to VCD using open API
<<<<<<< HEAD
func (vcdCli *VCDClient) vcdCloudApiAuthorize(ctx context.Context, user, pass, org string) (*http.Response, error) {
=======
func (vcdClient *VCDClient) vcdCloudApiAuthorize(user, pass, org string) (*http.Response, error) {
	var missingItems []string
	if user == "" {
		missingItems = append(missingItems, "user")
	}
	if pass == "" {
		missingItems = append(missingItems, "password")
	}
	if org == "" {
		missingItems = append(missingItems, "org")
	}
	if len(missingItems) > 0 {
		return nil, fmt.Errorf("authorization is not possible because of these missing items: %v", missingItems)
	}
>>>>>>> 74f95399

	util.Logger.Println("[TRACE] Connecting to VCD using cloudapi")
	// This call can only be used by tenants
	rawUrl := vcdClient.sessionHREF.Scheme + "://" + vcdClient.sessionHREF.Host + "/cloudapi/1.0.0/sessions"

	// If we are connecting as provider, we need to qualify the request.
	if strings.EqualFold(org, "system") {
		rawUrl += "/provider"
	}
	util.Logger.Printf("[TRACE] URL %s\n", rawUrl)
	loginUrl, err := url.Parse(rawUrl)
	if err != nil {
		return nil, fmt.Errorf("error parsing URL %s", rawUrl)
	}
<<<<<<< HEAD
	vcdCli.sessionHREF = *loginUrl
	req := vcdCli.Client.NewRequest(ctx, map[string]string{}, http.MethodPost, *loginUrl, nil)
	// Set Basic Authentication Header
	req.SetBasicAuth(user+"@"+org, pass)
	// Add the Accept header. The version must be at least 33.0 for cloudapi to work
	req.Header.Add("Accept", "application/*;version=33.0")
	return vcdCli.Client.Http.Do(req)
}

// vcdAuthorize authorizes the client and returns a http response
func (vcdCli *VCDClient) vcdAuthorize(ctx context.Context, user, pass, org string) (*http.Response, error) {
	var missingItems []string
	if user == "" {
		missingItems = append(missingItems, "user")
	}
	if pass == "" {
		missingItems = append(missingItems, "password")
	}
	if org == "" {
		missingItems = append(missingItems, "org")
	}
	if len(missingItems) > 0 {
		return nil, fmt.Errorf("authorization is not possible because of these missing items: %v", missingItems)
	}
	// No point in checking for errors here
	req := vcdCli.Client.NewRequest(ctx, map[string]string{}, http.MethodPost, vcdCli.sessionHREF, nil)
	// Set Basic Authentication Header
	req.SetBasicAuth(user+"@"+org, pass)
	// Add the Accept header for vCA
	req.Header.Add("Accept", "application/*+xml;version="+vcdCli.Client.APIVersion)
	resp, err := vcdCli.Client.Http.Do(req)

	// If the VCD has disabled the call to /api/sessions, the attempt will fail with error 401 (unauthorized)
	// https://docs.vmware.com/en/VMware-Cloud-Director/10.0/com.vmware.vcloud.install.doc/GUID-84390C8F-E8C5-4137-A1A5-53EC27FE0024.html
	// TODO: convert this method to main once we drop support for 9.7
	if resp.StatusCode == 401 {
		resp, err = vcdCli.vcdCloudApiAuthorize(ctx, user, pass, org)
=======
	vcdClient.sessionHREF = *loginUrl
	req := vcdClient.Client.NewRequest(map[string]string{}, http.MethodPost, *loginUrl, nil)
	// Set Basic Authentication Header
	req.SetBasicAuth(user+"@"+org, pass)
	// Add the Accept header. The version must be at least 33.0 for cloudapi to work
	req.Header.Add("Accept", "application/*;version="+vcdClient.Client.APIVersion)
	resp, err := vcdClient.Client.Http.Do(req)
	if err != nil {
		return nil, err
	}

	defer func(Body io.ReadCloser) {
		err := Body.Close()
>>>>>>> 74f95399
		if err != nil {
			util.Logger.Printf("error closing response Body [vcdCloudApiAuthorize]: %s", err)
		}
	}(resp.Body)

	// Catch HTTP 401 (Status Unauthorized) to return an error as otherwise this library would return
	// odd errors while doing lookup of resources and confuse user.
	if resp.StatusCode == http.StatusUnauthorized {
		return nil, fmt.Errorf("received response HTTP %d (Unauthorized). Please check if your credentials are valid",
			resp.StatusCode)
	}

	// Store the authorization header
	vcdClient.Client.VCDToken = resp.Header.Get(BearerTokenHeader)
	vcdClient.Client.VCDAuthHeader = BearerTokenHeader
	vcdClient.Client.IsSysAdmin = strings.EqualFold(org, "system")
	// Get query href
	vcdClient.QueryHREF = vcdClient.Client.VCDHREF
	vcdClient.QueryHREF.Path += "/query"
	return resp, nil
}

// NewVCDClient initializes VMware VMware Cloud Director client with reasonable defaults.
// It accepts functions of type VCDClientOption for adjusting defaults.
func NewVCDClient(vcdEndpoint url.URL, insecure bool, options ...VCDClientOption) *VCDClient {
	minVcdApiVersion := "36.0" // supported by 10.3+
	userDefinedApiVersion := os.Getenv("GOVCD_API_VERSION")
	if userDefinedApiVersion != "" {
		_, err := semver.NewVersion(userDefinedApiVersion)
		if err != nil {
			// We do not have error in return of this function signature.
			// To avoid breaking API the only thing we can do is panic.
			panic(fmt.Sprintf("unable to initialize VCD client from environment variable GOVCD_API_VERSION. Version '%s' is not valid: %s", userDefinedApiVersion, err))
		}
		minVcdApiVersion = userDefinedApiVersion
	}

	// Setting defaults
	// #nosec G402 -- InsecureSkipVerify: insecure - This allows connecting to VCDs with self-signed certificates
	vcdClient := &VCDClient{
		Client: Client{
			APIVersion: minVcdApiVersion,
			// UserAgent cannot embed exact version by default because this is source code and is supposed to be used by programs,
			// but any client can customize or disable it at all using WithHttpUserAgent() configuration options function.
			UserAgent: "go-vcloud-director",
			VCDHREF:   vcdEndpoint,
			Http: http.Client{
				Transport: &http.Transport{
					TLSClientConfig: &tls.Config{
						InsecureSkipVerify: insecure,
					},
					Proxy:               http.ProxyFromEnvironment,
					TLSHandshakeTimeout: 120 * time.Second, // Default timeout for TSL hand shake
				},
				Timeout: 600 * time.Second, // Default value for http request+response timeout
			},
			MaxRetryTimeout: 60, // Default timeout in seconds for retries calls in functions
		},
	}

	// Override defaults with functional options
	for _, option := range options {
		err := option(vcdClient)
		if err != nil {
			// We do not have error in return of this function signature.
			// To avoid breaking API the only thing we can do is panic.
			panic(fmt.Sprintf("unable to initialize VCD client: %s", err))
		}
	}
	return vcdClient
}

<<<<<<< HEAD
// Authenticate is a helper function that performs a login in vCloud Director.
func (vcdCli *VCDClient) Authenticate(ctx context.Context, username, password, org string) error {
	_, err := vcdCli.GetAuthResponse(ctx, username, password, org)
=======
// Authenticate is a helper function that performs a login in VMware Cloud Director.
func (vcdClient *VCDClient) Authenticate(username, password, org string) error {
	_, err := vcdClient.GetAuthResponse(username, password, org)
>>>>>>> 74f95399
	return err
}

// GetAuthResponse performs authentication and returns the full HTTP response
// The purpose of this function is to preserve information that is useful
// for token-based authentication
<<<<<<< HEAD
func (vcdCli *VCDClient) GetAuthResponse(ctx context.Context, username, password, org string) (*http.Response, error) {
	// LoginUrl
	err := vcdCli.vcdloginurl(ctx)
=======
func (vcdClient *VCDClient) GetAuthResponse(username, password, org string) (*http.Response, error) {
	// LoginUrl
	err := vcdClient.vcdloginurl()
>>>>>>> 74f95399
	if err != nil {
		return nil, fmt.Errorf("error finding LoginUrl: %s", err)
	}

	// Choose correct auth mechanism based on what type of authentication is used. The end result
	// for each of the below functions is to set authorization token vcdCli.Client.VCDToken.
	var resp *http.Response
	switch {
<<<<<<< HEAD
	case vcdCli.Client.UseSamlAdfs:
		err = vcdCli.authorizeSamlAdfs(ctx, username, password, org, vcdCli.Client.CustomAdfsRptId)
=======
	case vcdClient.Client.UseSamlAdfs:
		err = vcdClient.authorizeSamlAdfs(username, password, org, vcdClient.Client.CustomAdfsRptId)
>>>>>>> 74f95399
		if err != nil {
			return nil, fmt.Errorf("error authorizing SAML: %s", err)
		}
	default:
		// Authorize
<<<<<<< HEAD
		resp, err = vcdCli.vcdAuthorize(ctx, username, password, org)
=======
		resp, err = vcdClient.vcdCloudApiAuthorize(username, password, org)
>>>>>>> 74f95399
		if err != nil {
			return nil, fmt.Errorf("error authorizing: %s", err)
		}
	}

	vcdClient.LogSessionInfo()
	return resp, nil
}

// SetToken will set the authorization token in the client, without using other credentials
// Up to version 29, token authorization uses the header key x-vcloud-authorization
// In version 30+ it also uses X-Vmware-Vcloud-Access-Token:TOKEN coupled with
// X-Vmware-Vcloud-Token-Type:"bearer"
<<<<<<< HEAD
func (vcdCli *VCDClient) SetToken(ctx context.Context, org, authHeader, token string) error {
	vcdCli.Client.VCDAuthHeader = authHeader
	vcdCli.Client.VCDToken = token

	err := vcdCli.vcdloginurl(ctx)
=======
func (vcdClient *VCDClient) SetToken(org, authHeader, token string) error {
	if authHeader == ApiTokenHeader {
		util.Logger.Printf("[DEBUG] Attempt authentication using API token")
		apiToken, err := vcdClient.GetBearerTokenFromApiToken(org, token)
		if err != nil {
			util.Logger.Printf("[DEBUG] Authentication using API token was UNSUCCESSFUL: %s", err)
			return err
		}
		token = apiToken.AccessToken
		authHeader = BearerTokenHeader
		vcdClient.Client.UsingAccessToken = true
		util.Logger.Printf("[DEBUG] Authentication using API token was SUCCESSFUL")
	}
	if !vcdClient.Client.UsingAccessToken {
		vcdClient.Client.UsingBearerToken = true
	}
	vcdClient.Client.VCDAuthHeader = authHeader
	vcdClient.Client.VCDToken = token

	err := vcdClient.vcdloginurl()
>>>>>>> 74f95399
	if err != nil {
		return fmt.Errorf("error finding LoginUrl: %s", err)
	}

	vcdClient.Client.IsSysAdmin = strings.EqualFold(org, "system")
	// Get query href
	vcdClient.QueryHREF = vcdClient.Client.VCDHREF
	vcdClient.QueryHREF.Path += "/query"

	// The client is now ready to connect using the token, but has not communicated with the vCD yet.
	// To make sure that it is working, we run a request for the org list.
	// This list should work always: when run as system administrator, it retrieves all organizations.
	// When run as org user, it only returns the organization the user is authorized to.
	// In both cases, we discard the list, as we only use it to certify that the token works.
	orgListHREF := vcdClient.Client.VCDHREF
	orgListHREF.Path += "/org"

	orgList := new(types.OrgList)

<<<<<<< HEAD
	_, err = vcdCli.Client.ExecuteRequest(ctx, orgListHREF.String(), http.MethodGet,
=======
	_, err = vcdClient.Client.ExecuteRequest(orgListHREF.String(), http.MethodGet,
>>>>>>> 74f95399
		"", "error connecting to vCD using token: %s", nil, orgList)
	if err != nil {
		return err
	}
	vcdClient.LogSessionInfo()
	return nil
}

<<<<<<< HEAD
// Disconnect performs a disconnection from the vCloud Director API endpoint.
func (vcdCli *VCDClient) Disconnect(ctx context.Context) error {
	if vcdCli.Client.VCDToken == "" && vcdCli.Client.VCDAuthHeader == "" {
		return fmt.Errorf("cannot disconnect, client is not authenticated")
	}
	req := vcdCli.Client.NewRequest(ctx, map[string]string{}, http.MethodDelete, vcdCli.sessionHREF, nil)
=======
// Disconnect performs a disconnection from the VMware Cloud Director API endpoint.
func (vcdClient *VCDClient) Disconnect() error {
	if vcdClient.Client.VCDToken == "" && vcdClient.Client.VCDAuthHeader == "" {
		return fmt.Errorf("cannot disconnect, client is not authenticated")
	}
	req := vcdClient.Client.NewRequest(map[string]string{}, http.MethodDelete, vcdClient.sessionHREF, nil)
>>>>>>> 74f95399
	// Add the Accept header for vCA
	req.Header.Add("Accept", "application/xml;version="+vcdClient.Client.APIVersion)
	// Set Authorization Header
	req.Header.Add(vcdClient.Client.VCDAuthHeader, vcdClient.Client.VCDToken)
	if _, err := checkResp(vcdClient.Client.Http.Do(req)); err != nil {
		return fmt.Errorf("error processing session delete for VMware Cloud Director: %s", err)
	}
	return nil
}

// WithMaxRetryTimeout allows default vCDClient MaxRetryTimeout value override
func WithMaxRetryTimeout(timeoutSeconds int) VCDClientOption {
	return func(vcdClient *VCDClient) error {
		vcdClient.Client.MaxRetryTimeout = timeoutSeconds
		return nil
	}
}

// WithAPIVersion allows to override default API version. Please be cautious
// about changing the version as the default specified is the most tested.
func WithAPIVersion(version string) VCDClientOption {
	return func(vcdClient *VCDClient) error {
		vcdClient.Client.APIVersion = version
		return nil
	}
}

// WithHttpTimeout allows to override default http timeout
func WithHttpTimeout(timeout int64) VCDClientOption {
	return func(vcdClient *VCDClient) error {
		vcdClient.Client.Http.Timeout = time.Duration(timeout) * time.Second
		return nil
	}
}

// WithSamlAdfs specifies if SAML auth is used for authenticating to vCD instead of local login.
// The following conditions must be met so that SAML authentication works:
// * SAML IdP (Identity Provider) is Active Directory Federation Service (ADFS)
// * WS-Trust authentication endpoint "/adfs/services/trust/13/usernamemixed" must be enabled on
// ADFS server
// By default vCD SAML Entity ID will be used as Relaying Party Trust Identifier unless
// customAdfsRptId is specified
func WithSamlAdfs(useSaml bool, customAdfsRptId string) VCDClientOption {
	return func(vcdClient *VCDClient) error {
		vcdClient.Client.UseSamlAdfs = useSaml
		vcdClient.Client.CustomAdfsRptId = customAdfsRptId
		return nil
	}
}

// WithHttpUserAgent allows to specify HTTP user-agent which can be useful for statistics tracking.
// By default User-Agent is set to "go-vcloud-director". It can be unset by supplying empty value.
func WithHttpUserAgent(userAgent string) VCDClientOption {
	return func(vcdClient *VCDClient) error {
		vcdClient.Client.UserAgent = userAgent
		return nil
	}
}

// WithHttpHeader allows to specify custom HTTP header values.
// Typical usage of this function is to inject a tenant context into the client.
//
// WARNING: Using this function in an environment with concurrent operations may result in negative side effects,
// such as operations as system administrator and as tenant using the same client.
// This setting is justified when we want to start a session where the additional header is always needed.
// For cases where we need system administrator and tenant operations in the same environment we can either
// a) use two separate clients
// or b) use the `additionalHeader` parameter in *newRequest* functions
func WithHttpHeader(options map[string]string) VCDClientOption {
	return func(vcdClient *VCDClient) error {
		vcdClient.Client.customHeader = make(http.Header)
		for k, v := range options {
			vcdClient.Client.customHeader.Add(k, v)
		}
		return nil
	}
}<|MERGE_RESOLUTION|>--- conflicted
+++ resolved
@@ -31,13 +31,8 @@
 	QueryHREF   url.URL // HREF for the query API
 }
 
-<<<<<<< HEAD
-func (vcdCli *VCDClient) vcdloginurl(ctx context.Context) error {
-	if err := vcdCli.Client.validateAPIVersion(ctx); err != nil {
-=======
-func (vcdClient *VCDClient) vcdloginurl() error {
-	if err := vcdClient.Client.validateAPIVersion(); err != nil {
->>>>>>> 74f95399
+func (vcdClient *VCDClient) vcdloginurl(ctx context.Context) error {
+	if err := vcdClient.Client.validateAPIVersion(ctx); err != nil {
 		return fmt.Errorf("could not find valid version for login: %s", err)
 	}
 
@@ -59,10 +54,7 @@
 }
 
 // vcdCloudApiAuthorize performs the authorization to VCD using open API
-<<<<<<< HEAD
-func (vcdCli *VCDClient) vcdCloudApiAuthorize(ctx context.Context, user, pass, org string) (*http.Response, error) {
-=======
-func (vcdClient *VCDClient) vcdCloudApiAuthorize(user, pass, org string) (*http.Response, error) {
+func (vcdClient *VCDClient) vcdCloudApiAuthorize(ctx context.Context, user, pass, org string) (*http.Response, error) {
 	var missingItems []string
 	if user == "" {
 		missingItems = append(missingItems, "user")
@@ -76,7 +68,6 @@
 	if len(missingItems) > 0 {
 		return nil, fmt.Errorf("authorization is not possible because of these missing items: %v", missingItems)
 	}
->>>>>>> 74f95399
 
 	util.Logger.Println("[TRACE] Connecting to VCD using cloudapi")
 	// This call can only be used by tenants
@@ -91,47 +82,8 @@
 	if err != nil {
 		return nil, fmt.Errorf("error parsing URL %s", rawUrl)
 	}
-<<<<<<< HEAD
-	vcdCli.sessionHREF = *loginUrl
-	req := vcdCli.Client.NewRequest(ctx, map[string]string{}, http.MethodPost, *loginUrl, nil)
-	// Set Basic Authentication Header
-	req.SetBasicAuth(user+"@"+org, pass)
-	// Add the Accept header. The version must be at least 33.0 for cloudapi to work
-	req.Header.Add("Accept", "application/*;version=33.0")
-	return vcdCli.Client.Http.Do(req)
-}
-
-// vcdAuthorize authorizes the client and returns a http response
-func (vcdCli *VCDClient) vcdAuthorize(ctx context.Context, user, pass, org string) (*http.Response, error) {
-	var missingItems []string
-	if user == "" {
-		missingItems = append(missingItems, "user")
-	}
-	if pass == "" {
-		missingItems = append(missingItems, "password")
-	}
-	if org == "" {
-		missingItems = append(missingItems, "org")
-	}
-	if len(missingItems) > 0 {
-		return nil, fmt.Errorf("authorization is not possible because of these missing items: %v", missingItems)
-	}
-	// No point in checking for errors here
-	req := vcdCli.Client.NewRequest(ctx, map[string]string{}, http.MethodPost, vcdCli.sessionHREF, nil)
-	// Set Basic Authentication Header
-	req.SetBasicAuth(user+"@"+org, pass)
-	// Add the Accept header for vCA
-	req.Header.Add("Accept", "application/*+xml;version="+vcdCli.Client.APIVersion)
-	resp, err := vcdCli.Client.Http.Do(req)
-
-	// If the VCD has disabled the call to /api/sessions, the attempt will fail with error 401 (unauthorized)
-	// https://docs.vmware.com/en/VMware-Cloud-Director/10.0/com.vmware.vcloud.install.doc/GUID-84390C8F-E8C5-4137-A1A5-53EC27FE0024.html
-	// TODO: convert this method to main once we drop support for 9.7
-	if resp.StatusCode == 401 {
-		resp, err = vcdCli.vcdCloudApiAuthorize(ctx, user, pass, org)
-=======
 	vcdClient.sessionHREF = *loginUrl
-	req := vcdClient.Client.NewRequest(map[string]string{}, http.MethodPost, *loginUrl, nil)
+	req := vcdClient.Client.NewRequest(ctx, map[string]string{}, http.MethodPost, *loginUrl, nil)
 	// Set Basic Authentication Header
 	req.SetBasicAuth(user+"@"+org, pass)
 	// Add the Accept header. The version must be at least 33.0 for cloudapi to work
@@ -143,7 +95,6 @@
 
 	defer func(Body io.ReadCloser) {
 		err := Body.Close()
->>>>>>> 74f95399
 		if err != nil {
 			util.Logger.Printf("error closing response Body [vcdCloudApiAuthorize]: %s", err)
 		}
@@ -216,30 +167,18 @@
 	return vcdClient
 }
 
-<<<<<<< HEAD
-// Authenticate is a helper function that performs a login in vCloud Director.
-func (vcdCli *VCDClient) Authenticate(ctx context.Context, username, password, org string) error {
-	_, err := vcdCli.GetAuthResponse(ctx, username, password, org)
-=======
 // Authenticate is a helper function that performs a login in VMware Cloud Director.
-func (vcdClient *VCDClient) Authenticate(username, password, org string) error {
-	_, err := vcdClient.GetAuthResponse(username, password, org)
->>>>>>> 74f95399
+func (vcdClient *VCDClient) Authenticate(ctx context.Context, username, password, org string) error {
+	_, err := vcdClient.GetAuthResponse(ctx, username, password, org)
 	return err
 }
 
 // GetAuthResponse performs authentication and returns the full HTTP response
 // The purpose of this function is to preserve information that is useful
 // for token-based authentication
-<<<<<<< HEAD
-func (vcdCli *VCDClient) GetAuthResponse(ctx context.Context, username, password, org string) (*http.Response, error) {
+func (vcdClient *VCDClient) GetAuthResponse(ctx context.Context, username, password, org string) (*http.Response, error) {
 	// LoginUrl
-	err := vcdCli.vcdloginurl(ctx)
-=======
-func (vcdClient *VCDClient) GetAuthResponse(username, password, org string) (*http.Response, error) {
-	// LoginUrl
-	err := vcdClient.vcdloginurl()
->>>>>>> 74f95399
+	err := vcdClient.vcdloginurl(ctx)
 	if err != nil {
 		return nil, fmt.Errorf("error finding LoginUrl: %s", err)
 	}
@@ -248,29 +187,20 @@
 	// for each of the below functions is to set authorization token vcdCli.Client.VCDToken.
 	var resp *http.Response
 	switch {
-<<<<<<< HEAD
-	case vcdCli.Client.UseSamlAdfs:
-		err = vcdCli.authorizeSamlAdfs(ctx, username, password, org, vcdCli.Client.CustomAdfsRptId)
-=======
 	case vcdClient.Client.UseSamlAdfs:
-		err = vcdClient.authorizeSamlAdfs(username, password, org, vcdClient.Client.CustomAdfsRptId)
->>>>>>> 74f95399
+		err = vcdClient.authorizeSamlAdfs(ctx, username, password, org, vcdClient.Client.CustomAdfsRptId)
 		if err != nil {
 			return nil, fmt.Errorf("error authorizing SAML: %s", err)
 		}
 	default:
 		// Authorize
-<<<<<<< HEAD
-		resp, err = vcdCli.vcdAuthorize(ctx, username, password, org)
-=======
-		resp, err = vcdClient.vcdCloudApiAuthorize(username, password, org)
->>>>>>> 74f95399
+		resp, err = vcdClient.vcdCloudApiAuthorize(ctx, username, password, org)
 		if err != nil {
 			return nil, fmt.Errorf("error authorizing: %s", err)
 		}
 	}
 
-	vcdClient.LogSessionInfo()
+	vcdClient.LogSessionInfo(ctx)
 	return resp, nil
 }
 
@@ -278,17 +208,10 @@
 // Up to version 29, token authorization uses the header key x-vcloud-authorization
 // In version 30+ it also uses X-Vmware-Vcloud-Access-Token:TOKEN coupled with
 // X-Vmware-Vcloud-Token-Type:"bearer"
-<<<<<<< HEAD
-func (vcdCli *VCDClient) SetToken(ctx context.Context, org, authHeader, token string) error {
-	vcdCli.Client.VCDAuthHeader = authHeader
-	vcdCli.Client.VCDToken = token
-
-	err := vcdCli.vcdloginurl(ctx)
-=======
-func (vcdClient *VCDClient) SetToken(org, authHeader, token string) error {
+func (vcdClient *VCDClient) SetToken(ctx context.Context, org, authHeader, token string) error {
 	if authHeader == ApiTokenHeader {
 		util.Logger.Printf("[DEBUG] Attempt authentication using API token")
-		apiToken, err := vcdClient.GetBearerTokenFromApiToken(org, token)
+		apiToken, err := vcdClient.GetBearerTokenFromApiToken(ctx, org, token)
 		if err != nil {
 			util.Logger.Printf("[DEBUG] Authentication using API token was UNSUCCESSFUL: %s", err)
 			return err
@@ -304,8 +227,7 @@
 	vcdClient.Client.VCDAuthHeader = authHeader
 	vcdClient.Client.VCDToken = token
 
-	err := vcdClient.vcdloginurl()
->>>>>>> 74f95399
+	err := vcdClient.vcdloginurl(ctx)
 	if err != nil {
 		return fmt.Errorf("error finding LoginUrl: %s", err)
 	}
@@ -325,34 +247,21 @@
 
 	orgList := new(types.OrgList)
 
-<<<<<<< HEAD
-	_, err = vcdCli.Client.ExecuteRequest(ctx, orgListHREF.String(), http.MethodGet,
-=======
-	_, err = vcdClient.Client.ExecuteRequest(orgListHREF.String(), http.MethodGet,
->>>>>>> 74f95399
+	_, err = vcdClient.Client.ExecuteRequest(ctx, orgListHREF.String(), http.MethodGet,
 		"", "error connecting to vCD using token: %s", nil, orgList)
 	if err != nil {
 		return err
 	}
-	vcdClient.LogSessionInfo()
+	vcdClient.LogSessionInfo(ctx)
 	return nil
 }
 
-<<<<<<< HEAD
-// Disconnect performs a disconnection from the vCloud Director API endpoint.
-func (vcdCli *VCDClient) Disconnect(ctx context.Context) error {
-	if vcdCli.Client.VCDToken == "" && vcdCli.Client.VCDAuthHeader == "" {
-		return fmt.Errorf("cannot disconnect, client is not authenticated")
-	}
-	req := vcdCli.Client.NewRequest(ctx, map[string]string{}, http.MethodDelete, vcdCli.sessionHREF, nil)
-=======
 // Disconnect performs a disconnection from the VMware Cloud Director API endpoint.
-func (vcdClient *VCDClient) Disconnect() error {
+func (vcdClient *VCDClient) Disconnect(ctx context.Context) error {
 	if vcdClient.Client.VCDToken == "" && vcdClient.Client.VCDAuthHeader == "" {
 		return fmt.Errorf("cannot disconnect, client is not authenticated")
 	}
-	req := vcdClient.Client.NewRequest(map[string]string{}, http.MethodDelete, vcdClient.sessionHREF, nil)
->>>>>>> 74f95399
+	req := vcdClient.Client.NewRequest(ctx, map[string]string{}, http.MethodDelete, vcdClient.sessionHREF, nil)
 	// Add the Accept header for vCA
 	req.Header.Add("Accept", "application/xml;version="+vcdClient.Client.APIVersion)
 	// Set Authorization Header

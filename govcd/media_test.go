//go:build catalog || functional || ALL

/*
 * Copyright 2019 VMware, Inc.  All rights reserved.  Licensed under the Apache v2 License.
 */

package govcd

import (
	"fmt"
	. "gopkg.in/check.v1"
	"os"
	"path"
	"runtime"
)

// Tests System function Delete by creating media item and
// deleting it after.
func (vcd *TestVCD) Test_DeleteMedia(check *C) {
	fmt.Printf("Running: %s\n", check.TestName())

	skipWhenMediaPathMissing(vcd, check)
	if vcd.config.VCD.Org == "" {
		check.Skip("Test_DeleteMedia: Org name not given")
		return
	}
	if vcd.config.VCD.Catalog.Name == "" {
		check.Skip("Test_DeleteMedia: Catalog name not given")
		return
	}
	org, err := vcd.client.GetOrgByName(ctx, vcd.config.VCD.Org)
	check.Assert(err, IsNil)
	check.Assert(org, NotNil)

	catalog, err := org.GetCatalogByName(ctx, vcd.config.VCD.Catalog.Name, false)
	check.Assert(err, IsNil)
	check.Assert(catalog, NotNil)

	itemName := "TestDeleteMedia"
	uploadTask, err := catalog.UploadMediaImage(ctx, itemName, "upload from test", vcd.config.Media.MediaPath, 1024)
	check.Assert(err, IsNil)
	err = uploadTask.WaitTaskCompletion(ctx)
	check.Assert(err, IsNil)

	AddToCleanupList(itemName, "mediaCatalogImage", vcd.org.Org.Name+"|"+vcd.config.VCD.Catalog.Name, check.TestName())

	media, err := catalog.GetMediaByName(itemName, true)
	check.Assert(err, IsNil)
	check.Assert(media, NotNil)
	check.Assert(media.Media.Name, Equals, itemName)

	task, err := media.Delete()
	check.Assert(err, IsNil)
	err = task.WaitTaskCompletion()
	check.Assert(err, IsNil)

	_, err = catalog.GetMediaByName(itemName, true)
	check.Assert(err, NotNil)
	check.Assert(IsNotFound(err), Equals, true)
}

func (vcd *TestVCD) Test_UploadAnyMediaFile(check *C) {
	fmt.Printf("Running: %s\n", check.TestName())

	if vcd.config.VCD.Org == "" {
		check.Skip("Test_UploadAnyMediaFile: Org name not given")
		return
	}
	if vcd.config.VCD.Catalog.Name == "" {
		check.Skip("Test_UploadAnyMediaFile: Catalog name not given")
		return
	}
	org, err := vcd.client.GetOrgByName(vcd.config.VCD.Org)
	check.Assert(err, IsNil)
	check.Assert(org, NotNil)

	catalog, err := org.GetCatalogByName(vcd.config.VCD.Catalog.Name, false)
	check.Assert(err, IsNil)
	check.Assert(catalog, NotNil)

	_, sourceFile, _, _ := runtime.Caller(0)
	sourceFile = path.Clean(sourceFile)
	itemName := check.TestName()
	itemPath := sourceFile

	// Upload the source file of the current test as a media item
	uploadTask, err := catalog.UploadMediaFile(itemName, "Text file uploaded from test", itemPath, 1024, false)
	check.Assert(err, IsNil)
	err = uploadTask.WaitTaskCompletion()
	check.Assert(err, IsNil)

	AddToCleanupList(itemName, "mediaCatalogImage", vcd.org.Org.Name+"|"+vcd.config.VCD.Catalog.Name, check.TestName())

<<<<<<< HEAD
	media, err := catalog.GetMediaByName(ctx, itemName, true)
=======
	// Retrieve the media item
	media, err := catalog.GetMediaByName(itemName, true)
>>>>>>> cf36d5ed
	check.Assert(err, IsNil)
	check.Assert(media, NotNil)
	check.Assert(media.Media.Name, Equals, itemName)

<<<<<<< HEAD
	task, err := media.Delete(ctx)
=======
	// Repeat the download a few times. Make sure that a repeated download works as well as the first one
	for i := 0; i < 2; i++ {
		// Download the media item from VCD as a byte slice
		contents, err := media.Download()
		check.Assert(err, IsNil)
		check.Assert(len(contents), Not(Equals), 0)
		check.Assert(media.Media.Files, NotNil)
		check.Assert(media.Media.Files.File, NotNil)
		check.Assert(media.Media.Files.File[0].Name, Not(Equals), "")
		check.Assert(len(media.Media.Files.File[0].Link), Not(Equals), 0)

		// Read the source file from disk
		fromFile, err := os.ReadFile(path.Clean(sourceFile))
		check.Assert(err, IsNil)
		// Make sure that what we downloaded from VCD corresponds to the file contents.
		check.Assert(len(fromFile), Equals, len(contents))
		check.Assert(fromFile, DeepEquals, contents)
	}

	task, err := media.Delete()
>>>>>>> cf36d5ed
	check.Assert(err, IsNil)
	err = task.WaitTaskCompletion(ctx)
	check.Assert(err, IsNil)

	_, err = catalog.GetMediaByName(ctx, itemName, true)
	check.Assert(err, NotNil)
	check.Assert(IsNotFound(err), Equals, true)
}

// Tests System function Refresh
func (vcd *TestVCD) Test_RefreshMedia(check *C) {
	fmt.Printf("Running: %s\n", check.TestName())

	skipWhenMediaPathMissing(vcd, check)
	if vcd.config.VCD.Org == "" {
		check.Skip("Test_RefreshMedia: Org name not given")
		return
	}
	if vcd.config.VCD.Catalog.Name == "" {
		check.Skip("Test_RefreshMedia: Catalog name not given")
		return
	}
	if vcd.config.Media.Media == "" {
		check.Skip("Test_RefreshMediaRecord: Media name not given")
		return
	}
	org, err := vcd.client.GetOrgByName(ctx, vcd.config.VCD.Org)
	check.Assert(err, IsNil)
	check.Assert(org, NotNil)

	catalog, err := org.GetCatalogByName(ctx, vcd.config.VCD.Catalog.Name, false)
	check.Assert(err, IsNil)
	check.Assert(catalog, NotNil)

	itemName := vcd.config.Media.Media

	media, err := catalog.GetMediaByName(ctx, itemName, true)
	check.Assert(err, IsNil)
	check.Assert(media, NotNil)
	check.Assert(media.Media.Name, Equals, itemName)

	oldMedia := media
	err = media.Refresh(ctx)
	check.Assert(err, IsNil)

	check.Assert(media, NotNil)
	check.Assert(oldMedia.Media.ID, Equals, media.Media.ID)
	check.Assert(oldMedia.Media.Name, Equals, media.Media.Name)
	check.Assert(oldMedia.Media.HREF, Equals, media.Media.HREF)
}

// Tests Media retrieval by name, by ID, and by a combination of name and ID
func (vcd *TestVCD) Test_GetMedia(check *C) {
	fmt.Printf("Running: %s\n", check.TestName())

	if vcd.config.VCD.Org == "" {
		check.Skip("Test_GetMedia: Org name not given")
		return
	}
	if vcd.config.VCD.Catalog.Name == "" {
		check.Skip("Test_GetMedia: Catalog name not given")
		return
	}
	org, err := vcd.client.GetOrgByName(ctx, vcd.config.VCD.Org)
	check.Assert(err, IsNil)
	check.Assert(org, NotNil)

	catalog, err := org.GetCatalogByName(ctx, vcd.config.VCD.Catalog.Name, false)
	check.Assert(err, IsNil)
	check.Assert(catalog, NotNil)

	getByName := func(name string, refresh bool) (genericEntity, error) {
		err = catalog.Refresh(ctx)
		check.Assert(err, IsNil)
		return catalog.GetMediaByName(ctx, name, refresh)
	}
	getById := func(id string, refresh bool) (genericEntity, error) {
		return catalog.GetMediaById(ctx, id)
	}
	getByNameOrId := func(id string, refresh bool) (genericEntity, error) {
		return catalog.GetMediaByNameOrId(ctx, id, refresh)
	}

	var def = getterTestDefinition{
		parentType:    "Catalog",
		parentName:    vcd.config.VCD.Catalog.Name,
		entityType:    "Media",
		entityName:    vcd.config.Media.Media,
		getByName:     getByName,
		getById:       getById,
		getByNameOrId: getByNameOrId,
	}
	vcd.testFinderGetGenericEntity(def, check)
}

func (vcd *TestVCD) Test_QueryMedia(check *C) {
	fmt.Printf("Running: %s\n", check.TestName())

	skipWhenMediaPathMissing(vcd, check)

	if vcd.config.VCD.Org == "" {
		check.Skip("Test_QueryMedia: Org name not given")
		return
	}
	if vcd.config.VCD.Catalog.Name == "" {
		check.Skip("Test_QueryMedia: Catalog name not given")
		return
	}
	if vcd.config.Media.Media == "" {
		check.Skip("Test_RefreshMediaRecord: Media name not given")
		return
	}
	// Fetching organization
	org, err := vcd.client.GetAdminOrgByName(ctx, vcd.org.Org.Name)
	check.Assert(err, IsNil)
	check.Assert(org, NotNil)

	catalog, err := org.GetCatalogByName(ctx, vcd.config.VCD.Catalog.Name, false)
	check.Assert(err, IsNil)

	testQueryMediaName := vcd.config.Media.Media

	media, err := catalog.QueryMedia(ctx, testQueryMediaName)
	check.Assert(err, IsNil)
	check.Assert(media, Not(Equals), nil)

	check.Assert(media.MediaRecord.Name, Equals, testQueryMediaName)
	check.Assert(media.MediaRecord.HREF, Not(Equals), "")

	// find Invalid media
	media, err = catalog.QueryMedia(ctx, "INVALID")
	check.Assert(IsNotFound(err), Equals, true)
	check.Assert(media, IsNil)
}

// Tests System function Refresh
func (vcd *TestVCD) Test_RefreshMediaRecord(check *C) {
	fmt.Printf("Running: %s\n", check.TestName())

	skipWhenMediaPathMissing(vcd, check)
	if vcd.config.VCD.Org == "" {
		check.Skip("Test_RefreshMediaRecord: Org name not given")
		return
	}
	if vcd.config.VCD.Catalog.Name == "" {
		check.Skip("Test_RefreshMediaRecord: Catalog name not given")
		return
	}

	if vcd.config.Media.Media == "" {
		check.Skip("Test_RefreshMediaRecord: Media name not given")
		return
	}

	org, err := vcd.client.GetOrgByName(ctx, vcd.config.VCD.Org)
	check.Assert(err, IsNil)
	check.Assert(org, NotNil)

	catalog, err := org.GetCatalogByName(ctx, vcd.config.VCD.Catalog.Name, false)
	check.Assert(err, IsNil)
	check.Assert(catalog, NotNil)

	itemName := vcd.config.Media.Media

	mediaRecord, err := catalog.QueryMedia(ctx, itemName)
	check.Assert(err, IsNil)
	check.Assert(mediaRecord, NotNil)
	check.Assert(mediaRecord.MediaRecord.Name, Equals, itemName)

	oldMediaRecord := mediaRecord
	err = mediaRecord.Refresh(ctx)
	check.Assert(err, IsNil)

	check.Assert(mediaRecord, NotNil)
	check.Assert(oldMediaRecord.MediaRecord.ID, Equals, mediaRecord.MediaRecord.ID)
	check.Assert(oldMediaRecord.MediaRecord.Name, Equals, mediaRecord.MediaRecord.Name)
	check.Assert(oldMediaRecord.MediaRecord.HREF, Equals, mediaRecord.MediaRecord.HREF)
}

func (vcd *TestVCD) Test_QueryAllMedia(check *C) {
	fmt.Printf("Running: %s\n", check.TestName())

	skipWhenMediaPathMissing(vcd, check)

	if vcd.config.VCD.Org == "" {
		check.Skip("Test_QueryMedia: Org name not given")
		return
	}

	if vcd.config.Media.Media == "" {
		check.Skip("Test_RefreshMediaRecord: Media name not given")
		return
	}
	// Fetching organization
	org, err := vcd.client.GetAdminOrgByName(ctx, vcd.org.Org.Name)
	check.Assert(err, IsNil)
	check.Assert(org, NotNil)

	testQueryMediaName := vcd.config.Media.Media

	mediaList, err := vcd.vdc.QueryAllMedia(ctx, testQueryMediaName)
	check.Assert(err, IsNil)
	check.Assert(mediaList, Not(Equals), nil)

	check.Assert(mediaList[0].MediaRecord.Name, Equals, testQueryMediaName)
	check.Assert(mediaList[0].MediaRecord.HREF, Not(Equals), "")

	// find Invalid media
	mediaList, err = vcd.vdc.QueryAllMedia(ctx, "INVALID")
	check.Assert(IsNotFound(err), Equals, true)
	check.Assert(mediaList, IsNil)
}<|MERGE_RESOLUTION|>--- conflicted
+++ resolved
@@ -28,18 +28,18 @@
 		check.Skip("Test_DeleteMedia: Catalog name not given")
 		return
 	}
-	org, err := vcd.client.GetOrgByName(ctx, vcd.config.VCD.Org)
-	check.Assert(err, IsNil)
-	check.Assert(org, NotNil)
-
-	catalog, err := org.GetCatalogByName(ctx, vcd.config.VCD.Catalog.Name, false)
+	org, err := vcd.client.GetOrgByName(vcd.config.VCD.Org)
+	check.Assert(err, IsNil)
+	check.Assert(org, NotNil)
+
+	catalog, err := org.GetCatalogByName(vcd.config.VCD.Catalog.Name, false)
 	check.Assert(err, IsNil)
 	check.Assert(catalog, NotNil)
 
 	itemName := "TestDeleteMedia"
-	uploadTask, err := catalog.UploadMediaImage(ctx, itemName, "upload from test", vcd.config.Media.MediaPath, 1024)
-	check.Assert(err, IsNil)
-	err = uploadTask.WaitTaskCompletion(ctx)
+	uploadTask, err := catalog.UploadMediaImage(itemName, "upload from test", vcd.config.Media.MediaPath, 1024)
+	check.Assert(err, IsNil)
+	err = uploadTask.WaitTaskCompletion()
 	check.Assert(err, IsNil)
 
 	AddToCleanupList(itemName, "mediaCatalogImage", vcd.org.Org.Name+"|"+vcd.config.VCD.Catalog.Name, check.TestName())
@@ -91,19 +91,12 @@
 
 	AddToCleanupList(itemName, "mediaCatalogImage", vcd.org.Org.Name+"|"+vcd.config.VCD.Catalog.Name, check.TestName())
 
-<<<<<<< HEAD
-	media, err := catalog.GetMediaByName(ctx, itemName, true)
-=======
 	// Retrieve the media item
 	media, err := catalog.GetMediaByName(itemName, true)
->>>>>>> cf36d5ed
 	check.Assert(err, IsNil)
 	check.Assert(media, NotNil)
 	check.Assert(media.Media.Name, Equals, itemName)
 
-<<<<<<< HEAD
-	task, err := media.Delete(ctx)
-=======
 	// Repeat the download a few times. Make sure that a repeated download works as well as the first one
 	for i := 0; i < 2; i++ {
 		// Download the media item from VCD as a byte slice
@@ -124,12 +117,11 @@
 	}
 
 	task, err := media.Delete()
->>>>>>> cf36d5ed
-	check.Assert(err, IsNil)
-	err = task.WaitTaskCompletion(ctx)
-	check.Assert(err, IsNil)
-
-	_, err = catalog.GetMediaByName(ctx, itemName, true)
+	check.Assert(err, IsNil)
+	err = task.WaitTaskCompletion()
+	check.Assert(err, IsNil)
+
+	_, err = catalog.GetMediaByName(itemName, true)
 	check.Assert(err, NotNil)
 	check.Assert(IsNotFound(err), Equals, true)
 }
@@ -151,23 +143,23 @@
 		check.Skip("Test_RefreshMediaRecord: Media name not given")
 		return
 	}
-	org, err := vcd.client.GetOrgByName(ctx, vcd.config.VCD.Org)
-	check.Assert(err, IsNil)
-	check.Assert(org, NotNil)
-
-	catalog, err := org.GetCatalogByName(ctx, vcd.config.VCD.Catalog.Name, false)
+	org, err := vcd.client.GetOrgByName(vcd.config.VCD.Org)
+	check.Assert(err, IsNil)
+	check.Assert(org, NotNil)
+
+	catalog, err := org.GetCatalogByName(vcd.config.VCD.Catalog.Name, false)
 	check.Assert(err, IsNil)
 	check.Assert(catalog, NotNil)
 
 	itemName := vcd.config.Media.Media
 
-	media, err := catalog.GetMediaByName(ctx, itemName, true)
+	media, err := catalog.GetMediaByName(itemName, true)
 	check.Assert(err, IsNil)
 	check.Assert(media, NotNil)
 	check.Assert(media.Media.Name, Equals, itemName)
 
 	oldMedia := media
-	err = media.Refresh(ctx)
+	err = media.Refresh()
 	check.Assert(err, IsNil)
 
 	check.Assert(media, NotNil)
@@ -188,24 +180,24 @@
 		check.Skip("Test_GetMedia: Catalog name not given")
 		return
 	}
-	org, err := vcd.client.GetOrgByName(ctx, vcd.config.VCD.Org)
-	check.Assert(err, IsNil)
-	check.Assert(org, NotNil)
-
-	catalog, err := org.GetCatalogByName(ctx, vcd.config.VCD.Catalog.Name, false)
+	org, err := vcd.client.GetOrgByName(vcd.config.VCD.Org)
+	check.Assert(err, IsNil)
+	check.Assert(org, NotNil)
+
+	catalog, err := org.GetCatalogByName(vcd.config.VCD.Catalog.Name, false)
 	check.Assert(err, IsNil)
 	check.Assert(catalog, NotNil)
 
 	getByName := func(name string, refresh bool) (genericEntity, error) {
-		err = catalog.Refresh(ctx)
+		err = catalog.Refresh()
 		check.Assert(err, IsNil)
-		return catalog.GetMediaByName(ctx, name, refresh)
+		return catalog.GetMediaByName(name, refresh)
 	}
 	getById := func(id string, refresh bool) (genericEntity, error) {
-		return catalog.GetMediaById(ctx, id)
+		return catalog.GetMediaById(id)
 	}
 	getByNameOrId := func(id string, refresh bool) (genericEntity, error) {
-		return catalog.GetMediaByNameOrId(ctx, id, refresh)
+		return catalog.GetMediaByNameOrId(id, refresh)
 	}
 
 	var def = getterTestDefinition{
@@ -238,16 +230,16 @@
 		return
 	}
 	// Fetching organization
-	org, err := vcd.client.GetAdminOrgByName(ctx, vcd.org.Org.Name)
-	check.Assert(err, IsNil)
-	check.Assert(org, NotNil)
-
-	catalog, err := org.GetCatalogByName(ctx, vcd.config.VCD.Catalog.Name, false)
+	org, err := vcd.client.GetAdminOrgByName(vcd.org.Org.Name)
+	check.Assert(err, IsNil)
+	check.Assert(org, NotNil)
+
+	catalog, err := org.GetCatalogByName(vcd.config.VCD.Catalog.Name, false)
 	check.Assert(err, IsNil)
 
 	testQueryMediaName := vcd.config.Media.Media
 
-	media, err := catalog.QueryMedia(ctx, testQueryMediaName)
+	media, err := catalog.QueryMedia(testQueryMediaName)
 	check.Assert(err, IsNil)
 	check.Assert(media, Not(Equals), nil)
 
@@ -255,7 +247,7 @@
 	check.Assert(media.MediaRecord.HREF, Not(Equals), "")
 
 	// find Invalid media
-	media, err = catalog.QueryMedia(ctx, "INVALID")
+	media, err = catalog.QueryMedia("INVALID")
 	check.Assert(IsNotFound(err), Equals, true)
 	check.Assert(media, IsNil)
 }
@@ -279,23 +271,23 @@
 		return
 	}
 
-	org, err := vcd.client.GetOrgByName(ctx, vcd.config.VCD.Org)
-	check.Assert(err, IsNil)
-	check.Assert(org, NotNil)
-
-	catalog, err := org.GetCatalogByName(ctx, vcd.config.VCD.Catalog.Name, false)
+	org, err := vcd.client.GetOrgByName(vcd.config.VCD.Org)
+	check.Assert(err, IsNil)
+	check.Assert(org, NotNil)
+
+	catalog, err := org.GetCatalogByName(vcd.config.VCD.Catalog.Name, false)
 	check.Assert(err, IsNil)
 	check.Assert(catalog, NotNil)
 
 	itemName := vcd.config.Media.Media
 
-	mediaRecord, err := catalog.QueryMedia(ctx, itemName)
+	mediaRecord, err := catalog.QueryMedia(itemName)
 	check.Assert(err, IsNil)
 	check.Assert(mediaRecord, NotNil)
 	check.Assert(mediaRecord.MediaRecord.Name, Equals, itemName)
 
 	oldMediaRecord := mediaRecord
-	err = mediaRecord.Refresh(ctx)
+	err = mediaRecord.Refresh()
 	check.Assert(err, IsNil)
 
 	check.Assert(mediaRecord, NotNil)
@@ -319,13 +311,13 @@
 		return
 	}
 	// Fetching organization
-	org, err := vcd.client.GetAdminOrgByName(ctx, vcd.org.Org.Name)
+	org, err := vcd.client.GetAdminOrgByName(vcd.org.Org.Name)
 	check.Assert(err, IsNil)
 	check.Assert(org, NotNil)
 
 	testQueryMediaName := vcd.config.Media.Media
 
-	mediaList, err := vcd.vdc.QueryAllMedia(ctx, testQueryMediaName)
+	mediaList, err := vcd.vdc.QueryAllMedia(testQueryMediaName)
 	check.Assert(err, IsNil)
 	check.Assert(mediaList, Not(Equals), nil)
 
@@ -333,7 +325,7 @@
 	check.Assert(mediaList[0].MediaRecord.HREF, Not(Equals), "")
 
 	// find Invalid media
-	mediaList, err = vcd.vdc.QueryAllMedia(ctx, "INVALID")
+	mediaList, err = vcd.vdc.QueryAllMedia("INVALID")
 	check.Assert(IsNotFound(err), Equals, true)
 	check.Assert(mediaList, IsNil)
 }
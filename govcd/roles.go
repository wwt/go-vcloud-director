--- conflicted
+++ resolved
@@ -19,13 +19,8 @@
 	TenantContext *TenantContext
 }
 
-<<<<<<< HEAD
-// GetOpenApiRoleById retrieves role by given ID
-func (adminOrg *AdminOrg) GetOpenApiRoleById(ctx context.Context, id string) (*Role, error) {
-=======
 // GetRoleById retrieves role by given ID
-func (adminOrg *AdminOrg) GetRoleById(id string) (*Role, error) {
->>>>>>> 74f95399
+func (adminOrg *AdminOrg) GetRoleById(ctx context.Context, id string) (*Role, error) {
 	endpoint := types.OpenApiPathVersion1_0_0 + types.OpenApiEndpointRoles
 	minimumApiVersion, err := adminOrg.client.checkOpenApiEndpointCompatibility(ctx, endpoint)
 	if err != nil {
@@ -51,11 +46,7 @@
 		TenantContext: tenantContext,
 	}
 
-<<<<<<< HEAD
-	err = adminOrg.client.OpenApiGetItem(ctx, minimumApiVersion, urlRef, nil, role.Role)
-=======
-	err = adminOrg.client.OpenApiGetItem(minimumApiVersion, urlRef, nil, role.Role, getTenantContextHeader(tenantContext))
->>>>>>> 74f95399
+	err = adminOrg.client.OpenApiGetItem(ctx, minimumApiVersion, urlRef, nil, role.Role, getTenantContextHeader(tenantContext))
 	if err != nil {
 		return nil, err
 	}
@@ -64,10 +55,10 @@
 }
 
 // GetRoleByName retrieves role by given name
-func (adminOrg *AdminOrg) GetRoleByName(name string) (*Role, error) {
+func (adminOrg *AdminOrg) GetRoleByName(ctx context.Context, name string) (*Role, error) {
 	queryParams := url.Values{}
 	queryParams.Add("filter", "name=="+name)
-	roles, err := adminOrg.GetAllRoles(queryParams)
+	roles, err := adminOrg.GetAllRoles(ctx, queryParams)
 	if err != nil {
 		return nil, err
 	}
@@ -82,15 +73,9 @@
 
 // getAllRoles retrieves all roles using OpenAPI endpoint. Query parameters can be supplied to perform additional
 // filtering
-<<<<<<< HEAD
-func (adminOrg *AdminOrg) GetAllOpenApiRoles(ctx context.Context, queryParameters url.Values) ([]*Role, error) {
-	endpoint := types.OpenApiPathVersion1_0_0 + types.OpenApiEndpointRoles
-	minimumApiVersion, err := adminOrg.client.checkOpenApiEndpointCompatibility(ctx, endpoint)
-=======
-func getAllRoles(client *Client, queryParameters url.Values, additionalHeader map[string]string) ([]*Role, error) {
-	endpoint := types.OpenApiPathVersion1_0_0 + types.OpenApiEndpointRoles
-	minimumApiVersion, err := client.checkOpenApiEndpointCompatibility(endpoint)
->>>>>>> 74f95399
+func getAllRoles(ctx context.Context, client *Client, queryParameters url.Values, additionalHeader map[string]string) ([]*Role, error) {
+	endpoint := types.OpenApiPathVersion1_0_0 + types.OpenApiEndpointRoles
+	minimumApiVersion, err := client.checkOpenApiEndpointCompatibility(ctx, endpoint)
 	if err != nil {
 		return nil, err
 	}
@@ -101,11 +86,7 @@
 	}
 
 	typeResponses := []*types.Role{{}}
-<<<<<<< HEAD
-	err = adminOrg.client.OpenApiGetAllItems(ctx, minimumApiVersion, urlRef, queryParameters, &typeResponses)
-=======
-	err = client.OpenApiGetAllItems(minimumApiVersion, urlRef, queryParameters, &typeResponses, additionalHeader)
->>>>>>> 74f95399
+	err = client.OpenApiGetAllItems(ctx, minimumApiVersion, urlRef, queryParameters, &typeResponses, additionalHeader)
 	if err != nil {
 		return nil, err
 	}
@@ -123,29 +104,24 @@
 	return returnRoles, nil
 }
 
-<<<<<<< HEAD
-// CreateRole creates a new role using OpenAPI endpoint
-func (adminOrg *AdminOrg) CreateRole(ctx context.Context, newRole *types.Role) (*Role, error) {
-=======
 // GetAllRoles retrieves all roles as tenant user. Query parameters can be supplied to perform additional
 // filtering
-func (adminOrg *AdminOrg) GetAllRoles(queryParameters url.Values) ([]*Role, error) {
+func (adminOrg *AdminOrg) GetAllRoles(ctx context.Context, queryParameters url.Values) ([]*Role, error) {
 	tenantContext, err := adminOrg.getTenantContext()
 	if err != nil {
 		return nil, err
 	}
-	return getAllRoles(adminOrg.client, queryParameters, getTenantContextHeader(tenantContext))
+	return getAllRoles(ctx, adminOrg.client, queryParameters, getTenantContextHeader(tenantContext))
 }
 
 // GetAllRoles retrieves all roles as System administrator. Query parameters can be supplied to perform additional
 // filtering
-func (client *Client) GetAllRoles(queryParameters url.Values) ([]*Role, error) {
-	return getAllRoles(client, queryParameters, nil)
+func (client *Client) GetAllRoles(ctx context.Context, queryParameters url.Values) ([]*Role, error) {
+	return getAllRoles(ctx, client, queryParameters, nil)
 }
 
 // CreateRole creates a new role as a tenant administrator
-func (adminOrg *AdminOrg) CreateRole(newRole *types.Role) (*Role, error) {
->>>>>>> 74f95399
+func (adminOrg *AdminOrg) CreateRole(ctx context.Context, newRole *types.Role) (*Role, error) {
 	endpoint := types.OpenApiPathVersion1_0_0 + types.OpenApiEndpointRoles
 	minimumApiVersion, err := adminOrg.client.checkOpenApiEndpointCompatibility(ctx, endpoint)
 	if err != nil {
@@ -171,11 +147,7 @@
 		TenantContext: tenantContext,
 	}
 
-<<<<<<< HEAD
-	err = adminOrg.client.OpenApiPostItem(ctx, minimumApiVersion, urlRef, nil, newRole, returnRole.Role)
-=======
-	err = adminOrg.client.OpenApiPostItem(minimumApiVersion, urlRef, nil, newRole, returnRole.Role, getTenantContextHeader(tenantContext))
->>>>>>> 74f95399
+	err = adminOrg.client.OpenApiPostItem(ctx, minimumApiVersion, urlRef, nil, newRole, returnRole.Role, getTenantContextHeader(tenantContext))
 	if err != nil {
 		return nil, fmt.Errorf("error creating role: %s", err)
 	}
@@ -206,11 +178,7 @@
 		TenantContext: role.TenantContext,
 	}
 
-<<<<<<< HEAD
-	err = role.client.OpenApiPutItem(ctx, minimumApiVersion, urlRef, nil, role.Role, returnRole.Role)
-=======
-	err = role.client.OpenApiPutItem(minimumApiVersion, urlRef, nil, role.Role, returnRole.Role, getTenantContextHeader(role.TenantContext))
->>>>>>> 74f95399
+	err = role.client.OpenApiPutItem(ctx, minimumApiVersion, urlRef, nil, role.Role, returnRole.Role, getTenantContextHeader(role.TenantContext))
 	if err != nil {
 		return nil, fmt.Errorf("error updating role: %s", err)
 	}
@@ -235,11 +203,7 @@
 		return err
 	}
 
-<<<<<<< HEAD
-	err = role.client.OpenApiDeleteItem(ctx, minimumApiVersion, urlRef, nil)
-=======
-	err = role.client.OpenApiDeleteItem(minimumApiVersion, urlRef, nil, getTenantContextHeader(role.TenantContext))
->>>>>>> 74f95399
+	err = role.client.OpenApiDeleteItem(ctx, minimumApiVersion, urlRef, nil, getTenantContextHeader(role.TenantContext))
 
 	if err != nil {
 		return fmt.Errorf("error deleting role: %s", err)
@@ -249,27 +213,27 @@
 }
 
 // AddRights adds a collection of rights to a role
-func (role *Role) AddRights(newRights []types.OpenApiReference) error {
-	endpoint := types.OpenApiPathVersion1_0_0 + types.OpenApiEndpointRoles
-	return addRightsToRole(role.client, "Role", role.Role.Name, role.Role.ID, endpoint, newRights, getTenantContextHeader(role.TenantContext))
+func (role *Role) AddRights(ctx context.Context, newRights []types.OpenApiReference) error {
+	endpoint := types.OpenApiPathVersion1_0_0 + types.OpenApiEndpointRoles
+	return addRightsToRole(ctx, role.client, "Role", role.Role.Name, role.Role.ID, endpoint, newRights, getTenantContextHeader(role.TenantContext))
 }
 
 // UpdateRights replaces existing rights with the given collection of rights
-func (role *Role) UpdateRights(newRights []types.OpenApiReference) error {
-	endpoint := types.OpenApiPathVersion1_0_0 + types.OpenApiEndpointRoles
-	return updateRightsInRole(role.client, "Role", role.Role.Name, role.Role.ID, endpoint, newRights, getTenantContextHeader(role.TenantContext))
+func (role *Role) UpdateRights(ctx context.Context, newRights []types.OpenApiReference) error {
+	endpoint := types.OpenApiPathVersion1_0_0 + types.OpenApiEndpointRoles
+	return updateRightsInRole(ctx, role.client, "Role", role.Role.Name, role.Role.ID, endpoint, newRights, getTenantContextHeader(role.TenantContext))
 }
 
 // RemoveRights removes specific rights from a role
-func (role *Role) RemoveRights(removeRights []types.OpenApiReference) error {
-	endpoint := types.OpenApiPathVersion1_0_0 + types.OpenApiEndpointRoles
-	return removeRightsFromRole(role.client, "Role", role.Role.Name, role.Role.ID, endpoint, removeRights, getTenantContextHeader(role.TenantContext))
+func (role *Role) RemoveRights(ctx context.Context, removeRights []types.OpenApiReference) error {
+	endpoint := types.OpenApiPathVersion1_0_0 + types.OpenApiEndpointRoles
+	return removeRightsFromRole(ctx, role.client, "Role", role.Role.Name, role.Role.ID, endpoint, removeRights, getTenantContextHeader(role.TenantContext))
 }
 
 // RemoveAllRights removes all rights from a role
-func (role *Role) RemoveAllRights() error {
-	endpoint := types.OpenApiPathVersion1_0_0 + types.OpenApiEndpointRoles
-	return removeAllRightsFromRole(role.client, "Role", role.Role.Name, role.Role.ID, endpoint, getTenantContextHeader(role.TenantContext))
+func (role *Role) RemoveAllRights(ctx context.Context) error {
+	endpoint := types.OpenApiPathVersion1_0_0 + types.OpenApiEndpointRoles
+	return removeAllRightsFromRole(ctx, role.client, "Role", role.Role.Name, role.Role.ID, endpoint, getTenantContextHeader(role.TenantContext))
 }
 
 // addRightsToRole is a generic function that can add rights to a rights collection (Role, Global Role, or Rights bundle)
@@ -279,8 +243,8 @@
 // newRights is a collection of rights (ID+name) to be added
 // Note: the API call ignores duplicate rights. If the rights to be added already exist, the call succeeds
 // but no changes are recorded
-func addRightsToRole(client *Client, roleType, name, id, endpoint string, newRights []types.OpenApiReference, additionalHeader map[string]string) error {
-	minimumApiVersion, err := client.checkOpenApiEndpointCompatibility(endpoint)
+func addRightsToRole(ctx context.Context, client *Client, roleType, name, id, endpoint string, newRights []types.OpenApiReference, additionalHeader map[string]string) error {
+	minimumApiVersion, err := client.checkOpenApiEndpointCompatibility(ctx, endpoint)
 	if err != nil {
 		return err
 	}
@@ -307,7 +271,7 @@
 	}
 	var pages types.OpenApiPages
 
-	err = client.OpenApiPostItem(minimumApiVersion, urlRef, nil, &input, &pages, additionalHeader)
+	err = client.OpenApiPostItem(ctx, minimumApiVersion, urlRef, nil, &input, &pages, additionalHeader)
 
 	if err != nil {
 		return fmt.Errorf("error adding rights to %s %s: %s", roleType, name, err)
@@ -321,8 +285,8 @@
 // name and id are the name and ID of the role
 // endpoint is the API endpoint used as a basis for the PUT operation
 // newRights is a collection of rights (ID+name) to be added
-func updateRightsInRole(client *Client, roleType, name, id, endpoint string, newRights []types.OpenApiReference, additionalHeader map[string]string) error {
-	minimumApiVersion, err := client.checkOpenApiEndpointCompatibility(endpoint)
+func updateRightsInRole(ctx context.Context, client *Client, roleType, name, id, endpoint string, newRights []types.OpenApiReference, additionalHeader map[string]string) error {
+	minimumApiVersion, err := client.checkOpenApiEndpointCompatibility(ctx, endpoint)
 	if err != nil {
 		return err
 	}
@@ -351,7 +315,7 @@
 	}
 	var pages types.OpenApiPages
 
-	err = client.OpenApiPutItem(minimumApiVersion, urlRef, nil, &input, &pages, additionalHeader)
+	err = client.OpenApiPutItem(ctx, minimumApiVersion, urlRef, nil, &input, &pages, additionalHeader)
 
 	if err != nil {
 		return fmt.Errorf("error updating rights in %s %s: %s", roleType, name, err)
@@ -365,8 +329,8 @@
 // name and id are the name and ID of the role
 // endpoint is the API endpoint used as a basis for the PUT operation
 // removeRights is a collection of rights (ID+name) to be removed
-func removeRightsFromRole(client *Client, roleType, name, id, endpoint string, removeRights []types.OpenApiReference, additionalHeader map[string]string) error {
-	minimumApiVersion, err := client.checkOpenApiEndpointCompatibility(endpoint)
+func removeRightsFromRole(ctx context.Context, client *Client, roleType, name, id, endpoint string, removeRights []types.OpenApiReference, additionalHeader map[string]string) error {
+	minimumApiVersion, err := client.checkOpenApiEndpointCompatibility(ctx, endpoint)
 	if err != nil {
 		return err
 	}
@@ -388,7 +352,7 @@
 	}
 	var pages types.OpenApiPages
 
-	currentRights, err := getRights(client, id, endpoint, nil, additionalHeader)
+	currentRights, err := getRights(ctx, client, id, endpoint, nil, additionalHeader)
 	if err != nil {
 		return err
 	}
@@ -431,7 +395,7 @@
 		return fmt.Errorf("rights in %s %s not found for deletion: [%s]", roleType, name, notFoundNames)
 	}
 
-	err = client.OpenApiPutItem(minimumApiVersion, urlRef, nil, &input, &pages, additionalHeader)
+	err = client.OpenApiPutItem(ctx, minimumApiVersion, urlRef, nil, &input, &pages, additionalHeader)
 
 	if err != nil {
 		return fmt.Errorf("error updating rights in %s %s: %s", roleType, name, err)
@@ -441,12 +405,12 @@
 }
 
 // removeAllRightsFromRole removes all rights from the given role
-func removeAllRightsFromRole(client *Client, roleType, name, id, endpoint string, additionalHeader map[string]string) error {
-	return updateRightsInRole(client, roleType, name, id, endpoint, []types.OpenApiReference{}, additionalHeader)
+func removeAllRightsFromRole(ctx context.Context, client *Client, roleType, name, id, endpoint string, additionalHeader map[string]string) error {
+	return updateRightsInRole(ctx, client, roleType, name, id, endpoint, []types.OpenApiReference{}, additionalHeader)
 }
 
 // FindMissingImpliedRights returns a list of the rights that are implied in the rights provided as input
-func FindMissingImpliedRights(client *Client, rights []types.OpenApiReference) ([]types.OpenApiReference, error) {
+func FindMissingImpliedRights(ctx context.Context, client *Client, rights []types.OpenApiReference) ([]types.OpenApiReference, error) {
 	var (
 		impliedRights       []types.OpenApiReference
 		uniqueInputRights   = make(map[string]types.OpenApiReference)
@@ -461,7 +425,7 @@
 
 	// Find the implied rights
 	for _, right := range rights {
-		fullRight, err := client.GetRightByName(right.Name)
+		fullRight, err := client.GetRightByName(ctx, right.Name)
 		if err != nil {
 			return nil, err
 		}

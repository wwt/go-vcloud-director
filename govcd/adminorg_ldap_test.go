//go:build user || functional || ALL

/*
 * Copyright 2022 VMware, Inc.  All rights reserved.  Licensed under the Apache v2 License.
 */

package govcd

import (
	"context"
	"fmt"

	"github.com/vmware/go-vcloud-director/v2/types/v56"
	. "gopkg.in/check.v1"
)

// Test_LDAP serves as a "subtest" framework for tests requiring LDAP configuration. It sets up LDAP
// configuration for Org and cleans up this test run.
//
// Prerequisites:
// * LDAP server already installed
// * LDAP server IP set in TestConfig.VCD.LdapServer
func (vcd *TestVCD) Test_LDAP(check *C) {
	if vcd.skipAdminTests {
		check.Skip(fmt.Sprintf(TestRequiresSysAdminPrivileges, check.TestName()))
	}
	vcd.checkSkipWhenApiToken(check)

<<<<<<< HEAD
	ctx := context.Background()

	if !catalogItemIsPhotonOs(ctx, vcd) {
		check.Skip(fmt.Sprintf("Catalog item '%s' is not Photon OS", vcd.config.VCD.Catalog.CatalogItem))
	}

	if vcd.config.VCD.ExternalNetwork == "" {
		check.Skip("[" + check.TestName() + "] external network not provided")
	}

	fmt.Println("Setting up LDAP")
	networkName, vappName, vmName := vcd.configureLdap(ctx, check)
	defer func() {
		fmt.Println("Unconfiguring LDAP")
		vcd.unconfigureLdap(ctx, check, networkName, vappName, vmName)
	}()

	// Run tests requiring LDAP from here.
	vcd.test_GroupCRUD(check)
	vcd.test_GroupFinderGetGenericEntity(check)

}

// configureLdap creates direct network, spawns Photon OS VM with LDAP server and configures vCD to
// use LDAP server
func (vcd *TestVCD) configureLdap(ctx context.Context, check *C) (string, string, string) {

	// Create direct network to expose LDAP server on external network
	directNetworkName := createDirectNetwork(ctx, vcd, check)

	// Launch LDAP server on external network
	ldapHostIp, vappName, vmName := createLdapServer(ctx, vcd, check, directNetworkName)

	// Configure vCD to use new LDAP server
	configureLdapForOrg(ctx, vcd, check, ldapHostIp)

	return directNetworkName, vappName, vmName
}

// unconfigureLdap cleans up LDAP configuration created by `configureLdap` immediately to reduce
// resource usage
func (vcd *TestVCD) unconfigureLdap(ctx context.Context, check *C, networkName, vAppName, vmName string) {

	// Get Org Vdc
	org, err := vcd.client.GetAdminOrgByName(ctx, vcd.config.VCD.Org)
	check.Assert(err, IsNil)
	vdc, err := org.GetVDCByName(ctx, vcd.config.VCD.Vdc, false)
	check.Assert(err, IsNil)
	check.Assert(vdc, NotNil)

	vapp, err := vdc.GetVAppByName(ctx, vAppName, false)
	check.Assert(err, IsNil)

	vm, err := vapp.GetVMByName(ctx, vmName, false)
=======
	ldapHostIp := vcd.config.VCD.LdapServer
	if ldapHostIp == "" {
		check.Skip("[" + check.TestName() + "] LDAP server IP not provided in configuration")
	}
	// Due to a bug in VCD, when configuring LDAP service, Org publishing catalog settings `Publish external catalogs` and
	// `Subscribe to external catalogs ` gets disabled. For that reason we are getting the current values from those vars
	// to set them at the end of the test, to avoid interference with other tests.
	adminOrg, err := vcd.client.GetAdminOrgByName(vcd.org.Org.Name)
>>>>>>> 74f95399
	check.Assert(err, IsNil)
	check.Assert(adminOrg, NotNil)

<<<<<<< HEAD
	// Remove VM
	task, err := vm.Undeploy(ctx)
	check.Assert(err, IsNil)
	err = task.WaitTaskCompletion(ctx)
	check.Assert(err, IsNil)

	err = vapp.RemoveVM(ctx, *vm)
=======
	publishExternalCatalogs := adminOrg.AdminOrg.OrgSettings.OrgGeneralSettings.CanPublishExternally
	subscribeToExternalCatalogs := adminOrg.AdminOrg.OrgSettings.OrgGeneralSettings.CanSubscribe

	fmt.Printf("Setting up LDAP (IP: %s)\n", ldapHostIp)
	err = configureLdapForOrg(vcd, adminOrg, ldapHostIp, check.TestName())
>>>>>>> 74f95399
	check.Assert(err, IsNil)
	defer func() {
		fmt.Println("Unconfiguring LDAP")
		// Clear LDAP configuration
		err = adminOrg.LdapDisable()
		check.Assert(err, IsNil)

<<<<<<< HEAD
	// undeploy and remove vApp
	task, err = vapp.Undeploy(ctx)
	check.Assert(err, IsNil)
	err = task.WaitTaskCompletion(ctx)
	check.Assert(err, IsNil)

	task, err = vapp.Delete(ctx)
	check.Assert(err, IsNil)
	err = task.WaitTaskCompletion(ctx)
	check.Assert(err, IsNil)

	// Remove network
	err = RemoveOrgVdcNetworkIfExists(ctx, *vcd.vdc, networkName)
	check.Assert(err, IsNil)

	// Clear LDAP configuration
	err = org.LdapDisable(ctx)
	check.Assert(err, IsNil)
=======
		// Due to the VCD bug mentioned above, we need to set the previous state from the publishing settings vars
		check.Assert(adminOrg.Refresh(), IsNil)

		adminOrg.AdminOrg.OrgSettings.OrgGeneralSettings.CanPublishExternally = publishExternalCatalogs
		adminOrg.AdminOrg.OrgSettings.OrgGeneralSettings.CanSubscribe = subscribeToExternalCatalogs

		task, err := adminOrg.Update()
		check.Assert(err, IsNil)

		err = task.WaitTaskCompletion()
		check.Assert(err, IsNil)
	}()
>>>>>>> 74f95399

	// Run tests requiring LDAP from here.
	vcd.test_GroupCRUD(check)
	vcd.test_GroupFinderGetGenericEntity(check)
	vcd.test_GroupUserListIsPopulated(check)
}

<<<<<<< HEAD
// orgConfigureLdap sets up LDAP configuration in vCD org specified by vcd.config.VCD.Org variable
func configureLdapForOrg(ctx context.Context, vcd *TestVCD, check *C, ldapHostIp string) {
	fmt.Printf("# Configuring LDAP settings for Org '%s'", vcd.config.VCD.Org)

	org, err := vcd.client.GetAdminOrgByName(ctx, vcd.config.VCD.Org)
	check.Assert(err, IsNil)
=======
// configureLdapForOrg sets up LDAP configuration in vCD org
func configureLdapForOrg(vcd *TestVCD, adminOrg *AdminOrg, ldapHostIp, testName string) error {
	fmt.Printf("# Configuring LDAP settings for Org '%s'", vcd.config.VCD.Org)

>>>>>>> 74f95399
	// The below settings are tailored for LDAP docker testing image
	// https://github.com/rroemhild/docker-test-openldap
	ldapSettings := &types.OrgLdapSettingsType{
		OrgLdapMode: types.LdapModeCustom,
		CustomOrgLdapSettings: &types.CustomOrgLdapSettings{
			HostName:                ldapHostIp,
			Port:                    389,
			SearchBase:              "dc=planetexpress,dc=com",
			AuthenticationMechanism: "SIMPLE",
			ConnectorType:           "OPEN_LDAP",
			Username:                "cn=admin,dc=planetexpress,dc=com",
			Password:                "GoodNewsEveryone",
			UserAttributes: &types.OrgLdapUserAttributes{
				ObjectClass:               "inetOrgPerson",
				ObjectIdentifier:          "uid",
				Username:                  "uid",
				Email:                     "mail",
				FullName:                  "cn",
				GivenName:                 "givenName",
				Surname:                   "sn",
				Telephone:                 "telephoneNumber",
				GroupMembershipIdentifier: "dn",
			},
			GroupAttributes: &types.OrgLdapGroupAttributes{
				ObjectClass:          "group",
				ObjectIdentifier:     "cn",
				GroupName:            "cn",
				Membership:           "member",
				MembershipIdentifier: "dn",
			},
		},
	}

<<<<<<< HEAD
	_, err = org.LdapConfigure(ctx, ldapSettings)
	check.Assert(err, IsNil)

	fmt.Println(" Done")
	AddToCleanupList("LDAP-configuration", "orgLdapSettings", org.AdminOrg.Name, check.TestName())
}

// createLdapServer spawns a vApp and photon OS VM. Using customization script it starts a testing
// LDAP server in docker container which has a few users and groups defined.
// In essence it creates two groups - "admin_staff" and "ship_crew" and a few users.
// More information about users and groups in: https://github.com/rroemhild/docker-test-openldap
func createLdapServer(ctx context.Context, vcd *TestVCD, check *C, directNetworkName string) (string, string, string) {
	vAppName := "ldap"
	// The customization script waits until IP address is set on the NIC because Guest tools run
	// script and network configuration together. If the script runs too quick - there is a risk
	// that network card is not yet configured and it will not be able to pull docker image from
	// remote. Guest tools could also be interrupted if the script below failed before NICs are
	// configured therefore it is run in background.
	// It waits until "inet" (not "inet6") is set and then runs docker container
	const ldapCustomizationScript = `
		{
			until ip a show eth0 | grep "inet "
			do
				sleep 1
			done
			systemctl enable docker
			systemctl start docker
			docker run --name ldap-server --restart=always --privileged -d -p 389:389 rroemhild/test-openldap
		} &
	`
	// Get Org, Vdc
	org, err := vcd.client.GetAdminOrgByName(ctx, vcd.config.VCD.Org)
	check.Assert(err, IsNil)
	vdc, err := org.GetVDCByName(ctx, vcd.config.VCD.Vdc, false)
	check.Assert(err, IsNil)
	check.Assert(vdc, NotNil)

	// Find catalog and catalog item
	catalog, err := org.GetCatalogByName(ctx, vcd.config.VCD.Catalog.Name, false)
	check.Assert(err, IsNil)
	check.Assert(catalog, NotNil)
	catalogItem, err := catalog.GetCatalogItemByName(ctx, vcd.config.VCD.Catalog.CatalogItem, false)
	check.Assert(err, IsNil)

	fmt.Printf("# Creating RAW vApp '%s'", vAppName)
	vappTemplate, err := catalogItem.GetVAppTemplate(ctx)
	check.Assert(err, IsNil)
	// Compose Raw vApp
	err = vdc.ComposeRawVApp(ctx, vAppName)
	check.Assert(err, IsNil)
	vapp, err := vdc.GetVAppByName(ctx, vAppName, true)
	check.Assert(err, IsNil)
	// vApp was created - adding it to cleanup list (using prepend to remove it before direct
	// network removal)
	PrependToCleanupList(vAppName, "vapp", "", check.TestName())
	// Wait until vApp becomes configurable
	initialVappStatus, err := vapp.GetStatus(ctx)
	check.Assert(err, IsNil)
	if initialVappStatus != "RESOLVED" { // RESOLVED vApp is ready to accept operations
		err = vapp.BlockWhileStatus(ctx, initialVappStatus, vapp.client.MaxRetryTimeout)
		check.Assert(err, IsNil)
	}
	fmt.Printf(". Done\n")

	// Attach VDC network to vApp so that VMs can use it
	fmt.Printf("# Attaching network '%s'", directNetworkName)
	net, err := vdc.GetOrgVdcNetworkByName(ctx, directNetworkName, false)
	check.Assert(err, IsNil)
	task, err := vapp.AddRAWNetworkConfig(ctx, []*types.OrgVDCNetwork{net.OrgVDCNetwork})
	check.Assert(err, IsNil)
	err = task.WaitTaskCompletion(ctx)
	check.Assert(err, IsNil)
	fmt.Printf(". Done\n")

	// Create VM
	desiredNetConfig := types.NetworkConnectionSection{}
	desiredNetConfig.PrimaryNetworkConnectionIndex = 0
	desiredNetConfig.NetworkConnection = append(desiredNetConfig.NetworkConnection,
		&types.NetworkConnection{
			IsConnected:             true,
			IPAddressAllocationMode: types.IPAllocationModePool,
			Network:                 directNetworkName,
			NetworkConnectionIndex:  0,
		})

	// LDAP docker container does not start if Photon OS VM does not have at least 1024 of RAM
	ldapVm, err := spawnVM(ctx, "ldap-vm", 1024, *vdc, *vapp, desiredNetConfig, vappTemplate, check, ldapCustomizationScript, true)
	check.Assert(err, IsNil)

	// Must be deleted before vApp to avoid IP leak
	PrependToCleanupList(ldapVm.VM.Name, "vm", vAppName, check.TestName())

	// Got VM - ensure that TCP port for ldap service is open and reachable
	ldapHostIp := ldapVm.VM.NetworkConnectionSection.NetworkConnection[0].IPAddress
	fmt.Printf("# Waiting for server %s to respond on port 389: ", ldapHostIp)
	timerStart := time.Now()
	isLdapServiceUp := isTcpPortOpen(ldapHostIp, "389", vapp.client.MaxRetryTimeout)
	check.Assert(isLdapServiceUp, Equals, true)
	fmt.Printf("# Time taken to start LDAP container: %s\n", time.Since(timerStart))

	return ldapHostIp, vAppName, ldapVm.VM.Name
}

// createDirectNetwork creates a direct network attached to existing external network
func createDirectNetwork(ctx context.Context, vcd *TestVCD, check *C) string {
	networkName := check.TestName()
	fmt.Printf("# Creating direct network %s.", networkName)

	err := RemoveOrgVdcNetworkIfExists(ctx, *vcd.vdc, networkName)
	if err != nil {
		check.Skip(fmt.Sprintf("Error deleting network : %s", err))
	}

	externalNetwork, err := vcd.client.GetExternalNetworkByName(ctx, vcd.config.VCD.ExternalNetwork)
	check.Assert(err, IsNil)
	// Note that there is no IPScope for this type of network
	description := "Created by govcd test"
	var networkConfig = types.OrgVDCNetwork{
		Xmlns:       types.XMLNamespaceVCloud,
		Name:        networkName,
		Description: description,
		Configuration: &types.NetworkConfiguration{
			FenceMode: types.FenceModeBridged,
			ParentNetwork: &types.Reference{
				HREF: externalNetwork.ExternalNetwork.HREF,
				Name: externalNetwork.ExternalNetwork.Name,
				Type: externalNetwork.ExternalNetwork.Type,
			},
			BackwardCompatibilityMode: true,
		},
		IsShared: false,
	}
	LogNetwork(networkConfig)

	task, err := vcd.vdc.CreateOrgVDCNetwork(ctx, &networkConfig)
=======
	_, err := adminOrg.LdapConfigure(ldapSettings)
>>>>>>> 74f95399
	if err != nil {
		return err
	}
<<<<<<< HEAD
	check.Assert(task.Task.HREF, Not(Equals), "")

	AddToCleanupList(networkName, "network", vcd.org.Org.Name+"|"+vcd.vdc.Vdc.Name, check.TestName())

	err = task.WaitInspectTaskCompletion(ctx, LogTask, 10)
	if err != nil {
		fmt.Printf("error performing task: %s", err)
	}
	check.Assert(err, IsNil)
=======
>>>>>>> 74f95399
	fmt.Println(" Done")
	AddToCleanupList("LDAP-configuration", "orgLdapSettings", adminOrg.AdminOrg.Name, testName)
	return nil
}<|MERGE_RESOLUTION|>--- conflicted
+++ resolved
@@ -11,7 +11,6 @@
 	"fmt"
 
 	"github.com/vmware/go-vcloud-director/v2/types/v56"
-	. "gopkg.in/check.v1"
 )
 
 // Test_LDAP serves as a "subtest" framework for tests requiring LDAP configuration. It sets up LDAP
@@ -26,62 +25,6 @@
 	}
 	vcd.checkSkipWhenApiToken(check)
 
-<<<<<<< HEAD
-	ctx := context.Background()
-
-	if !catalogItemIsPhotonOs(ctx, vcd) {
-		check.Skip(fmt.Sprintf("Catalog item '%s' is not Photon OS", vcd.config.VCD.Catalog.CatalogItem))
-	}
-
-	if vcd.config.VCD.ExternalNetwork == "" {
-		check.Skip("[" + check.TestName() + "] external network not provided")
-	}
-
-	fmt.Println("Setting up LDAP")
-	networkName, vappName, vmName := vcd.configureLdap(ctx, check)
-	defer func() {
-		fmt.Println("Unconfiguring LDAP")
-		vcd.unconfigureLdap(ctx, check, networkName, vappName, vmName)
-	}()
-
-	// Run tests requiring LDAP from here.
-	vcd.test_GroupCRUD(check)
-	vcd.test_GroupFinderGetGenericEntity(check)
-
-}
-
-// configureLdap creates direct network, spawns Photon OS VM with LDAP server and configures vCD to
-// use LDAP server
-func (vcd *TestVCD) configureLdap(ctx context.Context, check *C) (string, string, string) {
-
-	// Create direct network to expose LDAP server on external network
-	directNetworkName := createDirectNetwork(ctx, vcd, check)
-
-	// Launch LDAP server on external network
-	ldapHostIp, vappName, vmName := createLdapServer(ctx, vcd, check, directNetworkName)
-
-	// Configure vCD to use new LDAP server
-	configureLdapForOrg(ctx, vcd, check, ldapHostIp)
-
-	return directNetworkName, vappName, vmName
-}
-
-// unconfigureLdap cleans up LDAP configuration created by `configureLdap` immediately to reduce
-// resource usage
-func (vcd *TestVCD) unconfigureLdap(ctx context.Context, check *C, networkName, vAppName, vmName string) {
-
-	// Get Org Vdc
-	org, err := vcd.client.GetAdminOrgByName(ctx, vcd.config.VCD.Org)
-	check.Assert(err, IsNil)
-	vdc, err := org.GetVDCByName(ctx, vcd.config.VCD.Vdc, false)
-	check.Assert(err, IsNil)
-	check.Assert(vdc, NotNil)
-
-	vapp, err := vdc.GetVAppByName(ctx, vAppName, false)
-	check.Assert(err, IsNil)
-
-	vm, err := vapp.GetVMByName(ctx, vmName, false)
-=======
 	ldapHostIp := vcd.config.VCD.LdapServer
 	if ldapHostIp == "" {
 		check.Skip("[" + check.TestName() + "] LDAP server IP not provided in configuration")
@@ -90,25 +33,14 @@
 	// `Subscribe to external catalogs ` gets disabled. For that reason we are getting the current values from those vars
 	// to set them at the end of the test, to avoid interference with other tests.
 	adminOrg, err := vcd.client.GetAdminOrgByName(vcd.org.Org.Name)
->>>>>>> 74f95399
 	check.Assert(err, IsNil)
 	check.Assert(adminOrg, NotNil)
 
-<<<<<<< HEAD
-	// Remove VM
-	task, err := vm.Undeploy(ctx)
-	check.Assert(err, IsNil)
-	err = task.WaitTaskCompletion(ctx)
-	check.Assert(err, IsNil)
-
-	err = vapp.RemoveVM(ctx, *vm)
-=======
 	publishExternalCatalogs := adminOrg.AdminOrg.OrgSettings.OrgGeneralSettings.CanPublishExternally
 	subscribeToExternalCatalogs := adminOrg.AdminOrg.OrgSettings.OrgGeneralSettings.CanSubscribe
 
 	fmt.Printf("Setting up LDAP (IP: %s)\n", ldapHostIp)
 	err = configureLdapForOrg(vcd, adminOrg, ldapHostIp, check.TestName())
->>>>>>> 74f95399
 	check.Assert(err, IsNil)
 	defer func() {
 		fmt.Println("Unconfiguring LDAP")
@@ -116,26 +48,6 @@
 		err = adminOrg.LdapDisable()
 		check.Assert(err, IsNil)
 
-<<<<<<< HEAD
-	// undeploy and remove vApp
-	task, err = vapp.Undeploy(ctx)
-	check.Assert(err, IsNil)
-	err = task.WaitTaskCompletion(ctx)
-	check.Assert(err, IsNil)
-
-	task, err = vapp.Delete(ctx)
-	check.Assert(err, IsNil)
-	err = task.WaitTaskCompletion(ctx)
-	check.Assert(err, IsNil)
-
-	// Remove network
-	err = RemoveOrgVdcNetworkIfExists(ctx, *vcd.vdc, networkName)
-	check.Assert(err, IsNil)
-
-	// Clear LDAP configuration
-	err = org.LdapDisable(ctx)
-	check.Assert(err, IsNil)
-=======
 		// Due to the VCD bug mentioned above, we need to set the previous state from the publishing settings vars
 		check.Assert(adminOrg.Refresh(), IsNil)
 
@@ -145,10 +57,9 @@
 		task, err := adminOrg.Update()
 		check.Assert(err, IsNil)
 
-		err = task.WaitTaskCompletion()
+		err = task.WaitTaskCompletion(ctx)
 		check.Assert(err, IsNil)
 	}()
->>>>>>> 74f95399
 
 	// Run tests requiring LDAP from here.
 	vcd.test_GroupCRUD(check)
@@ -156,19 +67,10 @@
 	vcd.test_GroupUserListIsPopulated(check)
 }
 
-<<<<<<< HEAD
-// orgConfigureLdap sets up LDAP configuration in vCD org specified by vcd.config.VCD.Org variable
-func configureLdapForOrg(ctx context.Context, vcd *TestVCD, check *C, ldapHostIp string) {
-	fmt.Printf("# Configuring LDAP settings for Org '%s'", vcd.config.VCD.Org)
-
-	org, err := vcd.client.GetAdminOrgByName(ctx, vcd.config.VCD.Org)
-	check.Assert(err, IsNil)
-=======
 // configureLdapForOrg sets up LDAP configuration in vCD org
 func configureLdapForOrg(vcd *TestVCD, adminOrg *AdminOrg, ldapHostIp, testName string) error {
 	fmt.Printf("# Configuring LDAP settings for Org '%s'", vcd.config.VCD.Org)
 
->>>>>>> 74f95399
 	// The below settings are tailored for LDAP docker testing image
 	// https://github.com/rroemhild/docker-test-openldap
 	ldapSettings := &types.OrgLdapSettingsType{
@@ -202,7 +104,6 @@
 		},
 	}
 
-<<<<<<< HEAD
 	_, err = org.LdapConfigure(ctx, ldapSettings)
 	check.Assert(err, IsNil)
 
@@ -337,25 +238,10 @@
 	}
 	LogNetwork(networkConfig)
 
-	task, err := vcd.vdc.CreateOrgVDCNetwork(ctx, &networkConfig)
-=======
 	_, err := adminOrg.LdapConfigure(ldapSettings)
->>>>>>> 74f95399
 	if err != nil {
 		return err
 	}
-<<<<<<< HEAD
-	check.Assert(task.Task.HREF, Not(Equals), "")
-
-	AddToCleanupList(networkName, "network", vcd.org.Org.Name+"|"+vcd.vdc.Vdc.Name, check.TestName())
-
-	err = task.WaitInspectTaskCompletion(ctx, LogTask, 10)
-	if err != nil {
-		fmt.Printf("error performing task: %s", err)
-	}
-	check.Assert(err, IsNil)
-=======
->>>>>>> 74f95399
 	fmt.Println(" Done")
 	AddToCleanupList("LDAP-configuration", "orgLdapSettings", adminOrg.AdminOrg.Name, testName)
 	return nil

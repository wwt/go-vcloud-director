package govcd

import (
<<<<<<< HEAD
	"context"
=======
	"encoding/json"
>>>>>>> cf36d5ed
	"errors"
	"fmt"
	"strings"

	"github.com/vmware/go-vcloud-director/v2/types/v56"
	"github.com/vmware/go-vcloud-director/v2/util"
)

const (
	labelDistributedFirewall     = "NSX-T Distributed Firewall"
	labelDistributedFirewallRule = "NSX-T Distributed Firewall Rule"
)

// DistributedFirewall contains a types.DistributedFirewallRules which handles Distributed Firewall
// rules in a VDC Group
type DistributedFirewall struct {
	DistributedFirewallRuleContainer *types.DistributedFirewallRules
	client                           *Client
	VdcGroup                         *VdcGroup
}

// wrap is a hidden helper that facilitates the usage of a generic CRUD function
//
//lint:ignore U1000 this method is used in generic functions, but annoys staticcheck
func (d DistributedFirewall) wrap(inner *types.DistributedFirewallRules) *DistributedFirewall {
	d.DistributedFirewallRuleContainer = inner
	return &d
}

// DistributedFirewallRule is a representation of a single rule
type DistributedFirewallRule struct {
	Rule     *types.DistributedFirewallRule
	client   *Client
	VdcGroup *VdcGroup
}

// wrap is a hidden helper that facilitates the usage of a generic CRUD function
//
//lint:ignore U1000 this method is used in generic functions, but annoys staticcheck
func (d DistributedFirewallRule) wrap(inner *types.DistributedFirewallRule) *DistributedFirewallRule {
	d.Rule = inner
	return &d
}

// GetDistributedFirewall retrieves Distributed Firewall in a VDC Group which contains all rules
//
// Note. This function works only with `default` policy as this was the only supported when this
// functions was created
<<<<<<< HEAD
func (vdcGroup *VdcGroup) GetDistributedFirewall(ctx context.Context) (*DistributedFirewall, error) {
	client := vdcGroup.client
	endpoint := types.OpenApiPathVersion1_0_0 + types.OpenApiEndpointVdcGroupsDfwRules
	apiVersion, err := client.getOpenApiHighestElevatedVersion(ctx, endpoint)
	if err != nil {
		return nil, err
	}

	// "default" policy is hardcoded because there is no other policy supported
	urlRef, err := client.OpenApiBuildEndpoint(fmt.Sprintf(endpoint, vdcGroup.VdcGroup.Id, types.DistributedFirewallPolicyDefault))
	if err != nil {
		return nil, err
	}

	returnObject := &DistributedFirewall{
		DistributedFirewallRuleContainer: &types.DistributedFirewallRules{},
		client:                           client,
		VdcGroup:                         vdcGroup,
	}

	err = client.OpenApiGetItem(ctx, apiVersion, urlRef, nil, returnObject.DistributedFirewallRuleContainer, nil)
	if err != nil {
		return nil, fmt.Errorf("error retrieving Distributed Firewall rules: %s", err)
=======
func (vdcGroup *VdcGroup) GetDistributedFirewall() (*DistributedFirewall, error) {
	c := crudConfig{
		entityLabel:    labelDistributedFirewall,
		endpoint:       types.OpenApiPathVersion1_0_0 + types.OpenApiEndpointVdcGroupsDfwRules,
		endpointParams: []string{vdcGroup.VdcGroup.Id, types.DistributedFirewallPolicyDefault},
>>>>>>> cf36d5ed
	}

	outerType := DistributedFirewall{client: vdcGroup.client, VdcGroup: vdcGroup}
	return getOuterEntity[DistributedFirewall, types.DistributedFirewallRules](vdcGroup.client, outerType, c)
}

// UpdateDistributedFirewall updates Distributed Firewall in a VDC Group
//
// Note. This function works only with `default` policy as this was the only supported when this
// functions was created
<<<<<<< HEAD
func (vdcGroup *VdcGroup) UpdateDistributedFirewall(ctx context.Context, dfwRules *types.DistributedFirewallRules) (*DistributedFirewall, error) {
	client := vdcGroup.client
	endpoint := types.OpenApiPathVersion1_0_0 + types.OpenApiEndpointVdcGroupsDfwRules
	apiVersion, err := client.getOpenApiHighestElevatedVersion(ctx, endpoint)
	if err != nil {
		return nil, err
	}

	// "default" policy is hardcoded because there is no other policy supported
	urlRef, err := client.OpenApiBuildEndpoint(fmt.Sprintf(endpoint, vdcGroup.VdcGroup.Id, types.DistributedFirewallPolicyDefault))
	if err != nil {
		return nil, err
	}

	returnObject := &DistributedFirewall{
		DistributedFirewallRuleContainer: &types.DistributedFirewallRules{},
		client:                           client,
		VdcGroup:                         vdcGroup,
	}

	err = client.OpenApiPutItem(ctx, apiVersion, urlRef, nil, dfwRules, returnObject.DistributedFirewallRuleContainer, nil)
	if err != nil {
		return nil, fmt.Errorf("error updating Distributed Firewall rules: %s", err)
	}

	return returnObject, nil
=======
func (vdcGroup *VdcGroup) UpdateDistributedFirewall(dfwRules *types.DistributedFirewallRules) (*DistributedFirewall, error) {
	c := crudConfig{
		entityLabel:    labelDistributedFirewall,
		endpoint:       types.OpenApiPathVersion1_0_0 + types.OpenApiEndpointVdcGroupsDfwRules,
		endpointParams: []string{vdcGroup.VdcGroup.Id, types.DistributedFirewallPolicyDefault},
	}

	outerType := DistributedFirewall{client: vdcGroup.client, VdcGroup: vdcGroup}
	return updateOuterEntity[DistributedFirewall, types.DistributedFirewallRules](vdcGroup.client, outerType, c, dfwRules)
>>>>>>> cf36d5ed
}

// DeleteAllDistributedFirewallRules removes all Distributed Firewall rules
//
// Note. This function works only with `default` policy as this was the only supported when this
// functions was created
func (vdcGroup *VdcGroup) DeleteAllDistributedFirewallRules(ctx context.Context) error {
	_, err := vdcGroup.UpdateDistributedFirewall(ctx, &types.DistributedFirewallRules{})
	return err
}

// DeleteAllRules removes all Distributed Firewall rules
//
// Note. This function works only with `default` policy as this was the only supported when this
// functions was created
func (firewall *DistributedFirewall) DeleteAllRules(ctx context.Context) error {
	if firewall.VdcGroup != nil && firewall.VdcGroup.VdcGroup != nil && firewall.VdcGroup.VdcGroup.Id == "" {
		return errors.New("empty VDC Group ID for parent VDC Group")
	}

<<<<<<< HEAD
	return firewall.VdcGroup.DeleteAllDistributedFirewallRules(ctx)
=======
	return firewall.VdcGroup.DeleteAllDistributedFirewallRules()
}

// GetDistributedFirewallRuleById retrieves single Distributed Firewall Rule by ID
func (vdcGroup *VdcGroup) GetDistributedFirewallRuleById(id string) (*DistributedFirewallRule, error) {
	c := crudConfig{
		entityLabel:    labelDistributedFirewallRule,
		endpoint:       types.OpenApiPathVersion1_0_0 + types.OpenApiEndpointVdcGroupsDfwRules,
		endpointParams: []string{vdcGroup.VdcGroup.Id, types.DistributedFirewallPolicyDefault, "/", id},
	}

	outerType := DistributedFirewallRule{client: vdcGroup.client, VdcGroup: vdcGroup}
	return getOuterEntity[DistributedFirewallRule, types.DistributedFirewallRule](vdcGroup.client, outerType, c)
}

// GetDistributedFirewallRuleByName retrieves single firewall rule by name
func (vdcGroup *VdcGroup) GetDistributedFirewallRuleByName(name string) (*DistributedFirewallRule, error) {
	if name == "" {
		return nil, fmt.Errorf("name must be specified")
	}

	dfw, err := vdcGroup.GetDistributedFirewall()
	if err != nil {
		return nil, fmt.Errorf("error returning distributed firewall rules: %s", err)
	}

	singleRuleByName, err := localFilterOneOrError(labelDistributedFirewallRule, dfw.DistributedFirewallRuleContainer.Values, "Name", name)
	if err != nil {
		return nil, err
	}

	return vdcGroup.GetDistributedFirewallRuleById(singleRuleByName.ID)
}

// CreateDistributedFirewallRule is a non-thread safe wrapper around
// "vdcGroups/%s/dfwPolicies/%s/rules" endpoint which handles all distributed firewall (DFW) rules
// at once. While there is no real endpoint to create single firewall rule, it is a requirements for
// some cases (e.g. using in Terraform)
// The code works by doing the following steps:
//
// 1. Getting all Distributed Firewall Rules and storing them in private intermediate
// type`distributedFirewallRulesRaw` which holds a []json.RawMessage (text) instead of exact types.
// This will prevent altering existing rules in any way (for example if a new field appears in
// schema in future VCD versions)
//
// 2. Converting the given `rule` into json.RawMessage so that it is provided in the same format as
// other already retrieved rules
//
// 3. Creating a new structure of []json.RawMessage which puts the new rule into one of places:
// 3.1. to the end of []json.RawMessage - bottom of the list
// 3.2. if `optionalAboveRuleId` argument is specified - identifying the position and placing new
// rule above it
// 4. Perform a PUT (update) call to the "vdcGroups/%s/dfwPolicies/%s/rules" endpoint using the
// newly constructed payload
//
// Note. Running this function concurrently will corrupt firewall rules as it uses an endpoint that
// manages all rules ("vdcGroups/%s/dfwPolicies/%s/rules")
func (vdcGroup *VdcGroup) CreateDistributedFirewallRule(optionalAboveRuleId string, rule *types.DistributedFirewallRule) (*DistributedFirewall, *DistributedFirewallRule, error) {
	// 1. Getting all Distributed Firewall Rules and storing them in private intermediate
	// type`distributedFirewallRulesRaw` which holds a []json.RawMessage (text) instead of exact types.
	// This will prevent altering existing rules in any way (for example if a new field appears in
	// schema in future VCD versions)

	c := crudConfig{
		entityLabel:    labelDistributedFirewallRule,
		endpoint:       types.OpenApiPathVersion1_0_0 + types.OpenApiEndpointVdcGroupsDfwRules,
		endpointParams: []string{vdcGroup.VdcGroup.Id, types.DistributedFirewallPolicyDefault},
	}
	rawJsonExistingFirewallRules, err := getInnerEntity[distributedFirewallRulesRaw](vdcGroup.client, c)
	if err != nil {
		return nil, nil, err
	}

	// 2. Converting the given `rule` (*types.DistributedFirewallRule) into json.RawMessage so that
	// it is provided in the same format as other already retrieved rules
	newRuleRawJson, err := firewallRuleToRawJson(rule)
	if err != nil {
		return nil, nil, err
	}

	// dfwRuleUpdatePayload will contain complete request for Distributed Firewall Rule Update
	// operation. Its content will be decided based on whether 'optionalAboveRuleId' parameter was
	// specified or not.
	var dfwRuleUpdatePayload []json.RawMessage
	// newRuleSlicePosition will contain slice index to where new firewall rule will be put
	var newRuleSlicePosition int

	// 3. Creating a new structure of []json.RawMessage which puts the new rule into one of places:
	switch {
	// 3.1. to the end of []json.RawMessage - bottom of the list (optionalAboveRuleId is empty)
	case optionalAboveRuleId == "":
		rawJsonExistingFirewallRules.Values = append(rawJsonExistingFirewallRules.Values, newRuleRawJson)
		dfwRuleUpdatePayload = rawJsonExistingFirewallRules.Values
		newRuleSlicePosition = len(dfwRuleUpdatePayload) - 1 // -1 to match for slice index

		// 3.2. if `optionalAboveRuleId` argument is specified - identifying the position and placing new
		// rule above it
	case optionalAboveRuleId != "":
		// 3.2.1 Convert '[]json.Rawmessage' to 'types.DistributedFirewallRules'
		dfwRules, err := convertRawJsonToFirewallRules(rawJsonExistingFirewallRules)
		if err != nil {
			return nil, nil, err
		}
		// 3.2.2 Find index for specified 'optionalAboveRuleId' rule
		newFwRuleSliceIndex, err := getFirewallRuleIndexById(dfwRules, optionalAboveRuleId)
		newRuleSlicePosition = newFwRuleSliceIndex // Set rule position for returning single firewall rule
		if err != nil {
			return nil, nil, err
		}

		// 3.2.3 Compose new update (PUT) payload with all firewall rules and inject
		// 'newRuleRawJson' into position 'newFwRuleSliceIndex' and shift other rules to the bottom
		dfwRuleUpdatePayload, err = composeUpdatePayloadWithNewRulePosition(newFwRuleSliceIndex, rawJsonExistingFirewallRules, newRuleRawJson)
		if err != nil {
			return nil, nil, fmt.Errorf("error creating update payload with optionalAboveRuleId '%s' :%s", optionalAboveRuleId, err)
		}
	}
	// 4. Perform a PUT (update) call to the "vdcGroups/%s/dfwPolicies/%s/rules" endpoint using the
	// newly constructed payload
	updateRequestPayload := &distributedFirewallRulesRaw{
		Values: dfwRuleUpdatePayload,
	}

	c2 := crudConfig{
		entityLabel:    labelDistributedFirewallRule,
		endpoint:       types.OpenApiPathVersion1_0_0 + types.OpenApiEndpointVdcGroupsDfwRules,
		endpointParams: []string{vdcGroup.VdcGroup.Id, types.DistributedFirewallPolicyDefault},
	}

	updatedFirewallRules, err := updateInnerEntity(vdcGroup.client, c2, updateRequestPayload)
	if err != nil {
		return nil, nil, err
	}

	dfwResults, err := convertRawJsonToFirewallRules(updatedFirewallRules)
	if err != nil {
		return nil, nil, err
	}

	returnObjectSingleRule := &DistributedFirewallRule{
		client:   vdcGroup.client,
		VdcGroup: vdcGroup,
		Rule:     dfwResults.Values[newRuleSlicePosition],
	}

	returnAllFirewallRules := &DistributedFirewall{
		DistributedFirewallRuleContainer: dfwResults,
		client:                           vdcGroup.client,
		VdcGroup:                         vdcGroup,
	}

	return returnAllFirewallRules, returnObjectSingleRule, nil
}

// Update a single Distributed Firewall Rule
func (dfwRule *DistributedFirewallRule) Update(rule *types.DistributedFirewallRule) (*DistributedFirewallRule, error) {
	c := crudConfig{
		endpoint:       types.OpenApiPathVersion1_0_0 + types.OpenApiEndpointVdcGroupsDfwRules,
		endpointParams: []string{dfwRule.VdcGroup.VdcGroup.Id, types.DistributedFirewallPolicyDefault, "/", dfwRule.Rule.ID},
		entityLabel:    labelDistributedFirewallRule,
	}
	outerType := DistributedFirewallRule{client: dfwRule.client, VdcGroup: dfwRule.VdcGroup}
	return updateOuterEntity(dfwRule.client, outerType, c, rule)
}

// Delete a single Distributed Firewall Rule
func (dfwRule *DistributedFirewallRule) Delete() error {
	c := crudConfig{
		entityLabel:    labelDistributedFirewallRule,
		endpoint:       types.OpenApiPathVersion1_0_0 + types.OpenApiEndpointVdcGroupsDfwRules,
		endpointParams: []string{dfwRule.VdcGroup.VdcGroup.Id, types.DistributedFirewallPolicyDefault, "/", dfwRule.Rule.ID},
	}
	return deleteEntityById(dfwRule.client, c)
}

// getFirewallRuleIndexById searches for 'firewallRuleId' going through a list of available firewall
// rules and returns its index or error if the firewall rule is not found
func getFirewallRuleIndexById(dfwRules *types.DistributedFirewallRules, firewallRuleId string) (int, error) {
	util.Logger.Printf("[DEBUG] CreateDistributedFirewallRule 'optionalAboveRuleId=%s'. Searching within '%d' items",
		firewallRuleId, len(dfwRules.Values))
	var fwRuleSliceIndex *int
	for index := range dfwRules.Values {
		if dfwRules.Values[index].ID == firewallRuleId {
			// using function `addrOf` to get copy of `index` value as taking a direct address
			// of `&index` will shift before it is used in later code due to how Go range works
			fwRuleSliceIndex = addrOf(index)
			util.Logger.Printf("[DEBUG] CreateDistributedFirewallRule found existing Firewall Rule with ID '%s' at position '%d'",
				firewallRuleId, index)
			continue
		}
	}

	if fwRuleSliceIndex == nil {
		return 0, fmt.Errorf("specified above rule ID '%s' does not exist in current Distributed Firewall Rule list", firewallRuleId)
	}

	return *fwRuleSliceIndex, nil
}

// firewallRuleToRawJson Marshal a single `types.DistributedFirewallRule` into `json.RawMessage`
// representation
func firewallRuleToRawJson(rule *types.DistributedFirewallRule) (json.RawMessage, error) {
	ruleByteSlice, err := json.Marshal(rule)
	if err != nil {
		return nil, fmt.Errorf("error marshalling 'rule': %s", err)
	}
	ruleJsonMessage := json.RawMessage(string(ruleByteSlice))
	return ruleJsonMessage, nil
}

// convertRawJsonToFirewallRules converts []json.RawMessage to
// types.DistributedFirewallRules.Values so that entries can be filtered by ID or other fields.
// Note. Slice order remains the same
func convertRawJsonToFirewallRules(rawBodyStructure *distributedFirewallRulesRaw) (*types.DistributedFirewallRules, error) {
	var rawJsonBodies []string
	for _, singleObject := range rawBodyStructure.Values {
		rawJsonBodies = append(rawJsonBodies, string(singleObject))
	}
	// rawJsonBodies contains a slice of all response objects and they must be formatted as a JSON slice (wrapped
	// into `[]`, separated with semicolons) so that unmarshalling to specified `outType` works in one go
	allResponses := `[` + strings.Join(rawJsonBodies, ",") + `]`

	// Convert the retrieved []json.RawMessage to *types.DistributedFirewallRules.Values so that IDs can be searched for
	// Note. The main goal here is to have 2 slices - one with []json.RawMessage and other
	// []*DistributedFirewallRule. One can look for IDs and capture firewall rule index
	dfwRules := &types.DistributedFirewallRules{}
	// Unmarshal all accumulated responses into `dfwRules`
	if err := json.Unmarshal([]byte(allResponses), &dfwRules.Values); err != nil {
		return nil, fmt.Errorf("error decoding values into type types.DistributedFirewallRules: %s", err)
	}

	return dfwRules, nil
}

// composeUpdatePayloadWithNewRulePosition takes a slice of existing firewall rules and injects new
// firewall rule at a given position `newRuleSlicePosition`
func composeUpdatePayloadWithNewRulePosition(newRuleSlicePosition int, rawBodyStructure *distributedFirewallRulesRaw, newRuleJsonMessage json.RawMessage) ([]json.RawMessage, error) {
	// Create a new slice with additional capacity of 1 to add new firewall rule into existing list
	newFwRuleSlice := make([]json.RawMessage, len(rawBodyStructure.Values)+1)
	util.Logger.Printf("[DEBUG] CreateDistributedFirewallRule new container slice of size '%d' with previous element count '%d'", len(newFwRuleSlice), len(rawBodyStructure.Values))
	// if newRulePosition is not 0 (at the top), then previous rules need to be copied to the beginning of new slice
	if newRuleSlicePosition != 0 {
		util.Logger.Printf("[DEBUG] CreateDistributedFirewallRule copying first '%d' slice [:%d]", newRuleSlicePosition, newRuleSlicePosition)
		copy(newFwRuleSlice[:newRuleSlicePosition], rawBodyStructure.Values[:newRuleSlicePosition])
	}

	// Insert the new element at specified index
	util.Logger.Printf("[DEBUG] CreateDistributedFirewallRule inserting new element into position %d", newRuleSlicePosition)
	newFwRuleSlice[newRuleSlicePosition] = newRuleJsonMessage

	// Copy the remaining elements after new rule
	copy(newFwRuleSlice[newRuleSlicePosition+1:], rawBodyStructure.Values[newRuleSlicePosition:])
	util.Logger.Printf("[DEBUG] CreateDistributedFirewallRule copying remaining items '%d'", newRuleSlicePosition)

	return newFwRuleSlice, nil
}

// distributedFirewallRulesRaw is a copy of `types.DistributedFirewallRules` so that values can be
// unmarshalled into json.RawMessage (as strings) instead of exact types `DistributedFirewallRule`
// It has Public field Values so that marshalling can work, but is not exported itself as it is only
// an intermediate type used in `VdcGroup.CreateDistributedFirewallRule`
type distributedFirewallRulesRaw struct {
	Values []json.RawMessage `json:"values"`
>>>>>>> cf36d5ed
}<|MERGE_RESOLUTION|>--- conflicted
+++ resolved
@@ -1,11 +1,7 @@
 package govcd
 
 import (
-<<<<<<< HEAD
-	"context"
-=======
 	"encoding/json"
->>>>>>> cf36d5ed
 	"errors"
 	"fmt"
 	"strings"
@@ -54,37 +50,11 @@
 //
 // Note. This function works only with `default` policy as this was the only supported when this
 // functions was created
-<<<<<<< HEAD
-func (vdcGroup *VdcGroup) GetDistributedFirewall(ctx context.Context) (*DistributedFirewall, error) {
-	client := vdcGroup.client
-	endpoint := types.OpenApiPathVersion1_0_0 + types.OpenApiEndpointVdcGroupsDfwRules
-	apiVersion, err := client.getOpenApiHighestElevatedVersion(ctx, endpoint)
-	if err != nil {
-		return nil, err
-	}
-
-	// "default" policy is hardcoded because there is no other policy supported
-	urlRef, err := client.OpenApiBuildEndpoint(fmt.Sprintf(endpoint, vdcGroup.VdcGroup.Id, types.DistributedFirewallPolicyDefault))
-	if err != nil {
-		return nil, err
-	}
-
-	returnObject := &DistributedFirewall{
-		DistributedFirewallRuleContainer: &types.DistributedFirewallRules{},
-		client:                           client,
-		VdcGroup:                         vdcGroup,
-	}
-
-	err = client.OpenApiGetItem(ctx, apiVersion, urlRef, nil, returnObject.DistributedFirewallRuleContainer, nil)
-	if err != nil {
-		return nil, fmt.Errorf("error retrieving Distributed Firewall rules: %s", err)
-=======
 func (vdcGroup *VdcGroup) GetDistributedFirewall() (*DistributedFirewall, error) {
 	c := crudConfig{
 		entityLabel:    labelDistributedFirewall,
 		endpoint:       types.OpenApiPathVersion1_0_0 + types.OpenApiEndpointVdcGroupsDfwRules,
 		endpointParams: []string{vdcGroup.VdcGroup.Id, types.DistributedFirewallPolicyDefault},
->>>>>>> cf36d5ed
 	}
 
 	outerType := DistributedFirewall{client: vdcGroup.client, VdcGroup: vdcGroup}
@@ -95,34 +65,6 @@
 //
 // Note. This function works only with `default` policy as this was the only supported when this
 // functions was created
-<<<<<<< HEAD
-func (vdcGroup *VdcGroup) UpdateDistributedFirewall(ctx context.Context, dfwRules *types.DistributedFirewallRules) (*DistributedFirewall, error) {
-	client := vdcGroup.client
-	endpoint := types.OpenApiPathVersion1_0_0 + types.OpenApiEndpointVdcGroupsDfwRules
-	apiVersion, err := client.getOpenApiHighestElevatedVersion(ctx, endpoint)
-	if err != nil {
-		return nil, err
-	}
-
-	// "default" policy is hardcoded because there is no other policy supported
-	urlRef, err := client.OpenApiBuildEndpoint(fmt.Sprintf(endpoint, vdcGroup.VdcGroup.Id, types.DistributedFirewallPolicyDefault))
-	if err != nil {
-		return nil, err
-	}
-
-	returnObject := &DistributedFirewall{
-		DistributedFirewallRuleContainer: &types.DistributedFirewallRules{},
-		client:                           client,
-		VdcGroup:                         vdcGroup,
-	}
-
-	err = client.OpenApiPutItem(ctx, apiVersion, urlRef, nil, dfwRules, returnObject.DistributedFirewallRuleContainer, nil)
-	if err != nil {
-		return nil, fmt.Errorf("error updating Distributed Firewall rules: %s", err)
-	}
-
-	return returnObject, nil
-=======
 func (vdcGroup *VdcGroup) UpdateDistributedFirewall(dfwRules *types.DistributedFirewallRules) (*DistributedFirewall, error) {
 	c := crudConfig{
 		entityLabel:    labelDistributedFirewall,
@@ -132,15 +74,14 @@
 
 	outerType := DistributedFirewall{client: vdcGroup.client, VdcGroup: vdcGroup}
 	return updateOuterEntity[DistributedFirewall, types.DistributedFirewallRules](vdcGroup.client, outerType, c, dfwRules)
->>>>>>> cf36d5ed
 }
 
 // DeleteAllDistributedFirewallRules removes all Distributed Firewall rules
 //
 // Note. This function works only with `default` policy as this was the only supported when this
 // functions was created
-func (vdcGroup *VdcGroup) DeleteAllDistributedFirewallRules(ctx context.Context) error {
-	_, err := vdcGroup.UpdateDistributedFirewall(ctx, &types.DistributedFirewallRules{})
+func (vdcGroup *VdcGroup) DeleteAllDistributedFirewallRules() error {
+	_, err := vdcGroup.UpdateDistributedFirewall(&types.DistributedFirewallRules{})
 	return err
 }
 
@@ -148,14 +89,11 @@
 //
 // Note. This function works only with `default` policy as this was the only supported when this
 // functions was created
-func (firewall *DistributedFirewall) DeleteAllRules(ctx context.Context) error {
+func (firewall *DistributedFirewall) DeleteAllRules() error {
 	if firewall.VdcGroup != nil && firewall.VdcGroup.VdcGroup != nil && firewall.VdcGroup.VdcGroup.Id == "" {
 		return errors.New("empty VDC Group ID for parent VDC Group")
 	}
 
-<<<<<<< HEAD
-	return firewall.VdcGroup.DeleteAllDistributedFirewallRules(ctx)
-=======
 	return firewall.VdcGroup.DeleteAllDistributedFirewallRules()
 }
 
@@ -419,5 +357,4 @@
 // an intermediate type used in `VdcGroup.CreateDistributedFirewallRule`
 type distributedFirewallRulesRaw struct {
 	Values []json.RawMessage `json:"values"`
->>>>>>> cf36d5ed
 }
//go:build network || nsxt || functional || openapi || ALL

/*
 * Copyright 2021 VMware, Inc.  All rights reserved.  Licensed under the Apache v2 License.
 */

package govcd

import (
	"fmt"

	"github.com/vmware/go-vcloud-director/v2/types/v56"
	. "gopkg.in/check.v1"
)

func (vcd *TestVCD) Test_NsxtOrgVdcNetworkIsolated(check *C) {
	skipOpenApiEndpointTest(ctx, vcd, check, types.OpenApiPathVersion1_0_0+types.OpenApiEndpointOrgVdcNetworks)
	skipNoNsxtConfiguration(vcd, check)

	orgVdcNetworkConfig := &types.OpenApiOrgVdcNetwork{
		Name:        check.TestName(),
		Description: check.TestName() + "-description",
		OwnerRef:    &types.OpenApiReference{ID: vcd.nsxtVdc.Vdc.ID},
		NetworkType: types.OrgVdcNetworkTypeIsolated,
		Subnets: types.OrgVdcNetworkSubnets{
			Values: []types.OrgVdcNetworkSubnetValues{
				{
					Gateway:      "2.1.1.1",
					PrefixLength: 24,
					DNSServer1:   "8.8.8.8",
					DNSServer2:   "8.8.4.4",
					DNSSuffix:    "bar.foo",
					IPRanges: types.OrgVdcNetworkSubnetIPRanges{
						Values: []types.OrgVdcNetworkSubnetIPRangeValues{
							{
								StartAddress: "2.1.1.20",
								EndAddress:   "2.1.1.30",
							},
							{
								StartAddress: "2.1.1.40",
								EndAddress:   "2.1.1.50",
							},
							{
								StartAddress: "2.1.1.88",
								EndAddress:   "2.1.1.92",
							},
						}},
				},
			},
		},
	}

	runOpenApiOrgVdcNetworkTest(check, vcd, vcd.nsxtVdc, orgVdcNetworkConfig, types.OrgVdcNetworkTypeIsolated, []dhcpConfigFunc{nsxtDhcpConfigNetworkMode})
	runOpenApiOrgVdcNetworkWithVdcGroupTest(check, vcd, orgVdcNetworkConfig, types.OrgVdcNetworkTypeIsolated, []dhcpConfigFunc{nsxtDhcpConfigNetworkMode})
}

func (vcd *TestVCD) Test_NsxtOrgVdcNetworkRouted(check *C) {
	skipOpenApiEndpointTest(ctx, vcd, check, types.OpenApiPathVersion1_0_0+types.OpenApiEndpointOrgVdcNetworks)
	skipNoNsxtConfiguration(vcd, check)

	egw, err := vcd.org.GetNsxtEdgeGatewayByName(ctx, vcd.config.VCD.Nsxt.EdgeGateway)
	check.Assert(err, IsNil)

	orgVdcNetworkConfig := &types.OpenApiOrgVdcNetwork{
		Name:        check.TestName(),
		Description: check.TestName() + "-description",
		OwnerRef:    &types.OpenApiReference{ID: vcd.nsxtVdc.Vdc.ID},
		NetworkType: types.OrgVdcNetworkTypeRouted,

		// Connection is used for "routed" network
		Connection: &types.Connection{
			RouterRef: types.OpenApiReference{
				ID: egw.EdgeGateway.ID,
			},
			ConnectionType: "INTERNAL",
		},
		Subnets: types.OrgVdcNetworkSubnets{
			Values: []types.OrgVdcNetworkSubnetValues{
				{
					Gateway:      "2.1.1.1",
					PrefixLength: 24,
					DNSServer1:   "8.8.8.8",
					DNSServer2:   "8.8.4.4",
					DNSSuffix:    "foo.bar",
					IPRanges: types.OrgVdcNetworkSubnetIPRanges{
						Values: []types.OrgVdcNetworkSubnetIPRangeValues{
							{
								StartAddress: "2.1.1.20",
								EndAddress:   "2.1.1.30",
							},
							{
								StartAddress: "2.1.1.40",
								EndAddress:   "2.1.1.50",
							},
							{
								StartAddress: "2.1.1.60",
								EndAddress:   "2.1.1.62",
							}, {
								StartAddress: "2.1.1.72",
								EndAddress:   "2.1.1.74",
							}, {
								StartAddress: "2.1.1.84",
								EndAddress:   "2.1.1.85",
							},
						}},
				},
			},
		},
	}

	runOpenApiOrgVdcNetworkTest(check, vcd, vcd.nsxtVdc, orgVdcNetworkConfig, types.OrgVdcNetworkTypeRouted, []dhcpConfigFunc{nsxtRoutedDhcpConfigEdgeMode, nsxtDhcpConfigNetworkMode})
	runOpenApiOrgVdcNetworkWithVdcGroupTest(check, vcd, orgVdcNetworkConfig, types.OrgVdcNetworkTypeRouted, []dhcpConfigFunc{nsxtRoutedDhcpConfigEdgeMode, nsxtDhcpConfigNetworkMode})
}

func (vcd *TestVCD) Test_NsxtOrgVdcNetworkImportedNsxtLogicalSwitch(check *C) {
	if vcd.skipAdminTests {
		check.Skip(fmt.Sprintf(TestRequiresSysAdminPrivileges, check.TestName()))
	}
	skipOpenApiEndpointTest(ctx, vcd, check, types.OpenApiPathVersion1_0_0+types.OpenApiEndpointOrgVdcNetworks)
	skipNoNsxtConfiguration(vcd, check)

	if vcd.config.VCD.Nsxt.NsxtImportSegment == "" {
		check.Skip("Unused NSX-T segment was not provided")
	}

	logicalSwitch, err := vcd.nsxtVdc.GetNsxtImportableSwitchByName(ctx, vcd.config.VCD.Nsxt.NsxtImportSegment)
	check.Assert(err, IsNil)

	orgVdcNetworkConfig := &types.OpenApiOrgVdcNetwork{
		Name:        check.TestName(),
		Description: check.TestName() + "-description",

		// On v35.0 orgVdc is not supported anymore. Using ownerRef instead.
		OwnerRef: &types.OpenApiReference{ID: vcd.nsxtVdc.Vdc.ID},

		NetworkType: types.OrgVdcNetworkTypeOpaque,
		// BackingNetworkId contains NSX-T logical switch ID for Imported networks
		BackingNetworkId: logicalSwitch.NsxtImportableSwitch.ID,

		Subnets: types.OrgVdcNetworkSubnets{
			Values: []types.OrgVdcNetworkSubnetValues{
				{
					Gateway:      "2.1.1.1",
					PrefixLength: 24,
					DNSServer1:   "8.8.8.8",
					DNSServer2:   "8.8.4.4",
					DNSSuffix:    "foo.bar",
					IPRanges: types.OrgVdcNetworkSubnetIPRanges{
						Values: []types.OrgVdcNetworkSubnetIPRangeValues{
							{
								StartAddress: "2.1.1.20",
								EndAddress:   "2.1.1.30",
							},
							{
								StartAddress: "2.1.1.40",
								EndAddress:   "2.1.1.50",
							},
						}},
				},
			},
		},
	}

	runOpenApiOrgVdcNetworkTest(check, vcd, vcd.nsxtVdc, orgVdcNetworkConfig, types.OrgVdcNetworkTypeOpaque, nil)
	runOpenApiOrgVdcNetworkWithVdcGroupTest(check, vcd, orgVdcNetworkConfig, types.OrgVdcNetworkTypeOpaque, nil)
}

func (vcd *TestVCD) Test_NsxtOrgVdcNetworkImportedDistributedVirtualPortGroup(check *C) {
	if vcd.skipAdminTests {
		check.Skip(fmt.Sprintf(TestRequiresSysAdminPrivileges, check.TestName()))
	}
	skipOpenApiEndpointTest(vcd, check, types.OpenApiPathVersion1_0_0+types.OpenApiEndpointOrgVdcNetworks)
	skipNoNsxtConfiguration(vcd, check)

	if vcd.config.VCD.Nsxt.NsxtDvpg == "" {
		check.Skip("Distributed Virtual Port Group was not provided")
	}

	dvpg, err := vcd.nsxtVdc.GetVcenterImportableDvpgByName(vcd.config.VCD.Nsxt.NsxtDvpg)
	check.Assert(err, IsNil)

	orgVdcNetworkConfig := &types.OpenApiOrgVdcNetwork{
		Name:        check.TestName(),
		Description: check.TestName() + "-description",

		OwnerRef: &types.OpenApiReference{ID: vcd.nsxtVdc.Vdc.ID},

		NetworkType: types.OrgVdcNetworkTypeOpaque,
		// BackingNetworkId contains Distributed Virtual Port Group ID for Imported networks
		BackingNetworkId:   dvpg.VcenterImportableDvpg.BackingRef.ID,
		BackingNetworkType: types.OrgVdcNetworkBackingTypeDvPortgroup,

		Subnets: types.OrgVdcNetworkSubnets{
			Values: []types.OrgVdcNetworkSubnetValues{
				{
					Gateway:      "2.1.1.1",
					PrefixLength: 24,
					DNSServer1:   "8.8.8.8",
					DNSServer2:   "8.8.4.4",
					DNSSuffix:    "foo.bar",
					IPRanges: types.OrgVdcNetworkSubnetIPRanges{
						Values: []types.OrgVdcNetworkSubnetIPRangeValues{
							{
								StartAddress: "2.1.1.20",
								EndAddress:   "2.1.1.30",
							},
							{
								StartAddress: "2.1.1.40",
								EndAddress:   "2.1.1.50",
							},
						}},
				},
			},
		},
	}

	// Org VDC network backed by Distributed Virtual Port Group can only be created in VDC (not VDC Group)
	runOpenApiOrgVdcNetworkTest(check, vcd, vcd.nsxtVdc, orgVdcNetworkConfig, types.OrgVdcNetworkTypeOpaque, nil)
}

func (vcd *TestVCD) Test_NsxvOrgVdcNetworkIsolated(check *C) {
	skipOpenApiEndpointTest(ctx, vcd, check, types.OpenApiPathVersion1_0_0+types.OpenApiEndpointOrgVdcNetworks)

	orgVdcNetworkConfig := &types.OpenApiOrgVdcNetwork{
		Name:        check.TestName(),
		Description: check.TestName() + "-description",

		// On v35.0 orgVdc is not supported anymore. Using ownerRef instead.
		OwnerRef: &types.OpenApiReference{ID: vcd.vdc.Vdc.ID},

		NetworkType: types.OrgVdcNetworkTypeIsolated,
		Subnets: types.OrgVdcNetworkSubnets{
			Values: []types.OrgVdcNetworkSubnetValues{
				{
					Gateway:      "4.1.1.1",
					PrefixLength: 25,
					DNSServer1:   "8.8.8.8",
					DNSServer2:   "8.8.4.4",
					DNSSuffix:    "bar.foo",
					IPRanges: types.OrgVdcNetworkSubnetIPRanges{
						Values: []types.OrgVdcNetworkSubnetIPRangeValues{
							{
								StartAddress: "4.1.1.20",
								EndAddress:   "4.1.1.30",
							},
							{
								StartAddress: "4.1.1.40",
								EndAddress:   "4.1.1.50",
							},
							{
								StartAddress: "4.1.1.88",
								EndAddress:   "4.1.1.92",
							},
						}},
				},
			},
		},
	}

	runOpenApiOrgVdcNetworkTest(check, vcd, vcd.vdc, orgVdcNetworkConfig, types.OrgVdcNetworkTypeIsolated, nil)
}

func (vcd *TestVCD) Test_NsxvOrgVdcNetworkRouted(check *C) {
	skipOpenApiEndpointTest(ctx, vcd, check, types.OpenApiPathVersion1_0_0+types.OpenApiEndpointOrgVdcNetworks)

	nsxvEdgeGateway, err := vcd.vdc.GetEdgeGatewayByName(ctx, vcd.config.VCD.EdgeGateway, true)
	check.Assert(err, IsNil)

	orgVdcNetworkConfig := &types.OpenApiOrgVdcNetwork{
		Name:        check.TestName(),
		Description: check.TestName() + "-description",

		// On v35.0 orgVdc is not supported anymore. Using ownerRef instead.
		OwnerRef: &types.OpenApiReference{ID: vcd.vdc.Vdc.ID},

		NetworkType: types.OrgVdcNetworkTypeRouted,

		// Connection is used for "routed" network
		Connection: &types.Connection{
			RouterRef: types.OpenApiReference{
				ID: nsxvEdgeGateway.EdgeGateway.ID,
			},
			ConnectionType: "INTERNAL",
		},
		Subnets: types.OrgVdcNetworkSubnets{
			Values: []types.OrgVdcNetworkSubnetValues{
				{
					Gateway:      "2.1.1.1",
					PrefixLength: 24,
					DNSServer1:   "8.8.8.8",
					DNSServer2:   "8.8.4.4",
					DNSSuffix:    "foo.bar",
					IPRanges: types.OrgVdcNetworkSubnetIPRanges{
						Values: []types.OrgVdcNetworkSubnetIPRangeValues{
							{
								StartAddress: "2.1.1.20",
								EndAddress:   "2.1.1.30",
							},
							{
								StartAddress: "2.1.1.40",
								EndAddress:   "2.1.1.50",
							},
							{
								StartAddress: "2.1.1.60",
								EndAddress:   "2.1.1.62",
							}, {
								StartAddress: "2.1.1.72",
								EndAddress:   "2.1.1.74",
							}, {
								StartAddress: "2.1.1.84",
								EndAddress:   "2.1.1.85",
							},
						}},
				},
			},
		},
	}

	runOpenApiOrgVdcNetworkTest(check, vcd, vcd.vdc, orgVdcNetworkConfig, types.OrgVdcNetworkTypeRouted, nil)
}

func (vcd *TestVCD) Test_NsxvOrgVdcNetworkDirect(check *C) {
	skipOpenApiEndpointTest(ctx, vcd, check, types.OpenApiPathVersion1_0_0+types.OpenApiEndpointOrgVdcNetworks)
	if vcd.skipAdminTests {
		check.Skip(fmt.Sprintf(TestRequiresSysAdminPrivileges, check.TestName()))
	}

<<<<<<< HEAD
	// Using legacy API lookup function because GetExternalNetworkV2ByName does not support VCD 9.7
	externalNetwork, err := vcd.client.GetExternalNetworkByName(ctx, vcd.config.VCD.ExternalNetwork)

=======
	externalNetwork, err := GetExternalNetworkV2ByName(vcd.client, vcd.config.VCD.ExternalNetwork)
>>>>>>> 74f95399
	check.Assert(err, IsNil)
	check.Assert(externalNetwork, NotNil)

	orgVdcNetworkConfig := &types.OpenApiOrgVdcNetwork{
		Name:        check.TestName(),
		Description: check.TestName() + "-description",

		// On v35.0 orgVdc is not supported anymore. Using ownerRef instead.
		OwnerRef: &types.OpenApiReference{ID: vcd.vdc.Vdc.ID},

		NetworkType:   types.OrgVdcNetworkTypeDirect,
		ParentNetwork: &types.OpenApiReference{ID: externalNetwork.ExternalNetwork.ID},

		Subnets: types.OrgVdcNetworkSubnets{
			Values: []types.OrgVdcNetworkSubnetValues{
				{
					Gateway:      "2.1.1.1",
					PrefixLength: 24,
					DNSServer1:   "8.8.8.8",
					DNSServer2:   "8.8.4.4",
					DNSSuffix:    "foo.bar",
					IPRanges: types.OrgVdcNetworkSubnetIPRanges{
						Values: []types.OrgVdcNetworkSubnetIPRangeValues{
							{
								StartAddress: "2.1.1.20",
								EndAddress:   "2.1.1.30",
							},
							{
								StartAddress: "2.1.1.40",
								EndAddress:   "2.1.1.50",
							},
							{
								StartAddress: "2.1.1.60",
								EndAddress:   "2.1.1.62",
							}, {
								StartAddress: "2.1.1.72",
								EndAddress:   "2.1.1.74",
							}, {
								StartAddress: "2.1.1.84",
								EndAddress:   "2.1.1.85",
							},
						}},
				},
			},
		},
	}

	runOpenApiOrgVdcNetworkTest(check, vcd, vcd.vdc, orgVdcNetworkConfig, types.OrgVdcNetworkTypeDirect, nil)
}

<<<<<<< HEAD
func runOpenApiOrgVdcNetworkTest(check *C, vdc *Vdc, orgVdcNetworkConfig *types.OpenApiOrgVdcNetwork, extpectNetworkType string, dhcpFunc dhcpConfigFunc) {
	orgVdcNet, err := vdc.CreateOpenApiOrgVdcNetwork(ctx, orgVdcNetworkConfig)
=======
func runOpenApiOrgVdcNetworkTest(check *C, vcd *TestVCD, vdc *Vdc, orgVdcNetworkConfig *types.OpenApiOrgVdcNetwork, expectNetworkType string, dhcpFunc []dhcpConfigFunc) {
	orgVdcNet, err := vdc.CreateOpenApiOrgVdcNetwork(orgVdcNetworkConfig)
>>>>>>> 74f95399
	check.Assert(err, IsNil)

	// Use generic "OpenApiEntity" resource cleanup type
	openApiEndpoint := types.OpenApiPathVersion1_0_0 + types.OpenApiEndpointOrgVdcNetworks + orgVdcNet.OpenApiOrgVdcNetwork.ID
	AddToCleanupListOpenApi(orgVdcNet.OpenApiOrgVdcNetwork.Name, check.TestName(), openApiEndpoint)

	check.Assert(orgVdcNet.GetType(), Equals, expectNetworkType)

	// Check it can be found
	orgVdcNetByIdInVdc, err := vdc.GetOpenApiOrgVdcNetworkById(ctx, orgVdcNet.OpenApiOrgVdcNetwork.ID)
	check.Assert(err, IsNil)
	orgVdcNetByName, err := vdc.GetOpenApiOrgVdcNetworkByName(ctx, orgVdcNet.OpenApiOrgVdcNetwork.Name)
	check.Assert(err, IsNil)

	check.Assert(orgVdcNetByIdInVdc.OpenApiOrgVdcNetwork.ID, Equals, orgVdcNet.OpenApiOrgVdcNetwork.ID)
	check.Assert(orgVdcNetByName.OpenApiOrgVdcNetwork.ID, Equals, orgVdcNet.OpenApiOrgVdcNetwork.ID)

	// Retrieve all networks in VDC and expect newly created network to be there
	var foundNetInVdc bool
	allOrgVdcNets, err := vdc.GetAllOpenApiOrgVdcNetworks(ctx, nil)
	check.Assert(err, IsNil)
	for _, net := range allOrgVdcNets {
		if net.OpenApiOrgVdcNetwork.ID == orgVdcNet.OpenApiOrgVdcNetwork.ID {
			foundNetInVdc = true
		}
	}
	check.Assert(foundNetInVdc, Equals, true)

	// Update
	orgVdcNet.OpenApiOrgVdcNetwork.Description = check.TestName() + "updated description"
	updatedOrgVdcNet, err := orgVdcNet.Update(ctx, orgVdcNet.OpenApiOrgVdcNetwork)
	check.Assert(err, IsNil)

	check.Assert(updatedOrgVdcNet.OpenApiOrgVdcNetwork.Name, Equals, orgVdcNet.OpenApiOrgVdcNetwork.Name)
	check.Assert(updatedOrgVdcNet.OpenApiOrgVdcNetwork.ID, Equals, orgVdcNet.OpenApiOrgVdcNetwork.ID)
	check.Assert(updatedOrgVdcNet.OpenApiOrgVdcNetwork.Description, Equals, orgVdcNet.OpenApiOrgVdcNetwork.Description)

	// Configure DHCP if specified
	for i := range dhcpFunc {
		dhcpFunc[i](check, vcd, vdc, updatedOrgVdcNet.OpenApiOrgVdcNetwork.ID)
	}
	// Delete
	err = orgVdcNet.Delete(ctx)
	check.Assert(err, IsNil)

	// Test again if it was deleted and expect it to contain ErrorEntityNotFound
	_, err = vdc.GetOpenApiOrgVdcNetworkByName(ctx, orgVdcNet.OpenApiOrgVdcNetwork.Name)
	check.Assert(ContainsNotFound(err), Equals, true)

	_, err = vdc.GetOpenApiOrgVdcNetworkById(ctx, orgVdcNet.OpenApiOrgVdcNetwork.ID)
	check.Assert(ContainsNotFound(err), Equals, true)
}

type dhcpConfigFunc func(check *C, vcd *TestVCD, vdc *Vdc, orgNetId string)

func nsxtRoutedDhcpConfigEdgeMode(check *C, vcd *TestVCD, vdc *Vdc, orgNetId string) {
	printVerbose("## Testing DHCP in EDGE mode\n")
	dhcpDefinition := &types.OpenApiOrgVdcNetworkDhcp{
		Enabled: takeBoolPointer(true),
		DhcpPools: []types.OpenApiOrgVdcNetworkDhcpPools{
			{
				Enabled: takeBoolPointer(true),
				IPRange: types.OpenApiOrgVdcNetworkDhcpIpRange{
					StartAddress: "2.1.1.200",
					EndAddress:   "2.1.1.201",
				},
			},
		},
		DnsServers: []string{
			"8.8.8.8",
			"8.8.4.4",
		},
	}
<<<<<<< HEAD
	updatedDhcp, err := vdc.UpdateOpenApiOrgVdcNetworkDhcp(ctx, orgNetId, dhcpDefinition)
=======

	// In API versions lower than 36.1, dnsServers list does not exist
	if vdc.client.APIVCDMaxVersionIs("< 36.1") {
		dhcpDefinition.DnsServers = nil
	}

	orgVdcNetwork, err := vcd.org.GetOpenApiOrgVdcNetworkById(orgNetId)
	check.Assert(err, IsNil)
	check.Assert(orgVdcNetwork, NotNil)

	// Check that DHCP is not enabled
	check.Assert(orgVdcNetwork.IsDhcpEnabled(), Equals, false)

	updatedDhcp, err := vdc.UpdateOpenApiOrgVdcNetworkDhcp(orgNetId, dhcpDefinition)
>>>>>>> 74f95399
	check.Assert(err, IsNil)

	// Check that DHCP is enabled
	check.Assert(orgVdcNetwork.IsDhcpEnabled(), Equals, true)
	check.Assert(dhcpDefinition, DeepEquals, updatedDhcp.OpenApiOrgVdcNetworkDhcp)

<<<<<<< HEAD
	// VCD Versions before 10.2 do not allow to perform "DELETE" on DHCP pool
	// To remove DHCP configuration one must remove Org VDC network itself.
	if vdc.client.APIVCDMaxVersionIs(ctx, ">= 35.0") {
		err = vdc.DeleteOpenApiOrgVdcNetworkDhcp(ctx, orgNetId)
		check.Assert(err, IsNil)
=======
	if orgVdcNetwork.client.APIVCDMaxVersionIs(">= 36.1") {
		printVerbose("### Testing DHCP Bindings - only supported in 10.3.1+\n")
		testNsxtDhcpBinding(check, vcd, orgVdcNetwork)
	}

	err = vdc.DeleteOpenApiOrgVdcNetworkDhcp(orgNetId)
	check.Assert(err, IsNil)

	updatedDhcp2, err := orgVdcNetwork.UpdateDhcp(dhcpDefinition)
	check.Assert(err, IsNil)
	check.Assert(updatedDhcp2, NotNil)
	check.Assert(dhcpDefinition, DeepEquals, updatedDhcp2.OpenApiOrgVdcNetworkDhcp)

	err = orgVdcNetwork.DeletNetworkDhcp()
	check.Assert(err, IsNil)

	deletedDhcp, err := orgVdcNetwork.GetOpenApiOrgVdcNetworkDhcp()
	check.Assert(err, IsNil)
	check.Assert(len(deletedDhcp.OpenApiOrgVdcNetworkDhcp.DhcpPools), Equals, 0)
	check.Assert(len(deletedDhcp.OpenApiOrgVdcNetworkDhcp.DnsServers), Equals, 0)

	// Check that DHCP is not enabled
	check.Assert(orgVdcNetwork.IsDhcpEnabled(), Equals, false)
}

// nsxtDhcpConfigNetworkMode checks DHCP functionality in NETWORK mode.
// It requires that Edge Cluster is set at VDC level therefore this function does it for the
// duration of this test and restores it back
func nsxtDhcpConfigNetworkMode(check *C, vcd *TestVCD, vdc *Vdc, orgNetId string) {
	// Only supported in 10.3.1+
	if vdc.client.APIVCDMaxVersionIs("< 36.1") {
		return
	}

	printVerbose("## Testing DHCP in NETWORK mode\n")

	// DHCP in NETWORK mode requires Edge Cluster to be set for VDC and cleaned up afterwards
	edgeCluster, err := vdc.GetNsxtEdgeClusterByName(vcd.config.VCD.Nsxt.NsxtEdgeCluster)
	check.Assert(err, IsNil)
	vdcNetworkProfile := &types.VdcNetworkProfile{
		ServicesEdgeCluster: &types.VdcNetworkProfileServicesEdgeCluster{
			BackingID: edgeCluster.NsxtEdgeCluster.ID,
		},
>>>>>>> 74f95399
	}
	_, err = vdc.UpdateVdcNetworkProfile(vdcNetworkProfile)
	check.Assert(err, IsNil)
	defer func() {
		err := vdc.DeleteVdcNetworkProfile()
		if err != nil {
			check.Errorf("error cleaning up VDC Network Profile: %s", err)
		}
	}()

	dhcpDefinition := &types.OpenApiOrgVdcNetworkDhcp{
		Enabled:   takeBoolPointer(true),
		Mode:      "NETWORK",
		IPAddress: "2.1.1.252",
		DhcpPools: []types.OpenApiOrgVdcNetworkDhcpPools{
			{
				Enabled: takeBoolPointer(true),
				IPRange: types.OpenApiOrgVdcNetworkDhcpIpRange{
					StartAddress: "2.1.1.200",
					EndAddress:   "2.1.1.201",
				},
			},
		},
		DnsServers: []string{
			"8.8.8.8",
			"8.8.4.4",
		},
	}

	orgVdcNetwork, err := vcd.org.GetOpenApiOrgVdcNetworkById(orgNetId)
	check.Assert(err, IsNil)
	check.Assert(orgVdcNetwork, NotNil)

	// Check that DHCP is not enabled
	check.Assert(orgVdcNetwork.IsDhcpEnabled(), Equals, false)

	updatedDhcp, err := vdc.UpdateOpenApiOrgVdcNetworkDhcp(orgNetId, dhcpDefinition)
	check.Assert(err, IsNil)

	// Check that DHCP is enabled
	check.Assert(orgVdcNetwork.IsDhcpEnabled(), Equals, true)
	check.Assert(dhcpDefinition, DeepEquals, updatedDhcp.OpenApiOrgVdcNetworkDhcp)

	if orgVdcNetwork.client.APIVCDMaxVersionIs(">= 36.1") {
		printVerbose("### Testing DHCP Bindings - only supported in 10.3.1+\n")
		testNsxtDhcpBinding(check, vcd, orgVdcNetwork)
	}

	err = vdc.DeleteOpenApiOrgVdcNetworkDhcp(orgNetId)
	check.Assert(err, IsNil)

	updatedDhcp2, err := orgVdcNetwork.UpdateDhcp(dhcpDefinition)
	check.Assert(err, IsNil)
	check.Assert(updatedDhcp2, NotNil)

	check.Assert(dhcpDefinition, DeepEquals, updatedDhcp2.OpenApiOrgVdcNetworkDhcp)

	err = orgVdcNetwork.DeletNetworkDhcp()
	check.Assert(err, IsNil)

	deletedDhcp, err := orgVdcNetwork.GetOpenApiOrgVdcNetworkDhcp()
	check.Assert(err, IsNil)
	check.Assert(len(deletedDhcp.OpenApiOrgVdcNetworkDhcp.DhcpPools), Equals, 0)
	check.Assert(len(deletedDhcp.OpenApiOrgVdcNetworkDhcp.DnsServers), Equals, 0)

	// Check that DHCP is not enabled
	check.Assert(orgVdcNetwork.IsDhcpEnabled(), Equals, false)
}

func runOpenApiOrgVdcNetworkWithVdcGroupTest(check *C, vcd *TestVCD, orgVdcNetworkConfig *types.OpenApiOrgVdcNetwork, expectNetworkType string, dhcpFunc []dhcpConfigFunc) {
	adminOrg, err := vcd.client.GetAdminOrgByName(vcd.config.VCD.Org)
	check.Assert(err, IsNil)

	nsxtExternalNetwork, err := GetExternalNetworkV2ByName(vcd.client, vcd.config.VCD.Nsxt.ExternalNetwork)
	check.Assert(err, IsNil)
	check.Assert(nsxtExternalNetwork, NotNil)

	vdc, vdcGroup := test_CreateVdcGroup(check, adminOrg, vcd)
	egwDefinition := &types.OpenAPIEdgeGateway{
		Name:        "nsx-for-org-network-edge",
		Description: "nsx-for-org-network-edge-description",
		OwnerRef: &types.OpenApiReference{
			ID: vdc.Vdc.ID,
		},
		EdgeGatewayUplinks: []types.EdgeGatewayUplinks{{
			UplinkID: nsxtExternalNetwork.ExternalNetwork.ID,
			Subnets: types.OpenAPIEdgeGatewaySubnets{Values: []types.OpenAPIEdgeGatewaySubnetValue{{
				Gateway:      "10.10.10.10",
				PrefixLength: 24,
				Enabled:      true,
			}}},
			Connected: true,
			Dedicated: false,
		}},
	}

	// Create Edge Gateway in VDC Group
	createdEdge, err := adminOrg.CreateNsxtEdgeGateway(egwDefinition)
	check.Assert(err, IsNil)
	check.Assert(createdEdge.EdgeGateway.OwnerRef.ID, Matches, `^urn:vcloud:vdc:.*`)
	openApiEndpoint := types.OpenApiPathVersion1_0_0 + types.OpenApiEndpointEdgeGateways + createdEdge.EdgeGateway.ID
	PrependToCleanupListOpenApi(createdEdge.EdgeGateway.Name, check.TestName(), openApiEndpoint)

	check.Assert(createdEdge.EdgeGateway.Name, Equals, egwDefinition.Name)
	check.Assert(createdEdge.EdgeGateway.OwnerRef.ID, Equals, egwDefinition.OwnerRef.ID)

	movedGateway, err := createdEdge.MoveToVdcOrVdcGroup(vdcGroup.VdcGroup.Id)
	check.Assert(err, IsNil)
	check.Assert(movedGateway.EdgeGateway.OwnerRef.ID, Equals, vdcGroup.VdcGroup.Id)
	check.Assert(movedGateway.EdgeGateway.OwnerRef.ID, Matches, `^urn:vcloud:vdcGroup:.*`)

	orgVdcNetworkConfig.OwnerRef.ID = vdcGroup.VdcGroup.Id
	if orgVdcNetworkConfig.Connection != nil {
		orgVdcNetworkConfig.Connection.RouterRef.ID = movedGateway.EdgeGateway.ID
	}
	orgVdcNet, err := vdcGroup.CreateOpenApiOrgVdcNetwork(orgVdcNetworkConfig)
	check.Assert(err, IsNil)

	// Use generic "OpenApiEntity" resource cleanup type
	openApiEndpoint = types.OpenApiPathVersion1_0_0 + types.OpenApiEndpointOrgVdcNetworks + orgVdcNet.OpenApiOrgVdcNetwork.ID
	AddToCleanupListOpenApi(orgVdcNet.OpenApiOrgVdcNetwork.Name, check.TestName(), openApiEndpoint)

	check.Assert(orgVdcNet.GetType(), Equals, expectNetworkType)

	// Check it can be found
	orgVdcNetByIdInVdc, err := vdcGroup.GetOpenApiOrgVdcNetworkById(orgVdcNet.OpenApiOrgVdcNetwork.ID)
	check.Assert(err, IsNil)
	check.Assert(orgVdcNetByIdInVdc, NotNil)
	orgVdcNetByName, err := vdcGroup.GetOpenApiOrgVdcNetworkByName(orgVdcNet.OpenApiOrgVdcNetwork.Name)
	check.Assert(err, IsNil)
	check.Assert(orgVdcNetByName, NotNil)

	check.Assert(orgVdcNetByIdInVdc.OpenApiOrgVdcNetwork.ID, Equals, orgVdcNet.OpenApiOrgVdcNetwork.ID)
	check.Assert(orgVdcNetByName.OpenApiOrgVdcNetwork.ID, Equals, orgVdcNet.OpenApiOrgVdcNetwork.ID)

	// Retrieve all networks in VDC and expect newly created network to be there
	var foundNetInVdc bool
	allOrgVdcNets, err := vdcGroup.GetAllOpenApiOrgVdcNetworks(nil)
	check.Assert(err, IsNil)
	for _, net := range allOrgVdcNets {
		if net.OpenApiOrgVdcNetwork.ID == orgVdcNet.OpenApiOrgVdcNetwork.ID {
			foundNetInVdc = true
		}
	}
	check.Assert(foundNetInVdc, Equals, true)

	// Update
	orgVdcNet.OpenApiOrgVdcNetwork.Description = check.TestName() + "updated description"
	updatedOrgVdcNet, err := orgVdcNet.Update(orgVdcNet.OpenApiOrgVdcNetwork)
	check.Assert(err, IsNil)

	check.Assert(updatedOrgVdcNet.OpenApiOrgVdcNetwork.Name, Equals, orgVdcNet.OpenApiOrgVdcNetwork.Name)
	check.Assert(updatedOrgVdcNet.OpenApiOrgVdcNetwork.ID, Equals, orgVdcNet.OpenApiOrgVdcNetwork.ID)
	check.Assert(updatedOrgVdcNet.OpenApiOrgVdcNetwork.Description, Equals, orgVdcNet.OpenApiOrgVdcNetwork.Description)

	// Configure DHCP if specified
	for i := range dhcpFunc {
		dhcpFunc[i](check, vcd, vdc, updatedOrgVdcNet.OpenApiOrgVdcNetwork.ID)
	}
	// Delete
	err = orgVdcNet.Delete()
	check.Assert(err, IsNil)

	// Test again if it was deleted and expect it to contain ErrorEntityNotFound
	_, err = vdcGroup.GetOpenApiOrgVdcNetworkByName(orgVdcNet.OpenApiOrgVdcNetwork.Name)
	check.Assert(ContainsNotFound(err), Equals, true)

	_, err = vdcGroup.GetOpenApiOrgVdcNetworkById(orgVdcNet.OpenApiOrgVdcNetwork.ID)
	check.Assert(ContainsNotFound(err), Equals, true)

	//cleanup
	err = movedGateway.Delete()
	check.Assert(err, IsNil)
}

func testNsxtDhcpBinding(check *C, vcd *TestVCD, orgNet *OpenApiOrgVdcNetwork) {
	// define DHCP binding configuration
	dhcpBindingConfig := &types.OpenApiOrgVdcNetworkDhcpBinding{
		Name:        check.TestName() + "-dhcp-binding",
		Description: "dhcp binding description",
		IpAddress:   "2.1.1.231",
		MacAddress:  "00:11:22:33:44:55",
		BindingType: types.NsxtDhcpBindingTypeIpv4,
		DhcpV4BindingConfig: &types.DhcpV4BindingConfig{
			HostName:         "dhcp-binding-hostname",
			GatewayIPAddress: "2.1.1.244",
		},
	}

	// create DHCP binding
	createdDhcpBinding, err := orgNet.CreateOpenApiOrgVdcNetworkDhcpBinding(dhcpBindingConfig)
	check.Assert(err, IsNil)
	check.Assert(createdDhcpBinding, NotNil)

	// Add binding to cleanup list
	openApiEndpoint := fmt.Sprintf(types.OpenApiPathVersion1_0_0+types.OpenApiEndpointOrgVdcNetworksDhcpBindings+"%s",
		orgNet.OpenApiOrgVdcNetwork.ID, createdDhcpBinding.OpenApiOrgVdcNetworkDhcpBinding.ID)
	PrependToCleanupListOpenApi(createdDhcpBinding.OpenApiOrgVdcNetworkDhcpBinding.Name, check.TestName(), openApiEndpoint)

	// Validate DHCP binding fields
	check.Assert(createdDhcpBinding.OpenApiOrgVdcNetworkDhcpBinding.Name, Equals, dhcpBindingConfig.Name)
	check.Assert(createdDhcpBinding.OpenApiOrgVdcNetworkDhcpBinding.Description, Equals, dhcpBindingConfig.Description)
	check.Assert(createdDhcpBinding.OpenApiOrgVdcNetworkDhcpBinding.IpAddress, Equals, dhcpBindingConfig.IpAddress)
	check.Assert(createdDhcpBinding.OpenApiOrgVdcNetworkDhcpBinding.MacAddress, Equals, dhcpBindingConfig.MacAddress)
	check.Assert(createdDhcpBinding.OpenApiOrgVdcNetworkDhcpBinding.BindingType, Equals, dhcpBindingConfig.BindingType)

	// Get DHCP binding by ID
	getDhcpBinding, err := orgNet.GetOpenApiOrgVdcNetworkDhcpBindingById(createdDhcpBinding.OpenApiOrgVdcNetworkDhcpBinding.ID)
	check.Assert(err, IsNil)
	check.Assert(getDhcpBinding, NotNil)
	check.Assert(getDhcpBinding.OpenApiOrgVdcNetworkDhcpBinding.Name, Equals, dhcpBindingConfig.Name)

	// Get DHCP binding by Name
	getDhcpBindingByName, err := orgNet.GetOpenApiOrgVdcNetworkDhcpBindingByName(createdDhcpBinding.OpenApiOrgVdcNetworkDhcpBinding.Name)
	check.Assert(err, IsNil)
	check.Assert(getDhcpBindingByName, NotNil)
	check.Assert(getDhcpBindingByName.OpenApiOrgVdcNetworkDhcpBinding.ID, Equals, createdDhcpBinding.OpenApiOrgVdcNetworkDhcpBinding.ID)

	// Get all DHCP bindings
	allDhcpBindings, err := orgNet.GetAllOpenApiOrgVdcNetworkDhcpBindings(nil)
	check.Assert(err, IsNil)
	check.Assert(allDhcpBindings, NotNil)
	check.Assert(len(allDhcpBindings), Equals, 1)
	check.Assert(allDhcpBindings[0].OpenApiOrgVdcNetworkDhcpBinding.ID, Equals, createdDhcpBinding.OpenApiOrgVdcNetworkDhcpBinding.ID)

	// Update DHCP binding
	dhcpBindingConfig.Description = "updated description"
	dhcpBindingConfig.IpAddress = "2.1.1.232"
	dhcpBindingConfig.MacAddress = "00:11:22:33:33:33"
	dhcpBindingConfig.ID = createdDhcpBinding.OpenApiOrgVdcNetworkDhcpBinding.ID

	updatedDhcpBinding, err := createdDhcpBinding.Update(dhcpBindingConfig)
	check.Assert(err, IsNil)
	check.Assert(updatedDhcpBinding, NotNil)
	check.Assert(updatedDhcpBinding.OpenApiOrgVdcNetworkDhcpBinding.Description, Equals, dhcpBindingConfig.Description)
	check.Assert(updatedDhcpBinding.OpenApiOrgVdcNetworkDhcpBinding.IpAddress, Equals, dhcpBindingConfig.IpAddress)
	check.Assert(updatedDhcpBinding.OpenApiOrgVdcNetworkDhcpBinding.MacAddress, Equals, dhcpBindingConfig.MacAddress)

	// Attempt to refresh originally created binding and see if it got these new updates values as well
	err = createdDhcpBinding.Refresh()
	check.Assert(err, IsNil)
	check.Assert(createdDhcpBinding.OpenApiOrgVdcNetworkDhcpBinding.Description, Equals, dhcpBindingConfig.Description)
	check.Assert(createdDhcpBinding.OpenApiOrgVdcNetworkDhcpBinding.IpAddress, Equals, dhcpBindingConfig.IpAddress)
	check.Assert(createdDhcpBinding.OpenApiOrgVdcNetworkDhcpBinding.MacAddress, Equals, dhcpBindingConfig.MacAddress)

	// Delete DHCP binding
	err = createdDhcpBinding.Delete()
	check.Assert(err, IsNil)

	// Ensure the binding is removed
	bindingShouldBeNil, err := orgNet.GetOpenApiOrgVdcNetworkDhcpBindingById(createdDhcpBinding.OpenApiOrgVdcNetworkDhcpBinding.ID)
	check.Assert(err, NotNil)
	check.Assert(bindingShouldBeNil, IsNil)
}<|MERGE_RESOLUTION|>--- conflicted
+++ resolved
@@ -325,13 +325,7 @@
 		check.Skip(fmt.Sprintf(TestRequiresSysAdminPrivileges, check.TestName()))
 	}
 
-<<<<<<< HEAD
-	// Using legacy API lookup function because GetExternalNetworkV2ByName does not support VCD 9.7
-	externalNetwork, err := vcd.client.GetExternalNetworkByName(ctx, vcd.config.VCD.ExternalNetwork)
-
-=======
 	externalNetwork, err := GetExternalNetworkV2ByName(vcd.client, vcd.config.VCD.ExternalNetwork)
->>>>>>> 74f95399
 	check.Assert(err, IsNil)
 	check.Assert(externalNetwork, NotNil)
 
@@ -382,13 +376,8 @@
 	runOpenApiOrgVdcNetworkTest(check, vcd, vcd.vdc, orgVdcNetworkConfig, types.OrgVdcNetworkTypeDirect, nil)
 }
 
-<<<<<<< HEAD
-func runOpenApiOrgVdcNetworkTest(check *C, vdc *Vdc, orgVdcNetworkConfig *types.OpenApiOrgVdcNetwork, extpectNetworkType string, dhcpFunc dhcpConfigFunc) {
-	orgVdcNet, err := vdc.CreateOpenApiOrgVdcNetwork(ctx, orgVdcNetworkConfig)
-=======
 func runOpenApiOrgVdcNetworkTest(check *C, vcd *TestVCD, vdc *Vdc, orgVdcNetworkConfig *types.OpenApiOrgVdcNetwork, expectNetworkType string, dhcpFunc []dhcpConfigFunc) {
 	orgVdcNet, err := vdc.CreateOpenApiOrgVdcNetwork(orgVdcNetworkConfig)
->>>>>>> 74f95399
 	check.Assert(err, IsNil)
 
 	// Use generic "OpenApiEntity" resource cleanup type
@@ -462,9 +451,6 @@
 			"8.8.4.4",
 		},
 	}
-<<<<<<< HEAD
-	updatedDhcp, err := vdc.UpdateOpenApiOrgVdcNetworkDhcp(ctx, orgNetId, dhcpDefinition)
-=======
 
 	// In API versions lower than 36.1, dnsServers list does not exist
 	if vdc.client.APIVCDMaxVersionIs("< 36.1") {
@@ -479,20 +465,12 @@
 	check.Assert(orgVdcNetwork.IsDhcpEnabled(), Equals, false)
 
 	updatedDhcp, err := vdc.UpdateOpenApiOrgVdcNetworkDhcp(orgNetId, dhcpDefinition)
->>>>>>> 74f95399
 	check.Assert(err, IsNil)
 
 	// Check that DHCP is enabled
 	check.Assert(orgVdcNetwork.IsDhcpEnabled(), Equals, true)
 	check.Assert(dhcpDefinition, DeepEquals, updatedDhcp.OpenApiOrgVdcNetworkDhcp)
 
-<<<<<<< HEAD
-	// VCD Versions before 10.2 do not allow to perform "DELETE" on DHCP pool
-	// To remove DHCP configuration one must remove Org VDC network itself.
-	if vdc.client.APIVCDMaxVersionIs(ctx, ">= 35.0") {
-		err = vdc.DeleteOpenApiOrgVdcNetworkDhcp(ctx, orgNetId)
-		check.Assert(err, IsNil)
-=======
 	if orgVdcNetwork.client.APIVCDMaxVersionIs(">= 36.1") {
 		printVerbose("### Testing DHCP Bindings - only supported in 10.3.1+\n")
 		testNsxtDhcpBinding(check, vcd, orgVdcNetwork)
@@ -536,7 +514,6 @@
 		ServicesEdgeCluster: &types.VdcNetworkProfileServicesEdgeCluster{
 			BackingID: edgeCluster.NsxtEdgeCluster.ID,
 		},
->>>>>>> 74f95399
 	}
 	_, err = vdc.UpdateVdcNetworkProfile(vdcNetworkProfile)
 	check.Assert(err, IsNil)

--- conflicted
+++ resolved
@@ -69,18 +69,14 @@
 // For each setting we must provide:
 // * The subject (HREF and Type are mandatory)
 // * The access level (one of ReadOnly, Change, FullControl)
-<<<<<<< HEAD
 func (client *Client) SetAccessControl(ctx context.Context, accessControl *types.ControlAccessParams, href, entityType, entityName string, headerValues map[string]string) error {
-=======
-func (client *Client) SetAccessControl(accessControl *types.ControlAccessParams, href, entityType, entityName string, headerValues map[string]string) error {
-	return client.setAccessControlWithHttpMethod(http.MethodPost, accessControl, href, entityType, entityName, headerValues)
-}
->>>>>>> 74f95399
+	return client.setAccessControlWithHttpMethod(ctx, http.MethodPost, accessControl, href, entityType, entityName, headerValues)
+}
 
 // setAccessControlWithMethod is the same as Client.SetAccessControl but allowing passing a different HTTP method.
 // This method has been created since VDC accessControl endpoint works with PUT and SetAccessControl method worked
 // exclusively with POST. This private method gives the flexibility to use both POST and PUT passing it as httpMethod parameter.
-func (client *Client) setAccessControlWithHttpMethod(httpMethod string, accessControl *types.ControlAccessParams, href, entityType, entityName string, headerValues map[string]string) error {
+func (client *Client) setAccessControlWithHttpMethod(ctx context.Context, httpMethod string, accessControl *types.ControlAccessParams, href, entityType, entityName string, headerValues map[string]string) error {
 	href += "/action/controlAccess"
 	// Make sure that subjects in the setting list are used only once
 	if accessControl.AccessSettings != nil && len(accessControl.AccessSettings.AccessSetting) > 0 {
@@ -201,7 +197,7 @@
 
 	// if useTenantContext is false, we use an empty header (= default behavior)
 	// if it is true, we use a header populated with tenant context values
-	accessControlHeader, err := adminCatalog.getAccessControlHeader(ctx, useTenantContext)
+	accessControlHeader, err := adminCatalog.getAccessControlHeader(useTenantContext)
 	if err != nil {
 		return nil, err
 	}
@@ -218,7 +214,7 @@
 
 	// if useTenantContext is false, we use an empty header (= default behavior)
 	// if it is true, we use a header populated with tenant context values
-	accessControlHeader, err := adminCatalog.getAccessControlHeader(ctx, useTenantContext)
+	accessControlHeader, err := adminCatalog.getAccessControlHeader(useTenantContext)
 	if err != nil {
 		return err
 	}
@@ -282,7 +278,7 @@
 		return nil, fmt.Errorf("catalog HREF is empty")
 	}
 	href := strings.Replace(catalog.Catalog.HREF, "/admin/", "/", 1)
-	accessControlHeader, err := catalog.getAccessControlHeader(ctx, useTenantContext)
+	accessControlHeader, err := catalog.getAccessControlHeader(useTenantContext)
 	if err != nil {
 		return nil, err
 	}
@@ -300,7 +296,7 @@
 
 	// if useTenantContext is false, we use an empty header (= default behavior)
 	// if it is true, we use a header populated with tenant context values
-	accessControlHeader, err := catalog.getAccessControlHeader(ctx, useTenantContext)
+	accessControlHeader, err := catalog.getAccessControlHeader(useTenantContext)
 	if err != nil {
 		return err
 	}
@@ -342,11 +338,11 @@
 // getAccessControlHeader builds the data needed to set the header when tenant context is required.
 // If useTenantContext is false, it returns an empty map.
 // Otherwise, it finds the Org ID and name and creates the header data
-func (catalog *Catalog) getAccessControlHeader(ctx context.Context, useTenantContext bool) (map[string]string, error) {
+func (catalog *Catalog) getAccessControlHeader(useTenantContext bool) (map[string]string, error) {
 	if !useTenantContext {
 		return map[string]string{}, nil
 	}
-	orgInfo, err := catalog.getOrgInfo(ctx)
+	orgInfo, err := catalog.getOrgInfo()
 	if err != nil {
 		return nil, err
 	}
@@ -356,11 +352,11 @@
 // getAccessControlHeader builds the data needed to set the header when tenant context is required.
 // If useTenantContext is false, it returns an empty map.
 // Otherwise, it finds the Org ID and name and creates the header data
-func (adminCatalog *AdminCatalog) getAccessControlHeader(ctx context.Context, useTenantContext bool) (map[string]string, error) {
+func (adminCatalog *AdminCatalog) getAccessControlHeader(useTenantContext bool) (map[string]string, error) {
 	if !useTenantContext {
 		return map[string]string{}, nil
 	}
-	orgInfo, err := adminCatalog.getOrgInfo(ctx)
+	orgInfo, err := adminCatalog.getOrgInfo()
 
 	if err != nil {
 		return nil, err
@@ -369,7 +365,7 @@
 }
 
 // GetControlAccess read and returns the control access parameters from a VDC
-func (vdc *Vdc) GetControlAccess(useTenantContext bool) (*types.ControlAccessParams, error) {
+func (vdc *Vdc) GetControlAccess(ctx context.Context, useTenantContext bool) (*types.ControlAccessParams, error) {
 	err := checkSanityVdcControlAccess(vdc)
 	if err != nil {
 		return nil, err
@@ -386,7 +382,7 @@
 		tenantContextHeaders = getTenantContextHeader(tenantContext)
 	}
 
-	controlAccessParams, err := vdc.client.GetAccessControl(vdc.Vdc.HREF, "vdc", vdc.Vdc.Name, tenantContextHeaders)
+	controlAccessParams, err := vdc.client.GetAccessControl(ctx, vdc.Vdc.HREF, "vdc", vdc.Vdc.Name, tenantContextHeaders)
 	if err != nil {
 		return nil, fmt.Errorf("there was an error when retrieving VDC control access params - %s", err)
 	}
@@ -399,7 +395,7 @@
 // or can set access control for specific users/groups, passing isSharedToEveryOne false, everyoneAccessLevel "" and accessSettings filled as desired.
 // The method will fail if tries to configure access control for everybody and passes individual users/groups to configure.
 // It returns the control access parameters that are read from the API (using Vdc.GetControlAccess).
-func (vdc *Vdc) SetControlAccess(isSharedToEveryOne bool, everyoneAccessLevel string, accessSettings []*types.AccessSetting, useTenantContext bool) (*types.ControlAccessParams, error) {
+func (vdc *Vdc) SetControlAccess(ctx context.Context, isSharedToEveryOne bool, everyoneAccessLevel string, accessSettings []*types.AccessSetting, useTenantContext bool) (*types.ControlAccessParams, error) {
 	err := checkSanityVdcControlAccess(vdc)
 	if err != nil {
 		return nil, err
@@ -439,17 +435,17 @@
 		tenantContextHeaders = getTenantContextHeader(tenantContext)
 	}
 
-	err = vdc.client.setAccessControlWithHttpMethod(http.MethodPut, accessControl, vdc.Vdc.HREF, "vdc", vdc.Vdc.Name, tenantContextHeaders)
+	err = vdc.client.setAccessControlWithHttpMethod(ctx, http.MethodPut, accessControl, vdc.Vdc.HREF, "vdc", vdc.Vdc.Name, tenantContextHeaders)
 	if err != nil {
 		return nil, fmt.Errorf("there was an error when setting VDC control access params - %s", err)
 	}
 
-	return vdc.GetControlAccess(useTenantContext)
+	return vdc.GetControlAccess(ctx, useTenantContext)
 }
 
 // DeleteControlAccess makes stop sharing VDC with anyone
-func (vdc *Vdc) DeleteControlAccess(useTenantContext bool) (*types.ControlAccessParams, error) {
-	return vdc.SetControlAccess(false, "", nil, useTenantContext)
+func (vdc *Vdc) DeleteControlAccess(ctx context.Context, useTenantContext bool) (*types.ControlAccessParams, error) {
+	return vdc.SetControlAccess(ctx, false, "", nil, useTenantContext)
 }
 
 // checkSanityVdcControlAccess is a function that check some Vdc attributes and returns error if any is missing. It is useful for

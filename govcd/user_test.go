//go:build user || functional || ALL

/*
 * Copyright 2019 VMware, Inc.  All rights reserved.  Licensed under the Apache v2 License.
 */

package govcd

import (
	"fmt"
	"strings"

	"github.com/vmware/go-vcloud-director/v2/types/v56"

	. "gopkg.in/check.v1"
)

/*
  TODO: Add test for takeOwnership.

This is more complicated than it looks, because it requires the following:

Either:
1a. Separate connection with a newly created user [requires test enhancement]
2a. Creation of entities with new user (vapp/catalog/catalog items)

OR
1b. create entities with the user that runs the tests
2b. change ownership of such entities to the new user [requires new feature]

3. Check that the user is the intended one (this is currently doable, because we can
  inspect the Owner structure of the entity being created)

4. Try deleting the user that owns the new entities
5. get an error
6. take ownership from the user
7. delete the user and see the operation succeed
8. Check that the new entities belong to the current user
9. Delete the new entities
*/

// Checks that the default roles are available from the organization
func (vcd *TestVCD) Test_GetRoleReference(check *C) {
	adminOrg, err := vcd.client.GetAdminOrgByName(ctx, vcd.org.Org.Name)
	check.Assert(err, IsNil)
	check.Assert(adminOrg, NotNil)
	Roles := []string{
		OrgUserRoleOrganizationAdministrator,
		OrgUserRoleVappUser,
		OrgUserRoleCatalogAuthor,
		OrgUserRoleConsoleAccessOnly,
	}
	for _, roleName := range Roles {
		roleReference, err := adminOrg.GetRoleReference(roleName)
		check.Assert(err, IsNil)
		check.Assert(roleReference, NotNil)
		check.Assert(roleReference.Name, Equals, roleName)
		check.Assert(roleReference.HREF, Not(Equals), "")
	}
}

// Checks that we can retrieve a user by name or ID
func (vcd *TestVCD) Test_GetUserByNameOrId(check *C) {
	adminOrg, err := vcd.client.GetAdminOrgByName(ctx, vcd.org.Org.Name)
	check.Assert(err, IsNil)
	check.Assert(adminOrg, NotNil)

	// We get the list of users from the organization
	var userRefs []types.Reference
	for _, userRef := range adminOrg.AdminOrg.Users.User {
		userRefs = append(userRefs, *userRef)
	}

	// Using the list above, we first try to get each user by name
	for _, userRef := range userRefs {
		user, err := adminOrg.GetUserByName(ctx, userRef.Name, false)
		check.Assert(err, IsNil)
		check.Assert(user, NotNil)
		check.Assert(user.User.Name, Equals, userRef.Name)

		// Then we try to get the same user by ID
		user, err = adminOrg.GetUserById(ctx, userRef.ID, false)
		check.Assert(err, IsNil)
		check.Assert(user, NotNil)
		check.Assert(user.User.Name, Equals, userRef.Name)

		// Then we try to get the same user by Name or ID combined
		user, err = adminOrg.GetUserByNameOrId(ctx, userRef.ID, true)
		check.Assert(err, IsNil)
		check.Assert(user, NotNil)
		check.Assert(user.User.Name, Equals, userRef.Name)

		user, err = adminOrg.GetUserByNameOrId(ctx, userRef.Name, false)
		check.Assert(err, IsNil)
		check.Assert(user, NotNil)
		check.Assert(user.User.Name, Equals, userRef.Name)
	}
}

// This test creates 5 users using 5 available roles,
// Then updates each of them with a different role,
// Furthermore, disables, and then enables the users again
// and finally deletes all of them
func (vcd *TestVCD) Test_UserCRUD(check *C) {
<<<<<<< HEAD
	adminOrg, err := vcd.client.GetAdminOrgByName(ctx, vcd.org.Org.Name)
=======
	vcd.checkSkipWhenApiToken(check)
	adminOrg, err := vcd.client.GetAdminOrgByName(vcd.org.Org.Name)
>>>>>>> 74f95399
	check.Assert(err, IsNil)
	check.Assert(adminOrg, NotNil)

	type userTestData struct {
		name       string // name of the user. Note: only lowercase letters allowed
		roleName   string // the role this user is created with
		secondRole string // The role to which we change using Update()
	}
	userData := []userTestData{
		{
			name:       "test_user_admin",
			roleName:   OrgUserRoleOrganizationAdministrator,
			secondRole: OrgUserRoleVappAuthor,
		},
		{
			name:       "test_user_vapp_author",
			roleName:   OrgUserRoleVappAuthor,
			secondRole: OrgUserRoleVappUser,
		},
		{
			name:       "test_user_vapp_user",
			roleName:   OrgUserRoleVappUser,
			secondRole: OrgUserRoleConsoleAccessOnly,
		},
		{
			name:       "test_user_console_access",
			roleName:   OrgUserRoleConsoleAccessOnly,
			secondRole: OrgUserRoleCatalogAuthor,
		},
		{
			name:       "test_user_catalog_author",
			roleName:   OrgUserRoleCatalogAuthor,
			secondRole: OrgUserRoleOrganizationAdministrator,
		},
	}

	quotaDeployed := 10
	quotaStored := 10
	for _, ud := range userData {
		quotaDeployed += 2
		quotaStored += 2
		fmt.Printf("# Creating user %s with role %s\n", ud.name, ud.roleName)
		// Uncomment the following lines to see creation request and response
		// enableDebugShowRequest()
		// enableDebugShowResponse()
		var userDefinition = OrgUserConfiguration{
			Name:            ud.name,
			Password:        "user_pass",
			RoleName:        ud.roleName,
			ProviderType:    OrgUserProviderIntegrated,
			DeployedVmQuota: quotaDeployed,
			StoredVmQuota:   quotaStored,
			FullName:        strings.ReplaceAll(ud.name, "_", " "),
			Description:     "user " + strings.ReplaceAll(ud.name, "_", " "),
			IsEnabled:       true,
			IsExternal:      false,
			IM:              "TextIM",
			EmailAddress:    "somename@somedomain.com",
			Telephone:       "999 888-7777",
		}

		user, err := adminOrg.CreateUserSimple(ctx, userDefinition)
		// disableDebugShowRequest()
		// disableDebugShowResponse()
		check.Assert(err, IsNil)

		AddToCleanupList(ud.name, "user", user.AdminOrg.AdminOrg.Name, check.TestName())
		check.Assert(user.User, NotNil)
		check.Assert(user.User.Name, Equals, ud.name)
		check.Assert(user.GetRoleName(), Equals, ud.roleName)
		check.Assert(user.User.IsEnabled, Equals, true)
		check.Assert(user.User.FullName, Equals, userDefinition.FullName)
		check.Assert(user.User.EmailAddress, Equals, userDefinition.EmailAddress)
		check.Assert(user.User.IM, Equals, userDefinition.IM)
		check.Assert(user.User.Telephone, Equals, userDefinition.Telephone)
		check.Assert(user.User.StoredVmQuota, Equals, userDefinition.StoredVmQuota)
		check.Assert(user.User.DeployedVmQuota, Equals, userDefinition.DeployedVmQuota)
		check.Assert(user.User.IsExternal, Equals, userDefinition.IsExternal)

		// change DeployedVmQuota and StoredVmQuota to 0 and assert
		// this will make DeployedVmQuota and StoredVmQuota unlimited
		user.User.DeployedVmQuota = 0
		user.User.StoredVmQuota = 0
		err = user.Update()
		check.Assert(err, IsNil)

		// Get the user from API again
		user, err = adminOrg.GetUserByHref(user.User.Href)
		check.Assert(err, IsNil)
		check.Assert(user.User.DeployedVmQuota, Equals, 0)
		check.Assert(user.User.StoredVmQuota, Equals, 0)

		err = user.Disable(ctx)
		check.Assert(err, IsNil)
		check.Assert(user.User.IsEnabled, Equals, false)

		fmt.Printf("# Updating user %s with role %s\n", ud.name, ud.secondRole)
		err = user.ChangeRole(ctx, ud.secondRole)
		check.Assert(err, IsNil)
		check.Assert(user.GetRoleName(), Equals, ud.secondRole)

		err = user.Enable(ctx)
		check.Assert(err, IsNil)
		check.Assert(user.User.IsEnabled, Equals, true)
		err = user.ChangePassword(ctx, "new_pass")
		check.Assert(err, IsNil)
	}

	var enableMap = map[bool]string{
		true:  "enabled",
		false: "disabled",
	}
	for _, ud := range userData {
		user, err := adminOrg.GetUserByNameOrId(ctx, ud.name, true)
		check.Assert(err, IsNil)

		fmt.Printf("# deleting user %s (%s - %s)\n", ud.name, user.GetRoleName(), enableMap[user.User.IsEnabled])
		// uncomment the following two lines to see the deletion request and response
		// enableDebugShowRequest()
		// enableDebugShowResponse()
		err = user.Delete(ctx, true)
		// disableDebugShowRequest()
		// disableDebugShowResponse()
		check.Assert(err, IsNil)
		user, err = adminOrg.GetUserByNameOrId(ctx, user.User.ID, true)
		check.Assert(err, NotNil)
		// Tests both the error directly and the function IsNotFound
		check.Assert(err, Equals, ErrorEntityNotFound)
		check.Assert(IsNotFound(err), Equals, true)
		// Expect a null pointer when user is not found
		check.Assert(user, IsNil)
	}
}

func init() {
	testingTags["user"] = "user_test.go"
}<|MERGE_RESOLUTION|>--- conflicted
+++ resolved
@@ -102,12 +102,8 @@
 // Furthermore, disables, and then enables the users again
 // and finally deletes all of them
 func (vcd *TestVCD) Test_UserCRUD(check *C) {
-<<<<<<< HEAD
+	vcd.checkSkipWhenApiToken(check)
 	adminOrg, err := vcd.client.GetAdminOrgByName(ctx, vcd.org.Org.Name)
-=======
-	vcd.checkSkipWhenApiToken(check)
-	adminOrg, err := vcd.client.GetAdminOrgByName(vcd.org.Org.Name)
->>>>>>> 74f95399
 	check.Assert(err, IsNil)
 	check.Assert(adminOrg, NotNil)
 

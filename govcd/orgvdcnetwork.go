/*
 * Copyright 2019 VMware, Inc.  All rights reserved.  Licensed under the Apache v2 License.
 */

package govcd

import (
	"bytes"
	"context"
	"encoding/xml"
	"fmt"
	"net/http"
	"net/url"
	"os"
	"regexp"
	"strings"
	"time"

	"github.com/vmware/go-vcloud-director/v2/types/v56"
	"github.com/vmware/go-vcloud-director/v2/util"
)

// OrgVDCNetwork an org vdc network client
type OrgVDCNetwork struct {
	OrgVDCNetwork *types.OrgVDCNetwork
	client        *Client
}

var reErrorBusy2 = regexp.MustCompile("is busy, cannot proceed with the operation.$")

// NewOrgVDCNetwork creates an org vdc network client
func NewOrgVDCNetwork(cli *Client) *OrgVDCNetwork {
	return &OrgVDCNetwork{
		OrgVDCNetwork: new(types.OrgVDCNetwork),
		client:        cli,
	}
}

func (orgVdcNet *OrgVDCNetwork) Refresh(ctx context.Context) error {
	if orgVdcNet.OrgVDCNetwork.HREF == "" {
		return fmt.Errorf("cannot refresh, Object is empty")
	}

	refreshUrl := orgVdcNet.OrgVDCNetwork.HREF

	// Empty struct before a new unmarshal, otherwise we end up with duplicate
	// elements in slices.
	orgVdcNet.OrgVDCNetwork = &types.OrgVDCNetwork{}

	_, err := orgVdcNet.client.ExecuteRequest(ctx, refreshUrl, http.MethodGet,
		"", "error retrieving vDC network: %s", nil, orgVdcNet.OrgVDCNetwork)

	return err
}

// Delete a network. Fails if the network is busy.
// Returns a task to monitor the deletion.
func (orgVdcNet *OrgVDCNetwork) Delete(ctx context.Context) (Task, error) {
	err := orgVdcNet.Refresh(ctx)
	if err != nil {
		return Task{}, fmt.Errorf("error refreshing network: %s", err)
	}
	pathArr := strings.Split(orgVdcNet.OrgVDCNetwork.HREF, "/")
	apiEndpoint := urlParseRequestURI(orgVdcNet.OrgVDCNetwork.HREF)
	apiEndpoint.Path = "/api/admin/network/" + pathArr[len(pathArr)-1]

	var resp *http.Response
	for {
		req := orgVdcNet.client.NewRequest(ctx, map[string]string{}, http.MethodDelete, *apiEndpoint, nil)
		resp, err = checkResp(orgVdcNet.client.Http.Do(req))
		if err != nil {
			if reErrorBusy2.MatchString(err.Error()) {
				time.Sleep(3 * time.Second)
				continue
			}
			return Task{}, fmt.Errorf("error deleting Network: %s", err)
		}
		break
	}

	task := NewTask(orgVdcNet.client)

	if err = decodeBody(types.BodyTypeXML, resp, task.Task); err != nil {
		return Task{}, fmt.Errorf("error decoding Task response: %s", err)
	}

	// The request was successful
	return *task, nil
}

// RemoveOrgVdcNetworkIfExists looks for an Org Vdc network and, if found, will delete it.
func RemoveOrgVdcNetworkIfExists(ctx context.Context, vdc Vdc, networkName string) error {
	network, err := vdc.GetOrgVdcNetworkByName(ctx, networkName, true)

	if IsNotFound(err) {
		// Network not found. No action needed
		return nil
	}
	if err != nil {
		// Some other error happened during retrieval. We pass it along
		return err
	}
	// The network was found. We attempt deletion
	task, err := network.Delete(ctx)
	if err != nil {
		return fmt.Errorf("error deleting network '%s' [phase 1]: %s", networkName, err)
	}
	err = task.WaitTaskCompletion(ctx)
	if err != nil {
		return fmt.Errorf("error deleting network '%s' [task]: %s", networkName, err)
	}
	return nil
}

// A wrapper call around CreateOrgVDCNetwork.
// Creates a network and then uses the associated task to monitor its configuration
func (vdc *Vdc) CreateOrgVDCNetworkWait(ctx context.Context, networkConfig *types.OrgVDCNetwork) error {

	task, err := vdc.CreateOrgVDCNetwork(ctx, networkConfig)
	if err != nil {
		return fmt.Errorf("error creating the network: %s", err)
	}
	if task == (Task{}) {
		return fmt.Errorf("NULL task retrieved after network creation")

	}
	err = task.WaitTaskCompletion(ctx)
	// err = task.WaitInspectTaskCompletion(InspectTask, 10)
	if err != nil {
		return fmt.Errorf("error performing task: %s", err)
	}
	return nil
}

// Fine tuning network creation function.
// Return an error (the result of the network creation) and a task (used to monitor
// the network configuration)
// This function can create any type of Org Vdc network. The exact type is determined by
// the combination of properties given with the network configuration structure.
func (vdc *Vdc) CreateOrgVDCNetwork(ctx context.Context, networkConfig *types.OrgVDCNetwork) (Task, error) {
	for _, av := range vdc.Vdc.Link {
		if av.Rel == "add" && av.Type == "application/vnd.vmware.vcloud.orgVdcNetwork+xml" {
			createUrl, err := url.ParseRequestURI(av.HREF)

			if err != nil {
				return Task{}, fmt.Errorf("error decoding vdc response: %s", err)
			}

			networkConfig.Xmlns = types.XMLNamespaceVCloud

			output, err := xml.MarshalIndent(networkConfig, "  ", "    ")
			if err != nil {
				return Task{}, fmt.Errorf("error marshaling OrgVDCNetwork compose: %s", err)
			}

			var resp *http.Response
			for {
				b := bytes.NewBufferString(xml.Header + string(output))
				util.Logger.Printf("[DEBUG] VCD Client configuration: %s", b)
				req := vdc.client.NewRequest(ctx, map[string]string{}, http.MethodPost, *createUrl, b)
				req.Header.Add("Content-Type", av.Type)
				resp, err = checkResp(vdc.client.Http.Do(req))
				if err != nil {
					if reErrorBusy2.MatchString(err.Error()) {
						time.Sleep(3 * time.Second)
						continue
					}
					return Task{}, fmt.Errorf("error instantiating a new OrgVDCNetwork: %s", err)
				}
				break
			}
			orgVDCNetwork := NewOrgVDCNetwork(vdc.client)
			if err = decodeBody(types.BodyTypeXML, resp, orgVDCNetwork.OrgVDCNetwork); err != nil {
				return Task{}, fmt.Errorf("error decoding orgvdcnetwork response: %s", err)
			}
			activeTasks := 0
			// Makes sure that there is only one active task for this network.
			for _, taskItem := range orgVDCNetwork.OrgVDCNetwork.Tasks.Task {
				if taskItem.HREF != "" {
					activeTasks += 1
					if os.Getenv("GOVCD_DEBUG") != "" {
						fmt.Printf("task %s (%s) is active\n", taskItem.HREF, taskItem.Status)
					}
				}
			}
			if activeTasks > 1 {
				// By my understanding of the implementation, there should not be more than one task for this operation.
				// If there is, we will need to change the logic of this function, as we can only return one task. (GM)
				return Task{}, fmt.Errorf("found %d active tasks instead of one", activeTasks)
			}
			for _, taskItem := range orgVDCNetwork.OrgVDCNetwork.Tasks.Task {
				return Task{taskItem, vdc.client}, nil
			}
			return Task{}, fmt.Errorf("[%s] no suitable task found", util.CurrentFuncName())
		}
	}
	return Task{}, fmt.Errorf("network creation failed: no operational link found")
}

// GetNetworkList returns a list of networks for the VDC
func (vdc *Vdc) GetNetworkList(ctx context.Context) ([]*types.QueryResultOrgVdcNetworkRecordType, error) {
	// Find the list of networks with the wanted name
<<<<<<< HEAD
	result, err := vdc.client.QueryWithNotEncodedParams(ctx, nil, map[string]string{
		"type":          "orgVdcNetwork",
=======
	result, err := vdc.client.cumulativeQuery(types.QtOrgVdcNetwork, nil, map[string]string{
		"type":          types.QtOrgVdcNetwork,
>>>>>>> 74f95399
		"filter":        fmt.Sprintf("vdc==%s", url.QueryEscape(vdc.Vdc.ID)),
		"filterEncoded": "true",
	})
	if err != nil {
		return nil, fmt.Errorf("[findEdgeGatewayConnection] error returning the list of networks for VDC: %s", err)
	}
	return result.Results.OrgVdcNetworkRecord, nil
}

// FindEdgeGatewayNameByNetwork searches the VDC for a connection between an edge gateway and a given network.
// On success, returns the name of the edge gateway
func (vdc *Vdc) FindEdgeGatewayNameByNetwork(ctx context.Context, networkName string) (string, error) {

	// Find the list of networks with the wanted name
<<<<<<< HEAD
	result, err := vdc.client.QueryWithNotEncodedParams(ctx, nil, map[string]string{
		"type":          "orgVdcNetwork",
=======
	result, err := vdc.client.cumulativeQuery(types.QtOrgVdcNetwork, nil, map[string]string{
		"type":          types.QtOrgVdcNetwork,
>>>>>>> 74f95399
		"filter":        fmt.Sprintf("name==%s;vdc==%s", url.QueryEscape(networkName), url.QueryEscape(vdc.Vdc.ID)),
		"filterEncoded": "true",
	})
	if err != nil {
		return "", fmt.Errorf("[findEdgeGatewayConnection] error returning the list of networks for VDC: %s", err)
	}
	netList := result.Results.OrgVdcNetworkRecord

	for _, net := range netList {
		if net.Name == networkName {
			// linkType is not well documented, but empiric tests show that:
			// 0 = direct
			// 1 = routed
			// 2 = isolated
			if net.ConnectedTo != "" && net.LinkType == 1 { // We only want routed networks
				return net.ConnectedTo, nil
			}
		}
	}
	return "", ErrorEntityNotFound
}

// getParentVdc retrieves the VDC to which the network is attached
func (orgVdcNet *OrgVDCNetwork) getParentVdc(ctx context.Context) (*Vdc, error) {
	for _, link := range orgVdcNet.OrgVDCNetwork.Link {
		if link.Type == "application/vnd.vmware.vcloud.vdc+xml" {

			vdc := NewVdc(orgVdcNet.client)

			_, err := orgVdcNet.client.ExecuteRequest(ctx, link.HREF, http.MethodGet,
				"", "error retrieving parent vdc: %s", nil, vdc.Vdc)
			if err != nil {
				return nil, err
			}

			return vdc, nil
		}
	}
	return nil, fmt.Errorf("could not find a parent Vdc for network %s", orgVdcNet.OrgVDCNetwork.Name)
}

// getEdgeGateway retrieves the edge gateway connected to a routed network
func (orgVdcNet *OrgVDCNetwork) getEdgeGateway(ctx context.Context) (*EdgeGateway, error) {
	// If it is not routed, returns an error
	if orgVdcNet.OrgVDCNetwork.Configuration.FenceMode != types.FenceModeNAT {
		return nil, fmt.Errorf("network %s is not routed", orgVdcNet.OrgVDCNetwork.Name)
	}
	vdc, err := orgVdcNet.getParentVdc(ctx)
	if err != nil {
		return nil, err
	}

	// Since this function can be called from Update(), we must take into account the
	// possibility of a name change. If this is happening, we need to retrieve the original
	// name, which is still stored in the VDC.
	oldNetwork, err := vdc.GetOrgVdcNetworkById(ctx, orgVdcNet.OrgVDCNetwork.ID, false)
	if err != nil {
		return nil, err
	}
	networkName := oldNetwork.OrgVDCNetwork.Name

	edgeGatewayName, err := vdc.FindEdgeGatewayNameByNetwork(ctx, networkName)
	if err != nil {
		return nil, err
	}

	return vdc.GetEdgeGatewayByName(ctx, edgeGatewayName, false)
}

// UpdateAsync will change the contents of a network using the information in the
// receiver data structure.
func (orgVdcNet *OrgVDCNetwork) UpdateAsync(ctx context.Context) (Task, error) {
	if orgVdcNet.OrgVDCNetwork.HREF == "" {
		return Task{}, fmt.Errorf("cannot update Org VDC network: HREF is empty")
	}
	if orgVdcNet.OrgVDCNetwork.Name == "" {
		return Task{}, fmt.Errorf("cannot update Org VDC network: name is empty")
	}
	if orgVdcNet.OrgVDCNetwork.Configuration == nil {
		return Task{}, fmt.Errorf("cannot update Org VDC network: configuration is empty")
	}

	href := orgVdcNet.OrgVDCNetwork.HREF

	if !strings.Contains(href, "/api/admin/") {
		href = strings.ReplaceAll(href, "/api/", "/api/admin/")
	}

	// Routed networks need to have edge gateway information for both creation and update.
	// Since the network data structure doesn't return edge gateway information,
	// we fetch it explicitly.
	if orgVdcNet.OrgVDCNetwork.Configuration.FenceMode == types.FenceModeNAT {
		edgeGateway, err := orgVdcNet.getEdgeGateway(ctx)
		if err != nil {
			return Task{}, fmt.Errorf("error retrieving edge gateway for Org VDC network %s : %s", orgVdcNet.OrgVDCNetwork.Name, err)
		}
		orgVdcNet.OrgVDCNetwork.EdgeGateway = &types.Reference{
			HREF: edgeGateway.EdgeGateway.HREF,
			ID:   edgeGateway.EdgeGateway.ID,
			Type: edgeGateway.EdgeGateway.Type,
			Name: edgeGateway.EdgeGateway.Name,
		}
	}
	return orgVdcNet.client.ExecuteTaskRequest(ctx, href, http.MethodPut,
		types.MimeOrgVdcNetwork, "error updating Org VDC network: %s", orgVdcNet.OrgVDCNetwork)
}

// Update is a wrapper around UpdateAsync, where we
// explicitly wait for the task to finish.
// The pointer receiver is refreshed after update
func (orgVdcNet *OrgVDCNetwork) Update(ctx context.Context) error {
	task, err := orgVdcNet.UpdateAsync(ctx)
	if err != nil {
		return err
	}
	err = task.WaitTaskCompletion(ctx)
	if err != nil {
		return err
	}

	return orgVdcNet.Refresh(ctx)
}

// Rename is a wrapper around Update(), where we only change the name of the network
// Since the purpose is explicitly changing the name, the function will fail if the new name
// is not different from the existing one
func (orgVdcNet *OrgVDCNetwork) Rename(ctx context.Context, newName string) error {
	if orgVdcNet.OrgVDCNetwork.Name == newName {
		return fmt.Errorf("new name is the same ase the existing name")
	}
	orgVdcNet.OrgVDCNetwork.Name = newName
	return orgVdcNet.Update(ctx)
}<|MERGE_RESOLUTION|>--- conflicted
+++ resolved
@@ -200,13 +200,8 @@
 // GetNetworkList returns a list of networks for the VDC
 func (vdc *Vdc) GetNetworkList(ctx context.Context) ([]*types.QueryResultOrgVdcNetworkRecordType, error) {
 	// Find the list of networks with the wanted name
-<<<<<<< HEAD
-	result, err := vdc.client.QueryWithNotEncodedParams(ctx, nil, map[string]string{
-		"type":          "orgVdcNetwork",
-=======
-	result, err := vdc.client.cumulativeQuery(types.QtOrgVdcNetwork, nil, map[string]string{
+	result, err := vdc.client.cumulativeQuery(ctx, types.QtOrgVdcNetwork, nil, map[string]string{
 		"type":          types.QtOrgVdcNetwork,
->>>>>>> 74f95399
 		"filter":        fmt.Sprintf("vdc==%s", url.QueryEscape(vdc.Vdc.ID)),
 		"filterEncoded": "true",
 	})
@@ -221,13 +216,8 @@
 func (vdc *Vdc) FindEdgeGatewayNameByNetwork(ctx context.Context, networkName string) (string, error) {
 
 	// Find the list of networks with the wanted name
-<<<<<<< HEAD
-	result, err := vdc.client.QueryWithNotEncodedParams(ctx, nil, map[string]string{
-		"type":          "orgVdcNetwork",
-=======
-	result, err := vdc.client.cumulativeQuery(types.QtOrgVdcNetwork, nil, map[string]string{
+	result, err := vdc.client.cumulativeQuery(ctx, types.QtOrgVdcNetwork, nil, map[string]string{
 		"type":          types.QtOrgVdcNetwork,
->>>>>>> 74f95399
 		"filter":        fmt.Sprintf("name==%s;vdc==%s", url.QueryEscape(networkName), url.QueryEscape(vdc.Vdc.ID)),
 		"filterEncoded": "true",
 	})

/*
 * Copyright 2020 VMware, Inc.  All rights reserved.  Licensed under the Apache v2 License.
 */

package govcd

import (
	"bytes"
	"compress/gzip"
	"context"
	"encoding/base64"
	"errors"
	"fmt"
	"net/http"
	"net/url"
	"strings"
	"time"

	"github.com/vmware/go-vcloud-director/v2/types/v56"
	"github.com/vmware/go-vcloud-director/v2/util"
)

/*
This file implements SAML authentication flow using Microsoft Active Directory Federation Services
(ADFS). It adds support to authenticate to Cloud Director using SAML authentication (by applying
WithSamlAdfs() configuration option to NewVCDClient function). The identity provider (IdP) must be
Active Directory Federation Services (ADFS) and "/adfs/services/trust/13/usernamemixed" endpoint
must be enabled to make it work. Furthermore username must be supplied in ADFS friendly format -
test@contoso.com' or 'contoso.com\test'.

It works by finding ADFS login endpoint for vCD by querying vCD SAML redirect endpoint
for specific Org and then submits authentication request to "/adfs/services/trust/13/usernamemixed"
endpoint of ADFS server. Using ADFS response it constructs a SIGN token which vCD accepts for the
"/api/sessions". After first initial "login" it grabs the regular X-Vcloud-Authorization token and
uses it for further requests.
More information in vCD documentation:
https://code.vmware.com/docs/10000/vcloud-api-programming-guide-for-service-providers/GUID-335CFC35-7AD8-40E5-91BE-53971937A2BB.html

There is a working code example in /samples/saml_auth_adfs directory how to setup client using SAML
auth.
*/

// authorizeSamlAdfs is the main entry point for SAML authentication on ADFS endpoint
// "/adfs/services/trust/13/usernamemixed"
// Input parameters:
// user - username for authentication to ADFS server (e.g. 'test@contoso.com' or
// 'contoso.com\test')
// pass - password for authentication to ADFS server
// org  - Org to authenticate to
// override_rpt_id - override relaying party trust ID. If it is empty - vCD Entity ID will be used
// as relaying party trust ID
//
// The general concept is to get a SIGN token from ADFS IdP (Identity Provider) and exchange it with
// regular vCD token for further operations. It is documented in
// https://code.vmware.com/docs/10000/vcloud-api-programming-guide-for-service-providers/GUID-335CFC35-7AD8-40E5-91BE-53971937A2BB.html
// This is achieved with the following steps:
// 1 - Lookup vCD Entity ID to use for ADFS authentication or use custom value if overrideRptId
// field is provided
// 2 - Find ADFS server name by querying vCD SAML URL which responds with HTTP redirect (302)
// 3 - Authenticate to ADFS server using vCD SAML Entity ID or custom value if overrideRptId is
// specified Relying Party Trust Identifier
// 4 - Process received ciphers from ADFS server (gzip and base64 encode) so that data can be used
// as SIGN token in vCD
// 5 - Authenticate to vCD using SIGN token in order to receive back regular
// X-Vcloud-Authorization token
// 6 - Set the received X-Vcloud-Authorization for further usage
<<<<<<< HEAD
func (vcdCli *VCDClient) authorizeSamlAdfs(ctx context.Context, user, pass, org, overrideRptId string) error {
=======
func (vcdClient *VCDClient) authorizeSamlAdfs(user, pass, org, overrideRptId string) error {
>>>>>>> 74f95399
	// Step 1 - find SAML entity ID configured in vCD metadata URL unless overrideRptId is provided
	// Example URL: url.Scheme + "://" + url.Host + "/cloud/org/" + org + "/saml/metadata/alias/vcd"
	samlEntityId := overrideRptId
	var err error
	if overrideRptId == "" {
<<<<<<< HEAD
		samlEntityId, err = getSamlEntityId(ctx, vcdCli, org)
=======
		samlEntityId, err = getSamlEntityId(vcdClient, org)
>>>>>>> 74f95399
		if err != nil {
			return fmt.Errorf("SAML - error getting vCD SAML Entity ID: %s", err)
		}
	}

	// Step 2 - find ADFS server used for SAML by calling vCD SAML endpoint and hoping for a
	// redirect to ADFS server. Example URL:
	// url.Scheme + "://" + url.Host + "/login/my-org/saml/login/alias/vcd?service=tenant:" + org
<<<<<<< HEAD
	adfsAuthEndPoint, err := getSamlAdfsServer(ctx, vcdCli, org)
=======
	adfsAuthEndPoint, err := getSamlAdfsServer(vcdClient, org)
>>>>>>> 74f95399
	if err != nil {
		return fmt.Errorf("SAML - error getting IdP (ADFS): %s", err)
	}

	// Step 3 - authenticate to ADFS to receive SIGN token which can be used for vCD authentication
<<<<<<< HEAD
	signToken, err := getSamlAuthToken(ctx, vcdCli, user, pass, samlEntityId, adfsAuthEndPoint, org)
=======
	signToken, err := getSamlAuthToken(vcdClient, user, pass, samlEntityId, adfsAuthEndPoint, org)
>>>>>>> 74f95399
	if err != nil {
		return fmt.Errorf("SAML - could not get auth token from IdP (ADFS). Did you specify "+
			"username in ADFS format ('user@contoso.com' or 'contoso.com\\user')? : %s", err)
	}

	// Step 4 - gzip and base64 encode SIGN token so that vCD can understand it
	base64GzippedSignToken, err := gzipAndBase64Encode(signToken)
	if err != nil {
		return fmt.Errorf("SAML - error encoding SIGN token: %s", err)
	}
	util.Logger.Printf("[DEBUG] SAML got SIGN token from IdP '%s' for entity with ID '%s'",
		adfsAuthEndPoint, samlEntityId)

	// Step 5 - authenticate to vCD with SIGN token and receive vCD regular token in exchange
<<<<<<< HEAD
	accessToken, err := authorizeSignToken(ctx, vcdCli, base64GzippedSignToken, org)
=======
	accessToken, err := authorizeSignToken(vcdClient, base64GzippedSignToken, org)
>>>>>>> 74f95399
	if err != nil {
		return fmt.Errorf("SAML - error submitting SIGN token to vCD: %s", err)
	}

	// Step 6 - set regular vCD auth token X-Vcloud-Authorization
<<<<<<< HEAD
	err = vcdCli.SetToken(ctx, org, AuthorizationHeader, accessToken)
=======
	err = vcdClient.SetToken(org, AuthorizationHeader, accessToken)
>>>>>>> 74f95399
	if err != nil {
		return fmt.Errorf("error during token-based authentication: %s", err)
	}

	return nil
}

// getSamlAdfsServer finds out Active Directory Federation Service (ADFS) server to use
// for SAML authentication
// It works by temporarily patching existing http.Client behavior to avoid automatically
// following HTTP redirects and searches for Location header after the request to vCD SAML redirect
// address. The URL to search redirect location is:
// url.Scheme + "://" + url.Host + "/login/my-org/saml/login/alias/vcd?service=tenant:" + org
//
// Concurrency note. This function temporarily patches `vcdCli.Client.Http` therefore http.Client
// would not follow redirects during this time. It is however safe as vCDClient is not expected to
// use `http.Client` in any other place before authentication occurs.
func getSamlAdfsServer(ctx context.Context, vcdCli *VCDClient, org string) (string, error) {
	url := vcdCli.Client.VCDHREF

	// Backup existing http.Client redirect behavior so that it does not follow HTTP redirects
	// automatically and restore it right after this function by using defer. A new http.Client
	// could be spawned here, but the existing one is re-used on purpose to inherit all other
	// settings used for client (timeouts, etc).
	backupRedirectChecker := vcdCli.Client.Http.CheckRedirect

	defer func() {
		vcdCli.Client.Http.CheckRedirect = backupRedirectChecker
	}()

	// Patch http client to avoid following redirects
	vcdCli.Client.Http.CheckRedirect = func(req *http.Request, via []*http.Request) error {
		return http.ErrUseLastResponse
	}

	// Construct SAML login URL which should return a redirect to ADFS server
	loginURLString := url.Scheme + "://" + url.Host + "/login/" + org + "/saml/login/alias/vcd"
	loginURL, err := url.Parse(loginURLString)
	if err != nil {
		return "", fmt.Errorf("unable to parse login URL '%s': %s", loginURLString, err)
	}
	util.Logger.Printf("[DEBUG] SAML looking up IdP (ADFS) host redirect in: %s", loginURL.String())

	// Make a request to URL adding unencoded query parameters in the format:
	// "?service=tenant:my-org"
	req := vcdCli.Client.NewRequestWitNotEncodedParams(ctx,
		nil, map[string]string{"service": "tenant:" + org}, http.MethodGet, *loginURL, nil)
	httpResponse, err := checkResp(vcdCli.Client.Http.Do(req))
	if err != nil {
		return "", fmt.Errorf("SAML - ADFS server query failed: %s", err)
	}

	err = decodeBody(types.BodyTypeXML, httpResponse, nil)
	if err != nil {
		return "", fmt.Errorf("SAML - error decoding body: %s", err)
	}

	// httpResponse.Location() returns an error if no 'Location' header is present
	adfsEndpoint, err := httpResponse.Location()
	if err != nil {
		return "", fmt.Errorf("SAML GET request for '%s' did not return HTTP redirect. "+
			"Is SAML configured? Got error: %s", loginURL, err)
	}

	authEndPoint := adfsEndpoint.Scheme + "://" + adfsEndpoint.Host + "/adfs/services/trust/13/usernamemixed"
	util.Logger.Printf("[DEBUG] SAML got IdP login endpoint: %s", authEndPoint)

	return authEndPoint, nil
}

// getSamlEntityId attempts to load vCD hosted SAML metadata from URL:
// url.Scheme + "://" + url.Host + "/cloud/org/" + org + "/saml/metadata/alias/vcd"
// Returns an error if Entity ID is empty
// Sample response body can be found in saml_auth_unit_test.go
func getSamlEntityId(ctx context.Context, vcdCli *VCDClient, org string) (string, error) {
	url := vcdCli.Client.VCDHREF
	samlMetadataUrl := url.Scheme + "://" + url.Host + "/cloud/org/" + org + "/saml/metadata/alias/vcd"

	metadata := types.VcdSamlMetadata{}
	errString := fmt.Sprintf("SAML - unable to load metadata from URL %s: %%s", samlMetadataUrl)
	_, err := vcdCli.Client.ExecuteRequest(ctx, samlMetadataUrl, http.MethodGet, "", errString, nil, &metadata)
	if err != nil {
		return "", err
	}

	samlEntityId := metadata.EntityID
	util.Logger.Printf("[DEBUG] SAML got entity ID: %s", samlEntityId)

	if samlEntityId == "" {
		return "", errors.New("SAML - got empty entity ID")
	}

	return samlEntityId, nil
}

// getSamlAuthToken generates a token request payload using function
// getSamlTokenRequestBody. This request is submitted to ADFS server endpoint
// "/adfs/services/trust/13/usernamemixed" and `RequestedSecurityTokenTxt` is expected in response
// Sample response body can be found in saml_auth_unit_test.go
func getSamlAuthToken(ctx context.Context, vcdCli *VCDClient, user, pass, samlEntityId, authEndpoint, org string) (string, error) {
	requestBody := getSamlTokenRequestBody(user, pass, samlEntityId, authEndpoint)
	samlTokenRequestBody := strings.NewReader(requestBody)
	tokenRequestResponse := types.AdfsAuthResponseEnvelope{}

	// Post to ADFS endpoint "/adfs/services/trust/13/usernamemixed"
	authEndpointUrl, err := url.Parse(authEndpoint)
	if err != nil {
		return "", fmt.Errorf("SAML - error parsing authentication endpoint %s: %s", authEndpoint, err)
	}
	req := vcdCli.Client.NewRequest(ctx, nil, http.MethodPost, *authEndpointUrl, samlTokenRequestBody)
	req.Header.Add("Content-Type", types.SoapXML)
	resp, err := vcdCli.Client.Http.Do(req)
	resp, err = checkRespWithErrType(types.BodyTypeXML, resp, err, &types.AdfsAuthErrorEnvelope{})
	if err != nil {
		return "", fmt.Errorf("SAML - ADFS token request query failed for RPT ID ('%s'): %s",
			samlEntityId, err)
	}

	err = decodeBody(types.BodyTypeXML, resp, &tokenRequestResponse)
	if err != nil {
		return "", fmt.Errorf("SAML - error decoding ADFS token request response: %s", err)
	}

	tokenString := tokenRequestResponse.Body.RequestSecurityTokenResponseCollection.RequestSecurityTokenResponse.RequestedSecurityTokenTxt.Text

	return tokenString, nil
}

// authorizeSignToken submits a SIGN token received from ADFS server and gets regular vCD
// "X-Vcloud-Authorization" token in exchange
// Sample response body can be found in saml_auth_unit_test.go
func authorizeSignToken(ctx context.Context, vcdCli *VCDClient, base64GzippedSignToken, org string) (string, error) {
	url, err := url.Parse(vcdCli.Client.VCDHREF.Scheme + "://" + vcdCli.Client.VCDHREF.Host + "/api/sessions")
	if err != nil {
		return "", fmt.Errorf("SAML error - could not parse URL for posting SIGN token: %s", err)
	}

	signHeader := http.Header{}
	signHeader.Add("Authorization", `SIGN token="`+base64GzippedSignToken+`",org="`+org+`"`)

	req := vcdCli.Client.newRequest(ctx, nil, nil, http.MethodPost, *url, nil, vcdCli.Client.APIVersion, signHeader)
	resp, err := checkResp(vcdCli.Client.Http.Do(req))
	if err != nil {
		return "", fmt.Errorf("SAML - error submitting SIGN token for authentication to %s: %s", req.URL.String(), err)
	}
	err = decodeBody(types.BodyTypeXML, resp, nil)
	if err != nil {
		return "", fmt.Errorf("SAML - error decoding body SIGN token auth response: %s", err)
	}

	accessToken := resp.Header.Get("X-Vcloud-Authorization")
	util.Logger.Printf("[DEBUG] SAML - setting access token for further requests")
	return accessToken, nil
}

// getSamlTokenRequestBody returns a SAML Token request body which is accepted by ADFS server
// endpoint "/adfs/services/trust/13/usernamemixed".
// The payload is not configured as a struct and unmarshalled because Go's unmarshalling changes
// structure so that ADFS does not accept the payload
func getSamlTokenRequestBody(user, password, samlEntityIdReference, adfsAuthEndpoint string) string {
	return `<s:Envelope xmlns:s="http://www.w3.org/2003/05/soap-envelope"
	xmlns:a="http://www.w3.org/2005/08/addressing"
	xmlns:u="http://docs.oasis-open.org/wss/2004/01/oasis-200401-wss-wssecurity-utility-1.0.xsd">
	<s:Header>
		<a:Action s:mustUnderstand="1">http://docs.oasis-open.org/ws-sx/ws-trust/200512/RST/Issue</a:Action>
		<a:ReplyTo>
			<a:Address>http://www.w3.org/2005/08/addressing/anonymous</a:Address>
		</a:ReplyTo>
		<a:To s:mustUnderstand="1">` + adfsAuthEndpoint + `</a:To>
		<o:Security s:mustUnderstand="1"
			xmlns:o="http://docs.oasis-open.org/wss/2004/01/oasis-200401-wss-wssecurity-secext-1.0.xsd">
			<u:Timestamp u:Id="_0">
				<u:Created>` + time.Now().Format(time.RFC3339) + `</u:Created>
				<u:Expires>` + time.Now().Add(1*time.Minute).Format(time.RFC3339) + `</u:Expires>
			</u:Timestamp>
			<o:UsernameToken>
				<o:Username>` + user + `</o:Username>
				<o:Password o:Type="http://docs.oasis-open.org/wss/2004/01/oasis-200401-wss-username-token-profile-1.0#PasswordText">` + password + `</o:Password>
			</o:UsernameToken>
		</o:Security>
	</s:Header>
	<s:Body>
		<trust:RequestSecurityToken xmlns:trust="http://docs.oasis-open.org/ws-sx/ws-trust/200512">
			<wsp:AppliesTo xmlns:wsp="http://schemas.xmlsoap.org/ws/2004/09/policy">
				<a:EndpointReference>
					<a:Address>` + samlEntityIdReference + `</a:Address>
				</a:EndpointReference>
			</wsp:AppliesTo>
			<trust:KeySize>0</trust:KeySize>
			<trust:KeyType>http://docs.oasis-open.org/ws-sx/ws-trust/200512/Bearer</trust:KeyType>
			<i:RequestDisplayToken xml:lang="en"
				xmlns:i="http://schemas.xmlsoap.org/ws/2005/05/identity" />
			<trust:RequestType>http://docs.oasis-open.org/ws-sx/ws-trust/200512/Issue</trust:RequestType>
			<trust:TokenType>http://docs.oasis-open.org/wss/oasis-wss-saml-token-profile-1.1#SAMLV2.0</trust:TokenType>
		</trust:RequestSecurityToken>
	</s:Body>
</s:Envelope>`
}

// gzipAndBase64Encode accepts a string, gzips it and encodes in base64
func gzipAndBase64Encode(text string) (string, error) {
	var gzipBuffer bytes.Buffer
	gz := gzip.NewWriter(&gzipBuffer)
	if _, err := gz.Write([]byte(text)); err != nil {
		return "", fmt.Errorf("error writing to gzip buffer: %s", err)
	}
	if err := gz.Close(); err != nil {
		return "", fmt.Errorf("error closing gzip buffer: %s", err)
	}
	base64GzippedToken := base64.StdEncoding.EncodeToString(gzipBuffer.Bytes())

	return base64GzippedToken, nil
}<|MERGE_RESOLUTION|>--- conflicted
+++ resolved
@@ -64,21 +64,13 @@
 // 5 - Authenticate to vCD using SIGN token in order to receive back regular
 // X-Vcloud-Authorization token
 // 6 - Set the received X-Vcloud-Authorization for further usage
-<<<<<<< HEAD
-func (vcdCli *VCDClient) authorizeSamlAdfs(ctx context.Context, user, pass, org, overrideRptId string) error {
-=======
-func (vcdClient *VCDClient) authorizeSamlAdfs(user, pass, org, overrideRptId string) error {
->>>>>>> 74f95399
+func (vcdClient *VCDClient) authorizeSamlAdfs(ctx context.Context, user, pass, org, overrideRptId string) error {
 	// Step 1 - find SAML entity ID configured in vCD metadata URL unless overrideRptId is provided
 	// Example URL: url.Scheme + "://" + url.Host + "/cloud/org/" + org + "/saml/metadata/alias/vcd"
 	samlEntityId := overrideRptId
 	var err error
 	if overrideRptId == "" {
-<<<<<<< HEAD
-		samlEntityId, err = getSamlEntityId(ctx, vcdCli, org)
-=======
-		samlEntityId, err = getSamlEntityId(vcdClient, org)
->>>>>>> 74f95399
+		samlEntityId, err = getSamlEntityId(ctx, vcdClient, org)
 		if err != nil {
 			return fmt.Errorf("SAML - error getting vCD SAML Entity ID: %s", err)
 		}
@@ -87,21 +79,13 @@
 	// Step 2 - find ADFS server used for SAML by calling vCD SAML endpoint and hoping for a
 	// redirect to ADFS server. Example URL:
 	// url.Scheme + "://" + url.Host + "/login/my-org/saml/login/alias/vcd?service=tenant:" + org
-<<<<<<< HEAD
-	adfsAuthEndPoint, err := getSamlAdfsServer(ctx, vcdCli, org)
-=======
-	adfsAuthEndPoint, err := getSamlAdfsServer(vcdClient, org)
->>>>>>> 74f95399
+	adfsAuthEndPoint, err := getSamlAdfsServer(ctx, vcdClient, org)
 	if err != nil {
 		return fmt.Errorf("SAML - error getting IdP (ADFS): %s", err)
 	}
 
 	// Step 3 - authenticate to ADFS to receive SIGN token which can be used for vCD authentication
-<<<<<<< HEAD
-	signToken, err := getSamlAuthToken(ctx, vcdCli, user, pass, samlEntityId, adfsAuthEndPoint, org)
-=======
-	signToken, err := getSamlAuthToken(vcdClient, user, pass, samlEntityId, adfsAuthEndPoint, org)
->>>>>>> 74f95399
+	signToken, err := getSamlAuthToken(ctx, vcdClient, user, pass, samlEntityId, adfsAuthEndPoint, org)
 	if err != nil {
 		return fmt.Errorf("SAML - could not get auth token from IdP (ADFS). Did you specify "+
 			"username in ADFS format ('user@contoso.com' or 'contoso.com\\user')? : %s", err)
@@ -116,21 +100,13 @@
 		adfsAuthEndPoint, samlEntityId)
 
 	// Step 5 - authenticate to vCD with SIGN token and receive vCD regular token in exchange
-<<<<<<< HEAD
-	accessToken, err := authorizeSignToken(ctx, vcdCli, base64GzippedSignToken, org)
-=======
-	accessToken, err := authorizeSignToken(vcdClient, base64GzippedSignToken, org)
->>>>>>> 74f95399
+	accessToken, err := authorizeSignToken(ctx, vcdClient, base64GzippedSignToken, org)
 	if err != nil {
 		return fmt.Errorf("SAML - error submitting SIGN token to vCD: %s", err)
 	}
 
 	// Step 6 - set regular vCD auth token X-Vcloud-Authorization
-<<<<<<< HEAD
-	err = vcdCli.SetToken(ctx, org, AuthorizationHeader, accessToken)
-=======
-	err = vcdClient.SetToken(org, AuthorizationHeader, accessToken)
->>>>>>> 74f95399
+	err = vcdClient.SetToken(ctx, org, AuthorizationHeader, accessToken)
 	if err != nil {
 		return fmt.Errorf("error during token-based authentication: %s", err)
 	}

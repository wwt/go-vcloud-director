--- conflicted
+++ resolved
@@ -7,7 +7,6 @@
 package govcd
 
 import (
-	"context"
 	"fmt"
 	"net/url"
 	"strings"
@@ -20,7 +19,6 @@
 	if vcd.skipAdminTests {
 		check.Skip(fmt.Sprintf(TestRequiresSysAdminPrivileges, check.TestName()))
 	}
-	ctx := context.Background()
 
 	client := &vcd.client.Client
 	// Step 1 - Create a new VDC compute policies
@@ -32,7 +30,7 @@
 		},
 	}
 
-	createdPolicy, err := client.CreateVdcComputePolicy(ctx, newComputePolicy.VdcComputePolicy)
+	createdPolicy, err := client.CreateVdcComputePolicy(newComputePolicy.VdcComputePolicy)
 	check.Assert(err, IsNil)
 
 	AddToCleanupList(createdPolicy.VdcComputePolicy.ID, "vdcComputePolicy", "", check.TestName())
@@ -58,7 +56,7 @@
 		},
 	}
 
-	createdPolicy2, err := client.CreateVdcComputePolicy(ctx, newComputePolicy2.VdcComputePolicy)
+	createdPolicy2, err := client.CreateVdcComputePolicy(newComputePolicy2.VdcComputePolicy)
 	check.Assert(err, IsNil)
 
 	AddToCleanupList(createdPolicy2.VdcComputePolicy.ID, "vdcComputePolicy", "", check.TestName())
@@ -76,18 +74,13 @@
 	check.Assert(*createdPolicy2.VdcComputePolicy.MemoryShares, Equals, 500)
 
 	// Step 2 - update
-<<<<<<< HEAD
-	createdPolicy2.VdcComputePolicy.Description = takeStringPointer("Updated description")
-	updatedPolicy, err := createdPolicy2.Update(ctx)
-=======
 	createdPolicy2.VdcComputePolicy.Description = addrOf("Updated description")
 	updatedPolicy, err := createdPolicy2.Update()
->>>>>>> cf36d5ed
 	check.Assert(err, IsNil)
 	check.Assert(updatedPolicy.VdcComputePolicy, DeepEquals, createdPolicy2.VdcComputePolicy)
 
 	// Step 3 - Get all VDC compute policies
-	allExistingPolicies, err := client.GetAllVdcComputePolicies(ctx, nil)
+	allExistingPolicies, err := client.GetAllVdcComputePolicies(nil)
 	check.Assert(err, IsNil)
 	check.Assert(allExistingPolicies, NotNil)
 
@@ -98,12 +91,12 @@
 		queryParams := url.Values{}
 		queryParams.Add("filter", "id=="+onePolicy.VdcComputePolicy.ID)
 
-		expectOnePolicyResultById, err := client.GetAllVdcComputePolicies(ctx, queryParams)
+		expectOnePolicyResultById, err := client.GetAllVdcComputePolicies(queryParams)
 		check.Assert(err, IsNil)
 		check.Assert(len(expectOnePolicyResultById) == 1, Equals, true)
 
 		// Step 2.2 - retrieve
-		exactItem, err := client.GetVdcComputePolicyById(ctx, onePolicy.VdcComputePolicy.ID)
+		exactItem, err := client.GetVdcComputePolicyById(onePolicy.VdcComputePolicy.ID)
 		check.Assert(err, IsNil)
 
 		check.Assert(err, IsNil)
@@ -115,16 +108,16 @@
 	}
 
 	// Step 5 - delete
-	err = createdPolicy.Delete(ctx)
+	err = createdPolicy.Delete()
 	check.Assert(err, IsNil)
 	// Step 5 - try to read deleted VDC computed policy should end up with error 'ErrorEntityNotFound'
-	deletedPolicy, err := client.GetVdcComputePolicyById(ctx, createdPolicy.VdcComputePolicy.ID)
+	deletedPolicy, err := client.GetVdcComputePolicyById(createdPolicy.VdcComputePolicy.ID)
 	check.Assert(ContainsNotFound(err), Equals, true)
 	check.Assert(deletedPolicy, IsNil)
 
-	err = createdPolicy2.Delete(ctx)
-	check.Assert(err, IsNil)
-	deletedPolicy2, err := client.GetVdcComputePolicyById(ctx, createdPolicy2.VdcComputePolicy.ID)
+	err = createdPolicy2.Delete()
+	check.Assert(err, IsNil)
+	deletedPolicy2, err := client.GetVdcComputePolicyById(createdPolicy2.VdcComputePolicy.ID)
 	check.Assert(ContainsNotFound(err), Equals, true)
 	check.Assert(deletedPolicy2, IsNil)
 }
@@ -133,14 +126,13 @@
 	if vcd.skipAdminTests {
 		check.Skip(fmt.Sprintf(TestRequiresSysAdminPrivileges, check.TestName()))
 	}
-	ctx := context.Background()
 
 	client := &vcd.client.Client
-	org, err := vcd.client.GetAdminOrgByName(ctx, vcd.org.Org.Name)
+	org, err := vcd.client.GetAdminOrgByName(vcd.org.Org.Name)
 	check.Assert(err, IsNil)
 	check.Assert(org, NotNil)
 
-	adminVdc, err := org.GetAdminVDCByName(ctx, vcd.vdc.Vdc.Name, false)
+	adminVdc, err := org.GetAdminVDCByName(vcd.vdc.Vdc.Name, false)
 	if adminVdc == nil || err != nil {
 		vcd.infoCleanup(notFoundMsg, "vdc", vcd.vdc.Vdc.Name)
 	}
@@ -156,7 +148,7 @@
 			CPULimit:                addrOf(200),
 		},
 	}
-	createdPolicy, err := client.CreateVdcComputePolicy(ctx, newComputePolicy.VdcComputePolicy)
+	createdPolicy, err := client.CreateVdcComputePolicy(newComputePolicy.VdcComputePolicy)
 	check.Assert(err, IsNil)
 	AddToCleanupList(createdPolicy.VdcComputePolicy.ID, "vdcComputePolicy", "", check.TestName())
 
@@ -170,12 +162,12 @@
 			CPULimit:                addrOf(400),
 		},
 	}
-	createdPolicy2, err := client.CreateVdcComputePolicy(ctx, newComputePolicy2.VdcComputePolicy)
+	createdPolicy2, err := client.CreateVdcComputePolicy(newComputePolicy2.VdcComputePolicy)
 	check.Assert(err, IsNil)
 	AddToCleanupList(createdPolicy2.VdcComputePolicy.ID, "vdcComputePolicy", "", check.TestName())
 
 	// Get default compute policy
-	allAssignedComputePolicies, err := adminVdc.GetAllAssignedVdcComputePolicies(ctx, nil)
+	allAssignedComputePolicies, err := adminVdc.GetAllAssignedVdcComputePolicies(nil)
 	check.Assert(err, IsNil)
 	var defaultPolicyId string
 	for _, assignedPolicy := range allAssignedComputePolicies {
@@ -192,7 +184,7 @@
 		&types.Reference{HREF: vdcComputePolicyHref.String() + createdPolicy2.VdcComputePolicy.ID},
 		{HREF: vdcComputePolicyHref.String() + defaultPolicyId}}}
 
-	assignedVdcComputePolicies, err := adminVdc.SetAssignedComputePolicies(ctx, policyReferences)
+	assignedVdcComputePolicies, err := adminVdc.SetAssignedComputePolicies(policyReferences)
 	check.Assert(err, IsNil)
 	check.Assert(strings.SplitAfter(policyReferences.VdcComputePolicyReference[0].HREF, "vdcComputePolicy:")[1], Equals,
 		strings.SplitAfter(assignedVdcComputePolicies.VdcComputePolicyReference[0].HREF, "vdcComputePolicy:")[1])
@@ -203,11 +195,11 @@
 	policyReferences = types.VdcComputePolicyReferences{VdcComputePolicyReference: []*types.Reference{
 		{HREF: vdcComputePolicyHref.String() + defaultPolicyId}}}
 
-	_, err = adminVdc.SetAssignedComputePolicies(ctx, policyReferences)
-	check.Assert(err, IsNil)
-
-	err = createdPolicy.Delete(ctx)
-	check.Assert(err, IsNil)
-	err = createdPolicy2.Delete(ctx)
+	_, err = adminVdc.SetAssignedComputePolicies(policyReferences)
+	check.Assert(err, IsNil)
+
+	err = createdPolicy.Delete()
+	check.Assert(err, IsNil)
+	err = createdPolicy2.Delete()
 	check.Assert(err, IsNil)
 }
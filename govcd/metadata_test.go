//go:build vapp || vdc || metadata || functional || ALL

/*
 * Copyright 2022 VMware, Inc.  All rights reserved.  Licensed under the Apache v2 License.
 */

package govcd

import (
	"fmt"
	"strings"

	"github.com/vmware/go-vcloud-director/v2/types/v56"

	. "gopkg.in/check.v1"
)

// TODO: All tests here are deprecated in favor of those present in "metadata_v2_test". Remove this file once go-vcloud-director v3.0 is released.

func (vcd *TestVCD) Test_AddAndDeleteMetadataForVdc(check *C) {
	if vcd.config.VCD.Vdc == "" {
		check.Skip("skipping test because VDC name is empty")
	}

	fmt.Printf("Running: %s\n", check.TestName())

	// Add metadata
	vdc, err := vcd.vdc.AddMetadata(ctx, "key", "value")
	check.Assert(err, IsNil)
	check.Assert(vdc, Not(Equals), Vdc{})

	AddToCleanupList("key", "vdcMetaData", vcd.org.Org.Name+"|"+vcd.config.VCD.Vdc, check.TestName())

	// Check if metadata was added correctly
	metadata, err := vcd.vdc.GetMetadata(ctx)
	check.Assert(err, IsNil)
	check.Assert(len(metadata.MetadataEntry), Equals, 1)
	check.Assert(metadata.MetadataEntry[0].Key, Equals, "key")
	check.Assert(metadata.MetadataEntry[0].TypedValue.Value, Equals, "value")
<<<<<<< HEAD
}

func (vcd *TestVCD) Test_DeleteMetadataForVdc(check *C) {
	if vcd.config.VCD.Vdc == "" {
		check.Skip("skipping test because VDC name is empty")
	}

	fmt.Printf("Running: %s\n", check.TestName())

	// Add metadata
	vdc, err := vcd.vdc.AddMetadata(ctx, "key", "value")
	check.Assert(err, IsNil)
	check.Assert(vdc, Not(Equals), Vdc{})

	AddToCleanupList("key", "vdcMetaData", vcd.org.Org.Name+"|"+vcd.config.VCD.Vdc, check.TestName())

	// Remove metadata
	vdc, err = vcd.vdc.DeleteMetadata(ctx, "key2")
	check.Assert(err, IsNil)
	check.Assert(vdc, Not(Equals), Vdc{})

	metadata, err := vcd.vdc.GetMetadata(ctx)
=======

	// Remove metadata
	vdc, err = vcd.vdc.DeleteMetadata("key")
	check.Assert(err, IsNil)
	check.Assert(vdc, Not(Equals), Vdc{})

	metadata, err = vcd.vdc.GetMetadata()
>>>>>>> 74f95399
	check.Assert(err, IsNil)
	check.Assert(len(metadata.MetadataEntry), Equals, 0)
}

func (vcd *TestVCD) Test_AddAndDeleteMetadataOnVapp(check *C) {
	fmt.Printf("Running: %s\n", check.TestName())

	if vcd.skipVappTests {
		check.Skip("Skipping test because vApp was not successfully created at setup")
	}
	// Add metadata
	task, err := vcd.vapp.AddMetadata(ctx, "key", "value")
	check.Assert(err, IsNil)
	err = task.WaitTaskCompletion(ctx)
	check.Assert(err, IsNil)
	check.Assert(task.Task.Status, Equals, "success")

	// Check if metadata was added correctly
	metadata, err := vcd.vapp.GetMetadata(ctx)
	check.Assert(err, IsNil)
	check.Assert(len(metadata.MetadataEntry), Equals, 1)
	check.Assert(metadata.MetadataEntry[0].Key, Equals, "key")
	check.Assert(metadata.MetadataEntry[0].TypedValue.Value, Equals, "value")
<<<<<<< HEAD
}

func (vcd *TestVCD) Test_DeleteMetadataOnVapp(check *C) {
	fmt.Printf("Running: %s\n", check.TestName())

	if vcd.skipVappTests {
		check.Skip("Skipping test because vApp was not successfully created at setup")
	}
	// Add metadata
	task, err := vcd.vapp.AddMetadata(ctx, "key2", "value2")
	check.Assert(err, IsNil)
	err = task.WaitTaskCompletion(ctx)
	check.Assert(err, IsNil)
	check.Assert(task.Task.Status, Equals, "success")

	// Remove metadata
	task, err = vcd.vapp.DeleteMetadata(ctx, "key2")
=======

	// Remove metadata
	task, err = vcd.vapp.DeleteMetadata("key")
>>>>>>> 74f95399
	check.Assert(err, IsNil)
	err = task.WaitTaskCompletion(ctx)
	check.Assert(err, IsNil)
	check.Assert(task.Task.Status, Equals, "success")
<<<<<<< HEAD
	metadata, err := vcd.vapp.GetMetadata(ctx)
=======

	metadata, err = vcd.vapp.GetMetadata()
>>>>>>> 74f95399
	check.Assert(err, IsNil)
	check.Assert(len(metadata.MetadataEntry), Equals, 0)
}

func (vcd *TestVCD) Test_AddAndDeleteMetadataOnVm(check *C) {
	fmt.Printf("Running: %s\n", check.TestName())

	if vcd.skipVappTests {
		check.Skip("Skipping test because vapp was not successfully created at setup")
	}

	// Find VApp
	if vcd.vapp.VApp == nil {
		check.Skip("skipping test because no vApp is found")
	}

	vapp := vcd.findFirstVapp(ctx)
	vmType, vmName := vcd.findFirstVm(vapp)
	if vmName == "" {
		check.Skip("skipping test because no VM is found")
	}

	vm := NewVM(&vcd.client.Client)
	vm.VM = &vmType

	// Add metadata
	task, err := vm.AddMetadata(ctx, "key", "value")
	check.Assert(err, IsNil)
	err = task.WaitTaskCompletion(ctx)
	check.Assert(err, IsNil)
	check.Assert(task.Task.Status, Equals, "success")

	// Check if metadata was added correctly
	metadata, err := vm.GetMetadata(ctx)
	check.Assert(err, IsNil)
	check.Assert(len(metadata.MetadataEntry), Equals, 1)
	check.Assert(metadata.MetadataEntry[0].Key, Equals, "key")
	check.Assert(metadata.MetadataEntry[0].TypedValue.Value, Equals, "value")
<<<<<<< HEAD
}

func (vcd *TestVCD) Test_DeleteMetadataOnVm(check *C) {
	fmt.Printf("Running: %s\n", check.TestName())

	if vcd.skipVappTests {
		check.Skip("Skipping test because vapp was not successfully created at setup")
	}

	// Find VApp
	if vcd.vapp.VApp == nil {
		check.Skip("skipping test because no vApp is found")
	}

	vapp := vcd.findFirstVapp(ctx)
	vmType, vmName := vcd.findFirstVm(vapp)
	if vmName == "" {
		check.Skip("skipping test because no VM is found")
	}

	vm := NewVM(&vcd.client.Client)
	vm.VM = &vmType

	// Add metadata
	task, err := vm.AddMetadata(ctx, "key2", "value2")
	check.Assert(err, IsNil)
	err = task.WaitTaskCompletion(ctx)
	check.Assert(err, IsNil)
	check.Assert(task.Task.Status, Equals, "success")

	// Remove metadata
	task, err = vm.DeleteMetadata(ctx, "key2")
=======

	// Remove metadata
	task, err = vm.DeleteMetadata("key")
>>>>>>> 74f95399
	check.Assert(err, IsNil)
	err = task.WaitTaskCompletion(ctx)
	check.Assert(err, IsNil)
	check.Assert(task.Task.Status, Equals, "success")
<<<<<<< HEAD
	metadata, err := vm.GetMetadata(ctx)
=======
	metadata, err = vm.GetMetadata()
>>>>>>> 74f95399
	check.Assert(err, IsNil)
	check.Assert(len(metadata.MetadataEntry), Equals, 0)
}

<<<<<<< HEAD
func (vcd *TestVCD) Test_DeleteMetadataOnVAppTemplate(check *C) {
	fmt.Printf("Running: %s\n", check.TestName())
	cat, err := vcd.org.GetCatalogByName(ctx, vcd.config.VCD.Catalog.Name, false)
	if err != nil {
		check.Skip("Test_DeleteMetadataOnCatalogItem: Catalog not found. Test can't proceed")
		return
	}

	if vcd.config.VCD.Catalog.CatalogItem == "" {
		check.Skip("Test_DeleteMetadataOnCatalogItem: Catalog Item not given. Test can't proceed")
	}

	catItem, err := cat.GetCatalogItemByName(ctx, vcd.config.VCD.Catalog.CatalogItem, false)
	check.Assert(err, IsNil)
	check.Assert(catItem, NotNil)
	check.Assert(catItem.CatalogItem.Name, Equals, vcd.config.VCD.Catalog.CatalogItem)

	vAppTemplate, err := catItem.GetVAppTemplate(ctx)
	check.Assert(err, IsNil)
	check.Assert(vAppTemplate, NotNil)
	check.Assert(vAppTemplate.VAppTemplate.Name, Equals, vcd.config.VCD.Catalog.CatalogItem)

	// Add metadata
	_, err = vAppTemplate.AddMetadata(ctx, "key2", "value2")
	check.Assert(err, IsNil)

	// Remove metadata
	err = vAppTemplate.DeleteMetadata(ctx, "key2")
	check.Assert(err, IsNil)

	metadata, err := vAppTemplate.GetMetadata(ctx)
	check.Assert(err, IsNil)
	check.Assert(metadata, NotNil)
	for _, k := range metadata.MetadataEntry {
		if k.Key == "key2" {
			check.Errorf("metadata.MetadataEntry should not contain key: 'key2'")
		}
	}
}

func (vcd *TestVCD) Test_AddMetadataOnVAppTemplate(check *C) {
=======
func (vcd *TestVCD) Test_AddAndDeleteMetadataOnVAppTemplate(check *C) {
>>>>>>> 74f95399
	fmt.Printf("Running: %s\n", check.TestName())
	cat, err := vcd.org.GetCatalogByName(ctx, vcd.config.VCD.Catalog.Name, false)
	if err != nil {
		check.Skip("Test_DeleteMetadataOnCatalogItem: Catalog not found. Test can't proceed")
		return
	}

	if vcd.config.VCD.Catalog.CatalogItem == "" {
		check.Skip("Test_DeleteMetadataOnCatalogItem: Catalog Item not given. Test can't proceed")
	}

	catItem, err := cat.GetCatalogItemByName(ctx, vcd.config.VCD.Catalog.CatalogItem, false)
	check.Assert(err, IsNil)
	check.Assert(catItem, NotNil)
	check.Assert(catItem.CatalogItem.Name, Equals, vcd.config.VCD.Catalog.CatalogItem)

	vAppTemplate, err := catItem.GetVAppTemplate(ctx)
	check.Assert(err, IsNil)
	check.Assert(vAppTemplate, NotNil)
	check.Assert(vAppTemplate.VAppTemplate.Name, Equals, vcd.config.VCD.Catalog.CatalogItem)

	// Check how much metaData exist
	metadata, err := vAppTemplate.GetMetadata(ctx)
	check.Assert(err, IsNil)
	check.Assert(metadata, NotNil)
	existingMetaDataCount := len(metadata.MetadataEntry)

	// Add metadata
	_, err = vAppTemplate.AddMetadata(ctx, "key", "value")
	check.Assert(err, IsNil)

	// Check if metadata was added correctly
	metadata, err = vAppTemplate.GetMetadata(ctx)
	check.Assert(err, IsNil)
	check.Assert(metadata, NotNil)
	check.Assert(len(metadata.MetadataEntry), Equals, existingMetaDataCount+1)
	var foundEntry *types.MetadataEntry
	for _, entry := range metadata.MetadataEntry {
		if entry.Key == "key" {
			foundEntry = entry
		}
	}
	check.Assert(foundEntry, NotNil)
	check.Assert(foundEntry.Key, Equals, "key")
	check.Assert(foundEntry.TypedValue.Value, Equals, "value")

<<<<<<< HEAD
	err = vAppTemplate.DeleteMetadata(ctx, "key")
=======
	// Remove metadata
	err = vAppTemplate.DeleteMetadata("key")
>>>>>>> 74f95399
	check.Assert(err, IsNil)
	metadata, err = vAppTemplate.GetMetadata()
	check.Assert(err, IsNil)
	check.Assert(len(metadata.MetadataEntry), Equals, 0)
}

func (vcd *TestVCD) Test_AddAndDeleteMetadataOnMediaRecord(check *C) {
	fmt.Printf("Running: %s\n", check.TestName())

	//prepare media item
	skipWhenMediaPathMissing(vcd, check)
	itemName := "TestAddMediaMetaDataEntry"

	org, err := vcd.client.GetAdminOrgByName(ctx, vcd.org.Org.Name)
	check.Assert(err, IsNil)
	check.Assert(org, NotNil)

	catalog, err := org.GetCatalogByName(ctx, vcd.config.VCD.Catalog.Name, false)
	check.Assert(err, IsNil)
	check.Assert(catalog, NotNil)
	check.Assert(catalog.Catalog.Name, Equals, vcd.config.VCD.Catalog.Name)

	uploadTask, err := catalog.UploadMediaImage(ctx, itemName, "upload from test", vcd.config.Media.MediaPath, 1024)
	check.Assert(err, IsNil)
	check.Assert(uploadTask, NotNil)
	err = uploadTask.WaitTaskCompletion(ctx)
	check.Assert(err, IsNil)

	AddToCleanupList(itemName, "mediaCatalogImage", vcd.org.Org.Name+"|"+vcd.config.VCD.Catalog.Name, "Test_AddMetadataOnMediaRecord")

	err = vcd.org.Refresh(ctx)
	check.Assert(err, IsNil)

	mediaRecord, err := catalog.QueryMedia(ctx, itemName)
	check.Assert(err, IsNil)
	check.Assert(mediaRecord, NotNil)
	check.Assert(mediaRecord.MediaRecord.Name, Equals, itemName)

	// Add metadata
<<<<<<< HEAD
	_, err = mediaRecord.AddMetadata(ctx, "key2", "value2")
=======
	_, err = mediaRecord.AddMetadata("key", "value")
	check.Assert(err, IsNil)

	// Check if metadata was added correctly
	metadata, err := mediaRecord.GetMetadata()
>>>>>>> 74f95399
	check.Assert(err, IsNil)
	check.Assert(metadata, NotNil)
	check.Assert(len(metadata.MetadataEntry), Equals, 1)
	check.Assert(metadata.MetadataEntry[0].Key, Equals, "key")
	check.Assert(metadata.MetadataEntry[0].TypedValue.Value, Equals, "value")

	// Remove metadata
<<<<<<< HEAD
	err = mediaRecord.DeleteMetadata(ctx, "key2")
=======
	err = mediaRecord.DeleteMetadata("key")
	check.Assert(err, IsNil)
	metadata, err = mediaRecord.GetMetadata()
>>>>>>> 74f95399
	check.Assert(err, IsNil)
	check.Assert(len(metadata.MetadataEntry), Equals, 0)

<<<<<<< HEAD
	metadata, err := mediaRecord.GetMetadata(ctx)
=======
	// Remove catalog item so far other tests don't fail
	task, err := mediaRecord.Delete()
>>>>>>> 74f95399
	check.Assert(err, IsNil)
	err = task.WaitTaskCompletion()
	check.Assert(err, IsNil)
}

func (vcd *TestVCD) Test_MetadataOnAdminCatalogCRUD(check *C) {
	fmt.Printf("Running: %s\n", check.TestName())

	var catalogName string = check.TestName()

	org, err := vcd.client.GetAdminOrgByName(vcd.config.VCD.Org)
	check.Assert(err, IsNil)
	check.Assert(org, NotNil)

	catalog, err := vcd.org.CreateCatalog(catalogName, catalogName)
	check.Assert(err, IsNil)
	check.Assert(catalog, NotNil)
	AddToCleanupList(catalogName, "catalog", org.AdminOrg.Name, catalogName)

	adminCatalog, err := org.GetAdminCatalogByName(catalogName, true)
	check.Assert(err, IsNil)
	check.Assert(adminCatalog, NotNil)

	testMetadataCRUDActionsDeprecated(adminCatalog, check, func() {
		metadata, err := catalog.GetMetadata()
		check.Assert(err, IsNil)
		check.Assert(metadata, NotNil)
		check.Assert(len(metadata.MetadataEntry), Equals, 1)
		var foundEntry *types.MetadataEntry
		for _, entry := range metadata.MetadataEntry {
			if entry.Key == "key" {
				foundEntry = entry
			}
		}
		check.Assert(foundEntry, NotNil)
		check.Assert(foundEntry.Key, Equals, "key")
		check.Assert(foundEntry.TypedValue.Value, Equals, "value")
	})
}

func (vcd *TestVCD) Test_MetadataEntryForVdcCRUD(check *C) {
	if vcd.config.VCD.Vdc == "" {
		check.Skip("skipping test because VDC name is empty")
	}

	fmt.Printf("Running: %s\n", check.TestName())

	testMetadataCRUDActionsDeprecated(vcd.vdc, check, nil)
}

func (vcd *TestVCD) Test_MetadataEntryOnVappCRUD(check *C) {
	fmt.Printf("Running: %s\n", check.TestName())

	if vcd.skipVappTests {
		check.Skip("Skipping test because vApp was not successfully created at setup")
	}
	testMetadataCRUDActionsDeprecated(vcd.vapp, check, nil)
}

func (vcd *TestVCD) Test_MetadataEntryOnVmCRUD(check *C) {
	fmt.Printf("Running: %s\n", check.TestName())

	if vcd.skipVappTests {
		check.Skip("Skipping test because vapp was not successfully created at setup")
	}

	// Find VApp
	if vcd.vapp.VApp == nil {
		check.Skip("skipping test because no vApp is found")
	}

	vapp := vcd.findFirstVapp()
	vmType, vmName := vcd.findFirstVm(vapp)
	if vmName == "" {
		check.Skip("skipping test because no VM is found")
	}

	vm := NewVM(&vcd.client.Client)
	vm.VM = &vmType

	testMetadataCRUDActionsDeprecated(vm, check, nil)
}

func (vcd *TestVCD) Test_MetadataEntryOnVAppTemplateCRUD(check *C) {
	fmt.Printf("Running: %s\n", check.TestName())
	cat, err := vcd.org.GetCatalogByName(vcd.config.VCD.Catalog.Name, false)
	if err != nil {
		check.Skip("Test_DeleteMetadataOnCatalogItem: Catalog not found. Test can't proceed")
		return
	}

	if vcd.config.VCD.Catalog.CatalogItem == "" {
		check.Skip("Test_DeleteMetadataOnCatalogItem: Catalog Item not given. Test can't proceed")
	}

	catItem, err := cat.GetCatalogItemByName(vcd.config.VCD.Catalog.CatalogItem, false)
	check.Assert(err, IsNil)
	check.Assert(catItem, NotNil)
	check.Assert(catItem.CatalogItem.Name, Equals, vcd.config.VCD.Catalog.CatalogItem)

	vAppTemplate, err := catItem.GetVAppTemplate()
	check.Assert(err, IsNil)
	check.Assert(vAppTemplate, NotNil)
	check.Assert(vAppTemplate.VAppTemplate.Name, Equals, vcd.config.VCD.Catalog.CatalogItem)

	testMetadataCRUDActionsDeprecated(&vAppTemplate, check, nil)
}

func (vcd *TestVCD) Test_MetadataEntryOnMediaRecordCRUD(check *C) {
	fmt.Printf("Running: %s\n", check.TestName())

	//prepare media item
	skipWhenMediaPathMissing(vcd, check)
	itemName := "TestAddMediaMetaData"

	org, err := vcd.client.GetAdminOrgByName(ctx, vcd.org.Org.Name)
	check.Assert(err, IsNil)
	check.Assert(org, NotNil)

	catalog, err := org.GetCatalogByName(ctx, vcd.config.VCD.Catalog.Name, false)
	check.Assert(err, IsNil)
	check.Assert(catalog, NotNil)
	check.Assert(catalog.Catalog.Name, Equals, vcd.config.VCD.Catalog.Name)

	uploadTask, err := catalog.UploadMediaImage(ctx, itemName, "upload from test", vcd.config.Media.MediaPath, 1024)
	check.Assert(err, IsNil)
	check.Assert(uploadTask, NotNil)
	err = uploadTask.WaitTaskCompletion(ctx)
	check.Assert(err, IsNil)

	AddToCleanupList(itemName, "mediaCatalogImage", vcd.org.Org.Name+"|"+vcd.config.VCD.Catalog.Name, "Test_AddMetadataOnMediaRecord")

	err = vcd.org.Refresh(ctx)
	check.Assert(err, IsNil)

	mediaRecord, err := catalog.QueryMedia(ctx, itemName)
	check.Assert(err, IsNil)
	check.Assert(mediaRecord, NotNil)
	check.Assert(mediaRecord.MediaRecord.Name, Equals, itemName)

	testMetadataCRUDActionsDeprecated(mediaRecord, check, nil)
}

func (vcd *TestVCD) Test_MetadataOnAdminOrgCRUD(check *C) {
	fmt.Printf("Running: %s\n", check.TestName())
	adminOrg, err := vcd.client.GetAdminOrgById(vcd.org.Org.ID)
	if err != nil {
		check.Skip("Test_AddMetadataOnAdminOrg: Organization (admin) not found. Test can't proceed")
		return
	}
	org, err := vcd.client.GetOrgById(vcd.org.Org.ID)
	if err != nil {
		check.Skip("Test_AddMetadataOnAdminOrg: Organization not found. Test can't proceed")
		return
	}

	testMetadataCRUDActionsDeprecated(adminOrg, check, func() {
		metadata, err := org.GetMetadata()
		check.Assert(err, IsNil)
		check.Assert(metadata, NotNil)
		check.Assert(len(metadata.MetadataEntry), Equals, 1)
		var foundEntry *types.MetadataEntry
		for _, entry := range metadata.MetadataEntry {
			if entry.Key == "key" {
				foundEntry = entry
			}
		}
		check.Assert(foundEntry, NotNil)
		check.Assert(foundEntry.Key, Equals, "key")
		check.Assert(foundEntry.TypedValue.Value, Equals, "value")
	})

}

func (vcd *TestVCD) Test_MetadataOnIndependentDiskCRUD(check *C) {
	fmt.Printf("Running: %s\n", check.TestName())
	// Create disk
	diskCreateParamsDisk := &types.Disk{
		Name:        TestCreateDisk,
		SizeMb:      11,
		Description: TestCreateDisk,
	}

	diskCreateParams := &types.DiskCreateParams{
		Disk: diskCreateParamsDisk,
	}

	task, err := vcd.vdc.CreateDisk(diskCreateParams)
	check.Assert(err, IsNil)

	diskHREF := task.Task.Owner.HREF
	PrependToCleanupList(diskHREF, "disk", "", check.TestName())

	err = task.WaitTaskCompletion()
	check.Assert(err, IsNil)

	disk, err := vcd.vdc.GetDiskByHref(diskHREF)
	check.Assert(err, IsNil)

	testMetadataCRUDActionsDeprecated(disk, check, nil)
}

func (vcd *TestVCD) Test_MetadataOnVdcNetworkCRUD(check *C) {
	fmt.Printf("Running: %s\n", check.TestName())
	net, err := vcd.vdc.GetOrgVdcNetworkByName(vcd.config.VCD.Network.Net1, false)
	if err != nil {
		check.Skip(fmt.Sprintf("%s: Network %s not found. Test can't proceed", check.TestName(), vcd.config.VCD.Network.Net1))
		return
	}

	testMetadataCRUDActionsDeprecated(net, check, nil)
}

func (vcd *TestVCD) Test_MetadataOnCatalogItemCRUD(check *C) {
	fmt.Printf("Running: %s\n", check.TestName())
	catalog, err := vcd.org.GetCatalogByName(vcd.config.VCD.Catalog.Name, false)
	if err != nil {
		check.Skip(fmt.Sprintf("%s: Catalog %s not found. Test can't proceed", check.TestName(), vcd.config.VCD.Catalog.Name))
		return
	}

	catalogItem, err := catalog.GetCatalogItemByName(vcd.config.VCD.Catalog.CatalogItem, false)
	if err != nil {
		check.Skip(fmt.Sprintf("%s: Catalog item %s not found. Test can't proceed", check.TestName(), vcd.config.VCD.Catalog.CatalogItem))
		return
	}

	testMetadataCRUDActionsDeprecated(catalogItem, check, nil)
}

func (vcd *TestVCD) Test_MetadataOnProviderVdcCRUD(check *C) {
	fmt.Printf("Running: %s\n", check.TestName())
	providerVdc, err := vcd.client.GetProviderVdcByName(vcd.config.VCD.NsxtProviderVdc.Name)
	if err != nil {
		check.Skip(fmt.Sprintf("%s: Provider VDC %s not found. Test can't proceed", check.TestName(), vcd.config.VCD.NsxtProviderVdc.Name))
		return
	}

	testMetadataCRUDActionsDeprecated(providerVdc, check, nil)
}

func (vcd *TestVCD) Test_MetadataOnOpenApiOrgVdcNetworkCRUD(check *C) {
	fmt.Printf("Running: %s\n", check.TestName())
	net, err := vcd.vdc.GetOpenApiOrgVdcNetworkByName(vcd.config.VCD.Network.Net1)
	if err != nil {
		check.Skip(fmt.Sprintf("%s: Network %s not found. Test can't proceed", check.TestName(), vcd.config.VCD.Network.Net1))
		return
	}

	testMetadataCRUDActionsDeprecated(net, check, nil)
}

func (vcd *TestVCD) Test_MetadataByHrefCRUD(check *C) {
	fmt.Printf("Running: %s\n", check.TestName())
	storageProfileRef, err := vcd.vdc.FindStorageProfileReference(vcd.config.VCD.StorageProfile.SP1)
	if err != nil {
		check.Skip(fmt.Sprintf("%s: Storage Profile %s not found. Test can't proceed", check.TestName(), vcd.config.VCD.StorageProfile.SP1))
		return
	}

	storageProfileAdminHref := strings.ReplaceAll(storageProfileRef.HREF, "api", "api/admin")

	// Check how much metadata exists
	metadata, err := vcd.client.GetMetadataByHref(storageProfileAdminHref)
	check.Assert(err, IsNil)
	check.Assert(metadata, NotNil)
	existingMetaDataCount := len(metadata.MetadataEntry)

	// Add metadata
<<<<<<< HEAD
	_, err = mediaRecord.AddMetadata(ctx, "key", "value")
	check.Assert(err, IsNil)

	// Check if metadata was added correctly
	metadata, err := mediaRecord.GetMetadata(ctx)
=======
	err = vcd.client.AddMetadataEntryByHref(storageProfileAdminHref, types.MetadataStringValue, "key", "value")
	check.Assert(err, IsNil)

	// Check if metadata was added correctly
	metadata, err = vcd.client.GetMetadataByHref(storageProfileAdminHref)
>>>>>>> 74f95399
	check.Assert(err, IsNil)
	check.Assert(metadata, NotNil)
	check.Assert(len(metadata.MetadataEntry), Equals, existingMetaDataCount+1)
	var foundEntry *types.MetadataEntry
	for _, entry := range metadata.MetadataEntry {
		if entry.Key == "key" {
			foundEntry = entry
		}
	}
	check.Assert(foundEntry, NotNil)
	check.Assert(foundEntry.Key, Equals, "key")
	check.Assert(foundEntry.TypedValue.Value, Equals, "value")

	// Check the same without admin privileges
	metadata, err = vcd.client.GetMetadataByHref(storageProfileRef.HREF)
	check.Assert(err, IsNil)
	check.Assert(metadata, NotNil)
	check.Assert(len(metadata.MetadataEntry), Equals, existingMetaDataCount+1)
	for _, entry := range metadata.MetadataEntry {
		if entry.Key == "key" {
			foundEntry = entry
		}
	}
	check.Assert(foundEntry, NotNil)
	check.Assert(foundEntry.Key, Equals, "key")
	check.Assert(foundEntry.TypedValue.Value, Equals, "value")

	// Merge updated metadata with a new entry
	err = vcd.client.MergeMetadataByHref(storageProfileAdminHref, types.MetadataStringValue, map[string]interface{}{
		"key":  "valueUpdated",
		"key2": "value2",
	})
	check.Assert(err, IsNil)

	// Check that the first key was updated and the second, created
	metadata, err = vcd.client.GetMetadataByHref(storageProfileRef.HREF)
	check.Assert(err, IsNil)
	check.Assert(metadata, NotNil)
	check.Assert(len(metadata.MetadataEntry), Equals, existingMetaDataCount+2)
	for _, entry := range metadata.MetadataEntry {
		switch entry.Key {
		case "key":
			check.Assert(entry.TypedValue.Value, Equals, "valueUpdated")
		case "key2":
			check.Assert(entry.TypedValue.Value, Equals, "value2")
		}
	}

	// Delete the metadata
	err = vcd.client.DeleteMetadataEntryByHref(storageProfileAdminHref, "key")
	check.Assert(err, IsNil)
	err = vcd.client.DeleteMetadataEntryByHref(storageProfileAdminHref, "key2")
	check.Assert(err, IsNil)
	// Check if metadata was deleted correctly
	metadata, err = vcd.client.GetMetadataByHref(storageProfileAdminHref)
	check.Assert(err, IsNil)
	check.Assert(metadata, NotNil)
	check.Assert(len(metadata.MetadataEntry), Equals, 0)
}

type metadataCompatibleDeprecated interface {
	GetMetadata() (*types.Metadata, error)
	AddMetadataEntry(typedValue, key, value string) error
	MergeMetadata(typedValue string, metadata map[string]interface{}) error
	DeleteMetadataEntry(key string) error
}

func testMetadataCRUDActionsDeprecated(resource metadataCompatibleDeprecated, check *C, extraCheck func()) {
	// Check how much metadata exists
	metadata, err := resource.GetMetadata()
	check.Assert(err, IsNil)
	check.Assert(metadata, NotNil)
	existingMetaDataCount := len(metadata.MetadataEntry)

	// Add metadata
	err = resource.AddMetadataEntry(types.MetadataStringValue, "key", "value")
	check.Assert(err, IsNil)

	// Check if metadata was added correctly
	metadata, err = resource.GetMetadata()
	check.Assert(err, IsNil)
	check.Assert(metadata, NotNil)
	check.Assert(len(metadata.MetadataEntry), Equals, existingMetaDataCount+1)
	var foundEntry *types.MetadataEntry
	for _, entry := range metadata.MetadataEntry {
		if entry.Key == "key" {
			foundEntry = entry
		}
	}
	check.Assert(foundEntry, NotNil)
	check.Assert(foundEntry.Key, Equals, "key")
	check.Assert(foundEntry.TypedValue.Value, Equals, "value")

	if extraCheck != nil {
		extraCheck()
	}

	// Merge updated metadata with a new entry
	err = resource.MergeMetadata(types.MetadataStringValue, map[string]interface{}{
		"key":  "valueUpdated",
		"key2": "value2",
	})
	check.Assert(err, IsNil)

	// Check that the first key was updated and the second, created
	metadata, err = resource.GetMetadata()
	check.Assert(err, IsNil)
	check.Assert(metadata, NotNil)
	check.Assert(len(metadata.MetadataEntry), Equals, existingMetaDataCount+2)
	for _, entry := range metadata.MetadataEntry {
		switch entry.Key {
		case "key":
			check.Assert(entry.TypedValue.Value, Equals, "valueUpdated")
		case "key2":
			check.Assert(entry.TypedValue.Value, Equals, "value2")
		}
	}

	err = resource.DeleteMetadataEntry("key")
	check.Assert(err, IsNil)
	err = resource.DeleteMetadataEntry("key2")
	check.Assert(err, IsNil)
	// Check if metadata was deleted correctly
	metadata, err = resource.GetMetadata()
	check.Assert(err, IsNil)
	check.Assert(metadata, NotNil)
	check.Assert(len(metadata.MetadataEntry), Equals, existingMetaDataCount)
}<|MERGE_RESOLUTION|>--- conflicted
+++ resolved
@@ -37,30 +37,6 @@
 	check.Assert(len(metadata.MetadataEntry), Equals, 1)
 	check.Assert(metadata.MetadataEntry[0].Key, Equals, "key")
 	check.Assert(metadata.MetadataEntry[0].TypedValue.Value, Equals, "value")
-<<<<<<< HEAD
-}
-
-func (vcd *TestVCD) Test_DeleteMetadataForVdc(check *C) {
-	if vcd.config.VCD.Vdc == "" {
-		check.Skip("skipping test because VDC name is empty")
-	}
-
-	fmt.Printf("Running: %s\n", check.TestName())
-
-	// Add metadata
-	vdc, err := vcd.vdc.AddMetadata(ctx, "key", "value")
-	check.Assert(err, IsNil)
-	check.Assert(vdc, Not(Equals), Vdc{})
-
-	AddToCleanupList("key", "vdcMetaData", vcd.org.Org.Name+"|"+vcd.config.VCD.Vdc, check.TestName())
-
-	// Remove metadata
-	vdc, err = vcd.vdc.DeleteMetadata(ctx, "key2")
-	check.Assert(err, IsNil)
-	check.Assert(vdc, Not(Equals), Vdc{})
-
-	metadata, err := vcd.vdc.GetMetadata(ctx)
-=======
 
 	// Remove metadata
 	vdc, err = vcd.vdc.DeleteMetadata("key")
@@ -68,7 +44,6 @@
 	check.Assert(vdc, Not(Equals), Vdc{})
 
 	metadata, err = vcd.vdc.GetMetadata()
->>>>>>> 74f95399
 	check.Assert(err, IsNil)
 	check.Assert(len(metadata.MetadataEntry), Equals, 0)
 }
@@ -92,39 +67,15 @@
 	check.Assert(len(metadata.MetadataEntry), Equals, 1)
 	check.Assert(metadata.MetadataEntry[0].Key, Equals, "key")
 	check.Assert(metadata.MetadataEntry[0].TypedValue.Value, Equals, "value")
-<<<<<<< HEAD
-}
-
-func (vcd *TestVCD) Test_DeleteMetadataOnVapp(check *C) {
-	fmt.Printf("Running: %s\n", check.TestName())
-
-	if vcd.skipVappTests {
-		check.Skip("Skipping test because vApp was not successfully created at setup")
-	}
-	// Add metadata
-	task, err := vcd.vapp.AddMetadata(ctx, "key2", "value2")
-	check.Assert(err, IsNil)
-	err = task.WaitTaskCompletion(ctx)
-	check.Assert(err, IsNil)
-	check.Assert(task.Task.Status, Equals, "success")
-
-	// Remove metadata
-	task, err = vcd.vapp.DeleteMetadata(ctx, "key2")
-=======
 
 	// Remove metadata
 	task, err = vcd.vapp.DeleteMetadata("key")
->>>>>>> 74f95399
 	check.Assert(err, IsNil)
 	err = task.WaitTaskCompletion(ctx)
 	check.Assert(err, IsNil)
 	check.Assert(task.Task.Status, Equals, "success")
-<<<<<<< HEAD
-	metadata, err := vcd.vapp.GetMetadata(ctx)
-=======
-
-	metadata, err = vcd.vapp.GetMetadata()
->>>>>>> 74f95399
+
+	metadata, err = vcd.vapp.GetMetadata(ctx)
 	check.Assert(err, IsNil)
 	check.Assert(len(metadata.MetadataEntry), Equals, 0)
 }
@@ -163,102 +114,19 @@
 	check.Assert(len(metadata.MetadataEntry), Equals, 1)
 	check.Assert(metadata.MetadataEntry[0].Key, Equals, "key")
 	check.Assert(metadata.MetadataEntry[0].TypedValue.Value, Equals, "value")
-<<<<<<< HEAD
-}
-
-func (vcd *TestVCD) Test_DeleteMetadataOnVm(check *C) {
-	fmt.Printf("Running: %s\n", check.TestName())
-
-	if vcd.skipVappTests {
-		check.Skip("Skipping test because vapp was not successfully created at setup")
-	}
-
-	// Find VApp
-	if vcd.vapp.VApp == nil {
-		check.Skip("skipping test because no vApp is found")
-	}
-
-	vapp := vcd.findFirstVapp(ctx)
-	vmType, vmName := vcd.findFirstVm(vapp)
-	if vmName == "" {
-		check.Skip("skipping test because no VM is found")
-	}
-
-	vm := NewVM(&vcd.client.Client)
-	vm.VM = &vmType
-
-	// Add metadata
-	task, err := vm.AddMetadata(ctx, "key2", "value2")
+
+	// Remove metadata
+	task, err = vm.DeleteMetadata(ctx, "key")
 	check.Assert(err, IsNil)
 	err = task.WaitTaskCompletion(ctx)
 	check.Assert(err, IsNil)
 	check.Assert(task.Task.Status, Equals, "success")
-
-	// Remove metadata
-	task, err = vm.DeleteMetadata(ctx, "key2")
-=======
-
-	// Remove metadata
-	task, err = vm.DeleteMetadata("key")
->>>>>>> 74f95399
-	check.Assert(err, IsNil)
-	err = task.WaitTaskCompletion(ctx)
-	check.Assert(err, IsNil)
-	check.Assert(task.Task.Status, Equals, "success")
-<<<<<<< HEAD
-	metadata, err := vm.GetMetadata(ctx)
-=======
-	metadata, err = vm.GetMetadata()
->>>>>>> 74f95399
+	metadata, err = vm.GetMetadata(ctx)
 	check.Assert(err, IsNil)
 	check.Assert(len(metadata.MetadataEntry), Equals, 0)
 }
 
-<<<<<<< HEAD
-func (vcd *TestVCD) Test_DeleteMetadataOnVAppTemplate(check *C) {
-	fmt.Printf("Running: %s\n", check.TestName())
-	cat, err := vcd.org.GetCatalogByName(ctx, vcd.config.VCD.Catalog.Name, false)
-	if err != nil {
-		check.Skip("Test_DeleteMetadataOnCatalogItem: Catalog not found. Test can't proceed")
-		return
-	}
-
-	if vcd.config.VCD.Catalog.CatalogItem == "" {
-		check.Skip("Test_DeleteMetadataOnCatalogItem: Catalog Item not given. Test can't proceed")
-	}
-
-	catItem, err := cat.GetCatalogItemByName(ctx, vcd.config.VCD.Catalog.CatalogItem, false)
-	check.Assert(err, IsNil)
-	check.Assert(catItem, NotNil)
-	check.Assert(catItem.CatalogItem.Name, Equals, vcd.config.VCD.Catalog.CatalogItem)
-
-	vAppTemplate, err := catItem.GetVAppTemplate(ctx)
-	check.Assert(err, IsNil)
-	check.Assert(vAppTemplate, NotNil)
-	check.Assert(vAppTemplate.VAppTemplate.Name, Equals, vcd.config.VCD.Catalog.CatalogItem)
-
-	// Add metadata
-	_, err = vAppTemplate.AddMetadata(ctx, "key2", "value2")
-	check.Assert(err, IsNil)
-
-	// Remove metadata
-	err = vAppTemplate.DeleteMetadata(ctx, "key2")
-	check.Assert(err, IsNil)
-
-	metadata, err := vAppTemplate.GetMetadata(ctx)
-	check.Assert(err, IsNil)
-	check.Assert(metadata, NotNil)
-	for _, k := range metadata.MetadataEntry {
-		if k.Key == "key2" {
-			check.Errorf("metadata.MetadataEntry should not contain key: 'key2'")
-		}
-	}
-}
-
-func (vcd *TestVCD) Test_AddMetadataOnVAppTemplate(check *C) {
-=======
 func (vcd *TestVCD) Test_AddAndDeleteMetadataOnVAppTemplate(check *C) {
->>>>>>> 74f95399
 	fmt.Printf("Running: %s\n", check.TestName())
 	cat, err := vcd.org.GetCatalogByName(ctx, vcd.config.VCD.Catalog.Name, false)
 	if err != nil {
@@ -305,12 +173,8 @@
 	check.Assert(foundEntry.Key, Equals, "key")
 	check.Assert(foundEntry.TypedValue.Value, Equals, "value")
 
-<<<<<<< HEAD
+	// Remove metadata
 	err = vAppTemplate.DeleteMetadata(ctx, "key")
-=======
-	// Remove metadata
-	err = vAppTemplate.DeleteMetadata("key")
->>>>>>> 74f95399
 	check.Assert(err, IsNil)
 	metadata, err = vAppTemplate.GetMetadata()
 	check.Assert(err, IsNil)
@@ -350,15 +214,11 @@
 	check.Assert(mediaRecord.MediaRecord.Name, Equals, itemName)
 
 	// Add metadata
-<<<<<<< HEAD
-	_, err = mediaRecord.AddMetadata(ctx, "key2", "value2")
-=======
-	_, err = mediaRecord.AddMetadata("key", "value")
+	_, err = mediaRecord.AddMetadata(ctx, "key", "value")
 	check.Assert(err, IsNil)
 
 	// Check if metadata was added correctly
-	metadata, err := mediaRecord.GetMetadata()
->>>>>>> 74f95399
+	metadata, err := mediaRecord.GetMetadata(ctx)
 	check.Assert(err, IsNil)
 	check.Assert(metadata, NotNil)
 	check.Assert(len(metadata.MetadataEntry), Equals, 1)
@@ -366,24 +226,16 @@
 	check.Assert(metadata.MetadataEntry[0].TypedValue.Value, Equals, "value")
 
 	// Remove metadata
-<<<<<<< HEAD
-	err = mediaRecord.DeleteMetadata(ctx, "key2")
-=======
-	err = mediaRecord.DeleteMetadata("key")
-	check.Assert(err, IsNil)
-	metadata, err = mediaRecord.GetMetadata()
->>>>>>> 74f95399
+	err = mediaRecord.DeleteMetadata(ctx, "key")
+	check.Assert(err, IsNil)
+	metadata, err = mediaRecord.GetMetadata(ctx)
 	check.Assert(err, IsNil)
 	check.Assert(len(metadata.MetadataEntry), Equals, 0)
 
-<<<<<<< HEAD
-	metadata, err := mediaRecord.GetMetadata(ctx)
-=======
 	// Remove catalog item so far other tests don't fail
-	task, err := mediaRecord.Delete()
->>>>>>> 74f95399
-	check.Assert(err, IsNil)
-	err = task.WaitTaskCompletion()
+	task, err := mediaRecord.Delete(ctx)
+	check.Assert(err, IsNil)
+	err = task.WaitTaskCompletion(ctx)
 	check.Assert(err, IsNil)
 }
 
@@ -575,7 +427,7 @@
 	diskHREF := task.Task.Owner.HREF
 	PrependToCleanupList(diskHREF, "disk", "", check.TestName())
 
-	err = task.WaitTaskCompletion()
+	err = task.WaitTaskCompletion(ctx)
 	check.Assert(err, IsNil)
 
 	disk, err := vcd.vdc.GetDiskByHref(diskHREF)
@@ -651,19 +503,11 @@
 	existingMetaDataCount := len(metadata.MetadataEntry)
 
 	// Add metadata
-<<<<<<< HEAD
-	_, err = mediaRecord.AddMetadata(ctx, "key", "value")
+	err = vcd.client.AddMetadataEntryByHref(ctx, storageProfileAdminHref, types.MetadataStringValue, "key", "value")
 	check.Assert(err, IsNil)
 
 	// Check if metadata was added correctly
-	metadata, err := mediaRecord.GetMetadata(ctx)
-=======
-	err = vcd.client.AddMetadataEntryByHref(storageProfileAdminHref, types.MetadataStringValue, "key", "value")
-	check.Assert(err, IsNil)
-
-	// Check if metadata was added correctly
-	metadata, err = vcd.client.GetMetadataByHref(storageProfileAdminHref)
->>>>>>> 74f95399
+	metadata, err = vcd.client.GetMetadataByHref(ctx, storageProfileAdminHref)
 	check.Assert(err, IsNil)
 	check.Assert(metadata, NotNil)
 	check.Assert(len(metadata.MetadataEntry), Equals, existingMetaDataCount+1)

--- conflicted
+++ resolved
@@ -7,7 +7,6 @@
 package govcd
 
 import (
-	"context"
 	"fmt"
 	"strings"
 
@@ -27,25 +26,25 @@
 	fmt.Printf("Running: %s\n", check.TestName())
 
 	// Add metadata
-	vdc, err := vcd.vdc.AddMetadata(ctx, "key", "value")
+	vdc, err := vcd.vdc.AddMetadata("key", "value")
 	check.Assert(err, IsNil)
 	check.Assert(vdc, Not(Equals), Vdc{})
 
 	AddToCleanupList("key", "vdcMetaData", vcd.org.Org.Name+"|"+vcd.config.VCD.Vdc, check.TestName())
 
 	// Check if metadata was added correctly
-	metadata, err := vcd.vdc.GetMetadata(ctx)
+	metadata, err := vcd.vdc.GetMetadata()
 	check.Assert(err, IsNil)
 	check.Assert(len(metadata.MetadataEntry), Equals, 1)
 	check.Assert(metadata.MetadataEntry[0].Key, Equals, "key")
 	check.Assert(metadata.MetadataEntry[0].TypedValue.Value, Equals, "value")
 
 	// Remove metadata
-	vdc, err = vcd.vdc.DeleteMetadata(ctx, "key")
+	vdc, err = vcd.vdc.DeleteMetadata("key")
 	check.Assert(err, IsNil)
 	check.Assert(vdc, Not(Equals), Vdc{})
 
-	metadata, err = vcd.vdc.GetMetadata(ctx)
+	metadata, err = vcd.vdc.GetMetadata()
 	check.Assert(err, IsNil)
 	check.Assert(len(metadata.MetadataEntry), Equals, 0)
 }
@@ -57,27 +56,27 @@
 		check.Skip("Skipping test because vApp was not successfully created at setup")
 	}
 	// Add metadata
-	task, err := vcd.vapp.AddMetadata(ctx, "key", "value")
-	check.Assert(err, IsNil)
-	err = task.WaitTaskCompletion(ctx)
+	task, err := vcd.vapp.AddMetadata("key", "value")
+	check.Assert(err, IsNil)
+	err = task.WaitTaskCompletion()
 	check.Assert(err, IsNil)
 	check.Assert(task.Task.Status, Equals, "success")
 
 	// Check if metadata was added correctly
-	metadata, err := vcd.vapp.GetMetadata(ctx)
+	metadata, err := vcd.vapp.GetMetadata()
 	check.Assert(err, IsNil)
 	check.Assert(len(metadata.MetadataEntry), Equals, 1)
 	check.Assert(metadata.MetadataEntry[0].Key, Equals, "key")
 	check.Assert(metadata.MetadataEntry[0].TypedValue.Value, Equals, "value")
 
 	// Remove metadata
-	task, err = vcd.vapp.DeleteMetadata(ctx, "key")
-	check.Assert(err, IsNil)
-	err = task.WaitTaskCompletion(ctx)
+	task, err = vcd.vapp.DeleteMetadata("key")
+	check.Assert(err, IsNil)
+	err = task.WaitTaskCompletion()
 	check.Assert(err, IsNil)
 	check.Assert(task.Task.Status, Equals, "success")
 
-	metadata, err = vcd.vapp.GetMetadata(ctx)
+	metadata, err = vcd.vapp.GetMetadata()
 	check.Assert(err, IsNil)
 	check.Assert(len(metadata.MetadataEntry), Equals, 0)
 }
@@ -94,7 +93,7 @@
 		check.Skip("skipping test because no vApp is found")
 	}
 
-	vapp := vcd.findFirstVapp(ctx)
+	vapp := vcd.findFirstVapp()
 	vmType, vmName := vcd.findFirstVm(vapp)
 	if vmName == "" {
 		check.Skip("skipping test because no VM is found")
@@ -107,14 +106,14 @@
 	check.Assert(err, IsNil)
 
 	// Add metadata
-	task, err := vm.AddMetadata(ctx, "key", "value")
-	check.Assert(err, IsNil)
-	err = task.WaitTaskCompletion(ctx)
+	task, err := vm.AddMetadata("key", "value")
+	check.Assert(err, IsNil)
+	err = task.WaitTaskCompletion()
 	check.Assert(err, IsNil)
 	check.Assert(task.Task.Status, Equals, "success")
 
 	// Check if metadata was added correctly
-	metadata, err := vm.GetMetadata(ctx)
+	metadata, err := vm.GetMetadata()
 	check.Assert(err, IsNil)
 	check.Assert(len(metadata.MetadataEntry), Equals, len(existingMetadata.MetadataEntry)+1)
 	found := false
@@ -126,19 +125,19 @@
 	check.Assert(found, Equals, true)
 
 	// Remove metadata
-	task, err = vm.DeleteMetadata(ctx, "key")
-	check.Assert(err, IsNil)
-	err = task.WaitTaskCompletion(ctx)
+	task, err = vm.DeleteMetadata("key")
+	check.Assert(err, IsNil)
+	err = task.WaitTaskCompletion()
 	check.Assert(err, IsNil)
 	check.Assert(task.Task.Status, Equals, "success")
-	metadata, err = vm.GetMetadata(ctx)
+	metadata, err = vm.GetMetadata()
 	check.Assert(err, IsNil)
 	check.Assert(len(metadata.MetadataEntry), Equals, len(existingMetadata.MetadataEntry))
 }
 
 func (vcd *TestVCD) Test_AddAndDeleteMetadataOnVAppTemplate(check *C) {
 	fmt.Printf("Running: %s\n", check.TestName())
-	cat, err := vcd.org.GetCatalogByName(ctx, vcd.config.VCD.Catalog.Name, false)
+	cat, err := vcd.org.GetCatalogByName(vcd.config.VCD.Catalog.Name, false)
 	if err != nil {
 		check.Skip("Test_DeleteMetadataOnCatalogItem: Catalog not found. Test can't proceed")
 		return
@@ -148,28 +147,28 @@
 		check.Skip("Test_DeleteMetadataOnCatalogItem: Catalog Item not given. Test can't proceed")
 	}
 
-	catItem, err := cat.GetCatalogItemByName(ctx, vcd.config.VCD.Catalog.CatalogItem, false)
+	catItem, err := cat.GetCatalogItemByName(vcd.config.VCD.Catalog.CatalogItem, false)
 	check.Assert(err, IsNil)
 	check.Assert(catItem, NotNil)
 	check.Assert(catItem.CatalogItem.Name, Equals, vcd.config.VCD.Catalog.CatalogItem)
 
-	vAppTemplate, err := catItem.GetVAppTemplate(ctx)
+	vAppTemplate, err := catItem.GetVAppTemplate()
 	check.Assert(err, IsNil)
 	check.Assert(vAppTemplate, NotNil)
 	check.Assert(vAppTemplate.VAppTemplate.Name, Equals, vcd.config.VCD.Catalog.CatalogItem)
 
 	// Check how much metaData exist
-	metadata, err := vAppTemplate.GetMetadata(ctx)
+	metadata, err := vAppTemplate.GetMetadata()
 	check.Assert(err, IsNil)
 	check.Assert(metadata, NotNil)
 	existingMetaDataCount := len(metadata.MetadataEntry)
 
 	// Add metadata
-	_, err = vAppTemplate.AddMetadata(ctx, "key", "value")
+	_, err = vAppTemplate.AddMetadata("key", "value")
 	check.Assert(err, IsNil)
 
 	// Check if metadata was added correctly
-	metadata, err = vAppTemplate.GetMetadata(ctx)
+	metadata, err = vAppTemplate.GetMetadata()
 	check.Assert(err, IsNil)
 	check.Assert(metadata, NotNil)
 	check.Assert(len(metadata.MetadataEntry), Equals, existingMetaDataCount+1)
@@ -184,9 +183,9 @@
 	check.Assert(foundEntry.TypedValue.Value, Equals, "value")
 
 	// Remove metadata
-	err = vAppTemplate.DeleteMetadata(ctx, "key")
-	check.Assert(err, IsNil)
-	metadata, err = vAppTemplate.GetMetadata(ctx)
+	err = vAppTemplate.DeleteMetadata("key")
+	check.Assert(err, IsNil)
+	metadata, err = vAppTemplate.GetMetadata()
 	check.Assert(err, IsNil)
 	check.Assert(len(metadata.MetadataEntry), Equals, 0)
 }
@@ -198,37 +197,37 @@
 	skipWhenMediaPathMissing(vcd, check)
 	itemName := "TestAddMediaMetaDataEntry"
 
-	org, err := vcd.client.GetAdminOrgByName(ctx, vcd.org.Org.Name)
+	org, err := vcd.client.GetAdminOrgByName(vcd.org.Org.Name)
 	check.Assert(err, IsNil)
 	check.Assert(org, NotNil)
 
-	catalog, err := org.GetCatalogByName(ctx, vcd.config.VCD.Catalog.Name, false)
+	catalog, err := org.GetCatalogByName(vcd.config.VCD.Catalog.Name, false)
 	check.Assert(err, IsNil)
 	check.Assert(catalog, NotNil)
 	check.Assert(catalog.Catalog.Name, Equals, vcd.config.VCD.Catalog.Name)
 
-	uploadTask, err := catalog.UploadMediaImage(ctx, itemName, "upload from test", vcd.config.Media.MediaPath, 1024)
+	uploadTask, err := catalog.UploadMediaImage(itemName, "upload from test", vcd.config.Media.MediaPath, 1024)
 	check.Assert(err, IsNil)
 	check.Assert(uploadTask, NotNil)
-	err = uploadTask.WaitTaskCompletion(ctx)
+	err = uploadTask.WaitTaskCompletion()
 	check.Assert(err, IsNil)
 
 	AddToCleanupList(itemName, "mediaCatalogImage", vcd.org.Org.Name+"|"+vcd.config.VCD.Catalog.Name, check.TestName())
 
-	err = vcd.org.Refresh(ctx)
-	check.Assert(err, IsNil)
-
-	mediaRecord, err := catalog.QueryMedia(ctx, itemName)
+	err = vcd.org.Refresh()
+	check.Assert(err, IsNil)
+
+	mediaRecord, err := catalog.QueryMedia(itemName)
 	check.Assert(err, IsNil)
 	check.Assert(mediaRecord, NotNil)
 	check.Assert(mediaRecord.MediaRecord.Name, Equals, itemName)
 
 	// Add metadata
-	_, err = mediaRecord.AddMetadata(ctx, "key", "value")
+	_, err = mediaRecord.AddMetadata("key", "value")
 	check.Assert(err, IsNil)
 
 	// Check if metadata was added correctly
-	metadata, err := mediaRecord.GetMetadata(ctx)
+	metadata, err := mediaRecord.GetMetadata()
 	check.Assert(err, IsNil)
 	check.Assert(metadata, NotNil)
 	check.Assert(len(metadata.MetadataEntry), Equals, 1)
@@ -236,16 +235,16 @@
 	check.Assert(metadata.MetadataEntry[0].TypedValue.Value, Equals, "value")
 
 	// Remove metadata
-	err = mediaRecord.DeleteMetadata(ctx, "key")
-	check.Assert(err, IsNil)
-	metadata, err = mediaRecord.GetMetadata(ctx)
+	err = mediaRecord.DeleteMetadata("key")
+	check.Assert(err, IsNil)
+	metadata, err = mediaRecord.GetMetadata()
 	check.Assert(err, IsNil)
 	check.Assert(len(metadata.MetadataEntry), Equals, 0)
 
 	// Remove catalog item so far other tests don't fail
-	task, err := mediaRecord.Delete(ctx)
-	check.Assert(err, IsNil)
-	err = task.WaitTaskCompletion(ctx)
+	task, err := mediaRecord.Delete()
+	check.Assert(err, IsNil)
+	err = task.WaitTaskCompletion()
 	check.Assert(err, IsNil)
 }
 
@@ -254,21 +253,21 @@
 
 	var catalogName string = check.TestName()
 
-	org, err := vcd.client.GetAdminOrgByName(ctx, vcd.config.VCD.Org)
+	org, err := vcd.client.GetAdminOrgByName(vcd.config.VCD.Org)
 	check.Assert(err, IsNil)
 	check.Assert(org, NotNil)
 
-	catalog, err := vcd.org.CreateCatalog(ctx, catalogName, catalogName)
+	catalog, err := vcd.org.CreateCatalog(catalogName, catalogName)
 	check.Assert(err, IsNil)
 	check.Assert(catalog, NotNil)
 	AddToCleanupList(catalogName, "catalog", org.AdminOrg.Name, catalogName)
 
-	adminCatalog, err := org.GetAdminCatalogByName(ctx, catalogName, true)
+	adminCatalog, err := org.GetAdminCatalogByName(catalogName, true)
 	check.Assert(err, IsNil)
 	check.Assert(adminCatalog, NotNil)
 
 	testMetadataCRUDActionsDeprecated(adminCatalog, check, func() {
-		metadata, err := catalog.GetMetadata(ctx)
+		metadata, err := catalog.GetMetadata()
 		check.Assert(err, IsNil)
 		check.Assert(metadata, NotNil)
 		check.Assert(len(metadata.MetadataEntry), Equals, 1)
@@ -318,7 +317,7 @@
 		check.Skip("skipping test because no vApp is found")
 	}
 
-	vapp := vcd.findFirstVapp(ctx)
+	vapp := vcd.findFirstVapp()
 	vmType, vmName := vcd.findFirstVm(vapp)
 	if vmName == "" {
 		check.Skip("skipping test because no VM is found")
@@ -332,7 +331,7 @@
 
 func (vcd *TestVCD) Test_MetadataEntryOnVAppTemplateCRUD(check *C) {
 	fmt.Printf("Running: %s\n", check.TestName())
-	cat, err := vcd.org.GetCatalogByName(ctx, vcd.config.VCD.Catalog.Name, false)
+	cat, err := vcd.org.GetCatalogByName(vcd.config.VCD.Catalog.Name, false)
 	if err != nil {
 		check.Skip("Test_DeleteMetadataOnCatalogItem: Catalog not found. Test can't proceed")
 		return
@@ -342,12 +341,12 @@
 		check.Skip("Test_DeleteMetadataOnCatalogItem: Catalog Item not given. Test can't proceed")
 	}
 
-	catItem, err := cat.GetCatalogItemByName(ctx, vcd.config.VCD.Catalog.CatalogItem, false)
+	catItem, err := cat.GetCatalogItemByName(vcd.config.VCD.Catalog.CatalogItem, false)
 	check.Assert(err, IsNil)
 	check.Assert(catItem, NotNil)
 	check.Assert(catItem.CatalogItem.Name, Equals, vcd.config.VCD.Catalog.CatalogItem)
 
-	vAppTemplate, err := catItem.GetVAppTemplate(ctx)
+	vAppTemplate, err := catItem.GetVAppTemplate()
 	check.Assert(err, IsNil)
 	check.Assert(vAppTemplate, NotNil)
 	check.Assert(vAppTemplate.VAppTemplate.Name, Equals, vcd.config.VCD.Catalog.CatalogItem)
@@ -362,27 +361,27 @@
 	skipWhenMediaPathMissing(vcd, check)
 	itemName := "TestAddMediaMetaData"
 
-	org, err := vcd.client.GetAdminOrgByName(ctx, vcd.org.Org.Name)
+	org, err := vcd.client.GetAdminOrgByName(vcd.org.Org.Name)
 	check.Assert(err, IsNil)
 	check.Assert(org, NotNil)
 
-	catalog, err := org.GetCatalogByName(ctx, vcd.config.VCD.Catalog.Name, false)
+	catalog, err := org.GetCatalogByName(vcd.config.VCD.Catalog.Name, false)
 	check.Assert(err, IsNil)
 	check.Assert(catalog, NotNil)
 	check.Assert(catalog.Catalog.Name, Equals, vcd.config.VCD.Catalog.Name)
 
-	uploadTask, err := catalog.UploadMediaImage(ctx, itemName, "upload from test", vcd.config.Media.MediaPath, 1024)
+	uploadTask, err := catalog.UploadMediaImage(itemName, "upload from test", vcd.config.Media.MediaPath, 1024)
 	check.Assert(err, IsNil)
 	check.Assert(uploadTask, NotNil)
-	err = uploadTask.WaitTaskCompletion(ctx)
+	err = uploadTask.WaitTaskCompletion()
 	check.Assert(err, IsNil)
 
 	AddToCleanupList(itemName, "mediaCatalogImage", vcd.org.Org.Name+"|"+vcd.config.VCD.Catalog.Name, check.TestName())
 
-	err = vcd.org.Refresh(ctx)
-	check.Assert(err, IsNil)
-
-	mediaRecord, err := catalog.QueryMedia(ctx, itemName)
+	err = vcd.org.Refresh()
+	check.Assert(err, IsNil)
+
+	mediaRecord, err := catalog.QueryMedia(itemName)
 	check.Assert(err, IsNil)
 	check.Assert(mediaRecord, NotNil)
 	check.Assert(mediaRecord.MediaRecord.Name, Equals, itemName)
@@ -396,19 +395,19 @@
 
 func (vcd *TestVCD) Test_MetadataOnAdminOrgCRUD(check *C) {
 	fmt.Printf("Running: %s\n", check.TestName())
-	adminOrg, err := vcd.client.GetAdminOrgById(ctx, vcd.org.Org.ID)
+	adminOrg, err := vcd.client.GetAdminOrgById(vcd.org.Org.ID)
 	if err != nil {
 		check.Skip("Test_AddMetadataOnAdminOrg: Organization (admin) not found. Test can't proceed")
 		return
 	}
-	org, err := vcd.client.GetOrgById(ctx, vcd.org.Org.ID)
+	org, err := vcd.client.GetOrgById(vcd.org.Org.ID)
 	if err != nil {
 		check.Skip("Test_AddMetadataOnAdminOrg: Organization not found. Test can't proceed")
 		return
 	}
 
 	testMetadataCRUDActionsDeprecated(adminOrg, check, func() {
-		metadata, err := org.GetMetadata(ctx)
+		metadata, err := org.GetMetadata()
 		check.Assert(err, IsNil)
 		check.Assert(metadata, NotNil)
 		check.Assert(len(metadata.MetadataEntry), Equals, 1)
@@ -438,16 +437,16 @@
 		Disk: diskCreateParamsDisk,
 	}
 
-	task, err := vcd.vdc.CreateDisk(ctx, diskCreateParams)
+	task, err := vcd.vdc.CreateDisk(diskCreateParams)
 	check.Assert(err, IsNil)
 
 	diskHREF := task.Task.Owner.HREF
 	PrependToCleanupList(diskHREF, "disk", "", check.TestName())
 
-	err = task.WaitTaskCompletion(ctx)
-	check.Assert(err, IsNil)
-
-	disk, err := vcd.vdc.GetDiskByHref(ctx, diskHREF)
+	err = task.WaitTaskCompletion()
+	check.Assert(err, IsNil)
+
+	disk, err := vcd.vdc.GetDiskByHref(diskHREF)
 	check.Assert(err, IsNil)
 
 	testMetadataCRUDActionsDeprecated(disk, check, nil)
@@ -460,7 +459,7 @@
 
 func (vcd *TestVCD) Test_MetadataOnVdcNetworkCRUD(check *C) {
 	fmt.Printf("Running: %s\n", check.TestName())
-	net, err := vcd.vdc.GetOrgVdcNetworkByName(ctx, vcd.config.VCD.Network.Net1, false)
+	net, err := vcd.vdc.GetOrgVdcNetworkByName(vcd.config.VCD.Network.Net1, false)
 	if err != nil {
 		check.Skip(fmt.Sprintf("%s: Network %s not found. Test can't proceed", check.TestName(), vcd.config.VCD.Network.Net1))
 		return
@@ -471,13 +470,13 @@
 
 func (vcd *TestVCD) Test_MetadataOnCatalogItemCRUD(check *C) {
 	fmt.Printf("Running: %s\n", check.TestName())
-	catalog, err := vcd.org.GetCatalogByName(ctx, vcd.config.VCD.Catalog.Name, false)
+	catalog, err := vcd.org.GetCatalogByName(vcd.config.VCD.Catalog.Name, false)
 	if err != nil {
 		check.Skip(fmt.Sprintf("%s: Catalog %s not found. Test can't proceed", check.TestName(), vcd.config.VCD.Catalog.Name))
 		return
 	}
 
-	catalogItem, err := catalog.GetCatalogItemByName(ctx, vcd.config.VCD.Catalog.CatalogItem, false)
+	catalogItem, err := catalog.GetCatalogItemByName(vcd.config.VCD.Catalog.CatalogItem, false)
 	if err != nil {
 		check.Skip(fmt.Sprintf("%s: Catalog item %s not found. Test can't proceed", check.TestName(), vcd.config.VCD.Catalog.CatalogItem))
 		return
@@ -488,12 +487,8 @@
 
 func (vcd *TestVCD) Test_MetadataOnProviderVdcCRUD(check *C) {
 	fmt.Printf("Running: %s\n", check.TestName())
-<<<<<<< HEAD
-	providerVdc, err := vcd.client.GetProviderVdcByName(ctx, vcd.config.VCD.NsxtProviderVdc.Name)
-=======
 	vcd.skipIfNotSysAdmin(check)
 	providerVdc, err := vcd.client.GetProviderVdcByName(vcd.config.VCD.NsxtProviderVdc.Name)
->>>>>>> cf36d5ed
 	if err != nil {
 		check.Skip(fmt.Sprintf("%s: Provider VDC %s not found. Test can't proceed", check.TestName(), vcd.config.VCD.NsxtProviderVdc.Name))
 		return
@@ -504,7 +499,7 @@
 
 func (vcd *TestVCD) Test_MetadataOnOpenApiOrgVdcNetworkCRUD(check *C) {
 	fmt.Printf("Running: %s\n", check.TestName())
-	net, err := vcd.vdc.GetOpenApiOrgVdcNetworkByName(ctx, vcd.config.VCD.Network.Net1)
+	net, err := vcd.vdc.GetOpenApiOrgVdcNetworkByName(vcd.config.VCD.Network.Net1)
 	if err != nil {
 		check.Skip(fmt.Sprintf("%s: Network %s not found. Test can't proceed", check.TestName(), vcd.config.VCD.Network.Net1))
 		return
@@ -515,12 +510,8 @@
 
 func (vcd *TestVCD) Test_MetadataByHrefCRUD(check *C) {
 	fmt.Printf("Running: %s\n", check.TestName())
-<<<<<<< HEAD
-	storageProfileRef, err := vcd.vdc.FindStorageProfileReference(ctx, vcd.config.VCD.StorageProfile.SP1)
-=======
 	vcd.skipIfNotSysAdmin(check)
 	storageProfileRef, err := vcd.vdc.FindStorageProfileReference(vcd.config.VCD.StorageProfile.SP1)
->>>>>>> cf36d5ed
 	if err != nil {
 		check.Skip(fmt.Sprintf("%s: Storage Profile %s not found. Test can't proceed", check.TestName(), vcd.config.VCD.StorageProfile.SP1))
 		return
@@ -529,17 +520,17 @@
 	storageProfileAdminHref := strings.ReplaceAll(storageProfileRef.HREF, "api", "api/admin")
 
 	// Check how much metadata exists
-	metadata, err := vcd.client.GetMetadataByHref(ctx, storageProfileAdminHref)
+	metadata, err := vcd.client.GetMetadataByHref(storageProfileAdminHref)
 	check.Assert(err, IsNil)
 	check.Assert(metadata, NotNil)
 	existingMetaDataCount := len(metadata.MetadataEntry)
 
 	// Add metadata
-	err = vcd.client.AddMetadataEntryByHref(ctx, storageProfileAdminHref, types.MetadataStringValue, "key", "value")
+	err = vcd.client.AddMetadataEntryByHref(storageProfileAdminHref, types.MetadataStringValue, "key", "value")
 	check.Assert(err, IsNil)
 
 	// Check if metadata was added correctly
-	metadata, err = vcd.client.GetMetadataByHref(ctx, storageProfileAdminHref)
+	metadata, err = vcd.client.GetMetadataByHref(storageProfileAdminHref)
 	check.Assert(err, IsNil)
 	check.Assert(metadata, NotNil)
 	check.Assert(len(metadata.MetadataEntry), Equals, existingMetaDataCount+1)
@@ -554,7 +545,7 @@
 	check.Assert(foundEntry.TypedValue.Value, Equals, "value")
 
 	// Check the same without admin privileges
-	metadata, err = vcd.client.GetMetadataByHref(ctx, storageProfileRef.HREF)
+	metadata, err = vcd.client.GetMetadataByHref(storageProfileRef.HREF)
 	check.Assert(err, IsNil)
 	check.Assert(metadata, NotNil)
 	check.Assert(len(metadata.MetadataEntry), Equals, existingMetaDataCount+1)
@@ -568,14 +559,14 @@
 	check.Assert(foundEntry.TypedValue.Value, Equals, "value")
 
 	// Merge updated metadata with a new entry
-	err = vcd.client.MergeMetadataByHref(ctx, storageProfileAdminHref, types.MetadataStringValue, map[string]interface{}{
+	err = vcd.client.MergeMetadataByHref(storageProfileAdminHref, types.MetadataStringValue, map[string]interface{}{
 		"key":  "valueUpdated",
 		"key2": "value2",
 	})
 	check.Assert(err, IsNil)
 
 	// Check that the first key was updated and the second, created
-	metadata, err = vcd.client.GetMetadataByHref(ctx, storageProfileRef.HREF)
+	metadata, err = vcd.client.GetMetadataByHref(storageProfileRef.HREF)
 	check.Assert(err, IsNil)
 	check.Assert(metadata, NotNil)
 	check.Assert(len(metadata.MetadataEntry), Equals, existingMetaDataCount+2)
@@ -589,37 +580,37 @@
 	}
 
 	// Delete the metadata
-	err = vcd.client.DeleteMetadataEntryByHref(ctx, storageProfileAdminHref, "key")
-	check.Assert(err, IsNil)
-	err = vcd.client.DeleteMetadataEntryByHref(ctx, storageProfileAdminHref, "key2")
+	err = vcd.client.DeleteMetadataEntryByHref(storageProfileAdminHref, "key")
+	check.Assert(err, IsNil)
+	err = vcd.client.DeleteMetadataEntryByHref(storageProfileAdminHref, "key2")
 	check.Assert(err, IsNil)
 	// Check if metadata was deleted correctly
-	metadata, err = vcd.client.GetMetadataByHref(ctx, storageProfileAdminHref)
+	metadata, err = vcd.client.GetMetadataByHref(storageProfileAdminHref)
 	check.Assert(err, IsNil)
 	check.Assert(metadata, NotNil)
 	check.Assert(len(metadata.MetadataEntry), Equals, 0)
 }
 
 type metadataCompatibleDeprecated interface {
-	GetMetadata(context.Context) (*types.Metadata, error)
-	AddMetadataEntry(ctx context.Context, typedValue, key, value string) error
-	MergeMetadata(ctx context.Context, typedValue string, metadata map[string]interface{}) error
-	DeleteMetadataEntry(ctx context.Context, key string) error
+	GetMetadata() (*types.Metadata, error)
+	AddMetadataEntry(typedValue, key, value string) error
+	MergeMetadata(typedValue string, metadata map[string]interface{}) error
+	DeleteMetadataEntry(key string) error
 }
 
 func testMetadataCRUDActionsDeprecated(resource metadataCompatibleDeprecated, check *C, extraCheck func()) {
 	// Check how much metadata exists
-	metadata, err := resource.GetMetadata(ctx)
+	metadata, err := resource.GetMetadata()
 	check.Assert(err, IsNil)
 	check.Assert(metadata, NotNil)
 	existingMetaDataCount := len(metadata.MetadataEntry)
 
 	// Add metadata
-	err = resource.AddMetadataEntry(ctx, types.MetadataStringValue, "key", "value")
+	err = resource.AddMetadataEntry(types.MetadataStringValue, "key", "value")
 	check.Assert(err, IsNil)
 
 	// Check if metadata was added correctly
-	metadata, err = resource.GetMetadata(ctx)
+	metadata, err = resource.GetMetadata()
 	check.Assert(err, IsNil)
 	check.Assert(metadata, NotNil)
 	check.Assert(len(metadata.MetadataEntry), Equals, existingMetaDataCount+1)
@@ -638,14 +629,14 @@
 	}
 
 	// Merge updated metadata with a new entry
-	err = resource.MergeMetadata(ctx, types.MetadataStringValue, map[string]interface{}{
+	err = resource.MergeMetadata(types.MetadataStringValue, map[string]interface{}{
 		"key":  "valueUpdated",
 		"key2": "value2",
 	})
 	check.Assert(err, IsNil)
 
 	// Check that the first key was updated and the second, created
-	metadata, err = resource.GetMetadata(ctx)
+	metadata, err = resource.GetMetadata()
 	check.Assert(err, IsNil)
 	check.Assert(metadata, NotNil)
 	check.Assert(len(metadata.MetadataEntry), Equals, existingMetaDataCount+2)
@@ -658,12 +649,12 @@
 		}
 	}
 
-	err = resource.DeleteMetadataEntry(ctx, "key")
-	check.Assert(err, IsNil)
-	err = resource.DeleteMetadataEntry(ctx, "key2")
+	err = resource.DeleteMetadataEntry("key")
+	check.Assert(err, IsNil)
+	err = resource.DeleteMetadataEntry("key2")
 	check.Assert(err, IsNil)
 	// Check if metadata was deleted correctly
-	metadata, err = resource.GetMetadata(ctx)
+	metadata, err = resource.GetMetadata()
 	check.Assert(err, IsNil)
 	check.Assert(metadata, NotNil)
 	check.Assert(len(metadata.MetadataEntry), Equals, existingMetaDataCount)

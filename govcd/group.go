/*
 * Copyright 2020 VMware, Inc.  All rights reserved.  Licensed under the Apache v2 License.
 */

package govcd

import (
	"context"
	"fmt"
	"net/http"
	"net/url"

	"github.com/vmware/go-vcloud-director/v2/types/v56"
	"github.com/vmware/go-vcloud-director/v2/util"
)

// OrgGroup defines group structure
type OrgGroup struct {
	Group    *types.Group
	client   *Client
	AdminOrg *AdminOrg // needed to be able to update, as the list of roles is found in the Org
}

// NewGroup creates a new group structure which still needs to have Group attribute populated
func NewGroup(cli *Client, org *AdminOrg) *OrgGroup {
	return &OrgGroup{
		Group:    new(types.Group),
		client:   cli,
		AdminOrg: org,
	}
}

// CreateGroup creates a group in Org. Supported provider types are `OrgUserProviderIntegrated` and
// `OrgUserProviderSAML`.
//
// Note. This request will return HTTP 403 if Org is not configured for SAML or LDAP usage.
func (adminOrg *AdminOrg) CreateGroup(ctx context.Context, group *types.Group) (*OrgGroup, error) {
	if err := validateCreateUpdateGroup(group); err != nil {
		return nil, err
	}

	groupCreateHREF, err := url.ParseRequestURI(adminOrg.AdminOrg.HREF)
	if err != nil {
		return nil, fmt.Errorf("error parsing admin org url: %s", err)
	}
	groupCreateHREF.Path += "/groups"

	grpgroup := NewGroup(adminOrg.client, adminOrg)
	// Add default XML types
	group.Xmlns = types.XMLNamespaceVCloud
	group.Type = types.MimeAdminGroup

	_, err = adminOrg.client.ExecuteRequest(ctx, groupCreateHREF.String(), http.MethodPost,
		types.MimeAdminGroup, "error creating group: %s", group, grpgroup.Group)
	if err != nil {
		return nil, err
	}

	return grpgroup, nil
}

// GetGroupByHref retrieves group by HREF
func (adminOrg *AdminOrg) GetGroupByHref(ctx context.Context, href string) (*OrgGroup, error) {
	orgGroup := NewGroup(adminOrg.client, adminOrg)

	_, err := adminOrg.client.ExecuteRequest(ctx, href, http.MethodGet,
		types.MimeAdminUser, "error getting group: %s", nil, orgGroup.Group)

	if err != nil {
		return nil, err
	}
	return orgGroup, nil
}

// GetGroupByName retrieves group by Name
func (adminOrg *AdminOrg) GetGroupByName(ctx context.Context, name string, refresh bool) (*OrgGroup, error) {
	if refresh {
		err := adminOrg.Refresh(ctx)
		if err != nil {
			return nil, err
		}
	}

	for _, group := range adminOrg.AdminOrg.Groups.Group {
		if group.Name == name {
			return adminOrg.GetGroupByHref(ctx, group.HREF)
		}
	}
	return nil, ErrorEntityNotFound
}

// GetGroupById retrieves group by Id
func (adminOrg *AdminOrg) GetGroupById(ctx context.Context, id string, refresh bool) (*OrgGroup, error) {
	if refresh {
		err := adminOrg.Refresh(ctx)
		if err != nil {
			return nil, err
		}
	}

	for _, group := range adminOrg.AdminOrg.Groups.Group {
		if equalIds(id, group.ID, group.HREF) {
			return adminOrg.GetGroupByHref(ctx, group.HREF)
		}
	}
	return nil, ErrorEntityNotFound
}

// GetGroupByNameOrId retrieves group by Name or Id. Id is prioritized for search
func (adminOrg *AdminOrg) GetGroupByNameOrId(ctx context.Context, identifier string, refresh bool) (*OrgGroup, error) {
	getByName := func(name string, refresh bool) (interface{}, error) {
		return adminOrg.GetGroupByName(ctx, name, refresh)
	}
	getById := func(name string, refresh bool) (interface{}, error) { return adminOrg.GetGroupById(ctx, name, refresh) }
	entity, err := getEntityByNameOrId(getByName, getById, identifier, refresh)
	if entity == nil {
		return nil, err
	}
	return entity.(*OrgGroup), err
}

// Update allows to update group. vCD API allows to update only role
func (group *OrgGroup) Update(ctx context.Context) error {
	util.Logger.Printf("[TRACE] Updating group: %s", group.Group.Name)

	if err := validateCreateUpdateGroup(group.Group); err != nil {
		return err
	}

	groupHREF, err := url.ParseRequestURI(group.Group.Href)
	if err != nil {
		return fmt.Errorf("error getting HREF for group %s : %s", group.Group.Href, err)
	}
	util.Logger.Printf("[TRACE] Url for updating group : %s and name: %s", groupHREF.String(), group.Group.Name)

<<<<<<< HEAD
	_, err = group.client.ExecuteRequest(ctx, groupHREF.String(), http.MethodPut,
		types.MimeAdminGroup, "error updating group : %s", group.Group, nil)
=======
	_, err = group.client.ExecuteRequest(groupHREF.String(), http.MethodPut,
		types.MimeAdminGroup, "error updating group : %s", copyWithoutUserList(group.Group), nil)
>>>>>>> 74f95399
	return err
}

// Delete removes a group
func (group *OrgGroup) Delete(ctx context.Context) error {
	if err := validateDeleteGroup(group.Group); err != nil {
		return err
	}

	groupHREF, err := url.ParseRequestURI(group.Group.Href)
	if err != nil {
		return fmt.Errorf("error getting HREF for group %s : %s", group.Group.Name, err)
	}
	util.Logger.Printf("[TRACE] Url for deleting group : %s and name: %s", groupHREF, group.Group.Name)

	return group.client.ExecuteRequestWithoutResponse(ctx, groupHREF.String(), http.MethodDelete,
		types.MimeAdminGroup, "error deleting group : %s", nil)
}

// validateCreateGroup checks if mandatory fields are set for group creation and update
func validateCreateUpdateGroup(group *types.Group) error {
	if group == nil {
		return fmt.Errorf("group cannot be nil")
	}

	if group.Name == "" {
		return fmt.Errorf("group must have a name")
	}

	if group.ProviderType == "" {
		return fmt.Errorf("group must have provider type set")
	}

	if group.Role.HREF == "" {
		return fmt.Errorf("group role must have HREF set")
	}
	return nil
}

// validateDeleteGroup checks if mandatory fields are set for delete
func validateDeleteGroup(group *types.Group) error {
	if group == nil {
		return fmt.Errorf("group cannot be nil")
	}

	if group.Href == "" {
		return fmt.Errorf("HREF must be set to delete group")
	}

	return nil
}

// copyWithoutUserList returns a copy of the given group, with the UserList attribute set to nil.
// This can and should be used to interact with VCD after a group read from the LDAP,
// as having this list populated will return an error 400 as VCD doesn't expect this list to be updatable.
func copyWithoutUserList(group *types.Group) *types.Group {
	return &types.Group{
		XMLName:      group.XMLName,
		Xmlns:        group.Xmlns,
		ID:           group.ID,
		Href:         group.Href,
		Type:         group.Type,
		Description:  group.Description,
		Name:         group.Name,
		ProviderType: group.ProviderType,
		Role:         group.Role,
		UsersList:    nil,
	}
}<|MERGE_RESOLUTION|>--- conflicted
+++ resolved
@@ -133,13 +133,8 @@
 	}
 	util.Logger.Printf("[TRACE] Url for updating group : %s and name: %s", groupHREF.String(), group.Group.Name)
 
-<<<<<<< HEAD
 	_, err = group.client.ExecuteRequest(ctx, groupHREF.String(), http.MethodPut,
-		types.MimeAdminGroup, "error updating group : %s", group.Group, nil)
-=======
-	_, err = group.client.ExecuteRequest(groupHREF.String(), http.MethodPut,
 		types.MimeAdminGroup, "error updating group : %s", copyWithoutUserList(group.Group), nil)
->>>>>>> 74f95399
 	return err
 }
 

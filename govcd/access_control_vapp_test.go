//go:build functional || vapp || ALL

/*
 * Copyright 2020 VMware, Inc.  All rights reserved.  Licensed under the Apache v2 License.
 */

package govcd

import (
	"context"
	"fmt"
	"os"

	. "gopkg.in/check.v1"

	"github.com/vmware/go-vcloud-director/v2/types/v56"
)

// vappTenantContext defines whether we use tenant context during vApp tests.
// By default is ON. It is disabled if VCD_VAPP_SYSTEM_CONTEXT is set
var vappTenantContext = os.Getenv("VCD_VAPP_SYSTEM_CONTEXT") == ""

// GetId completes the implementation of interface accessControlType
func (vapp VApp) GetId() string {
	return vapp.VApp.ID
}

func (vcd *TestVCD) Test_VappAccessControl(check *C) {
	ctx := context.Background()

	if vcd.config.VCD.Org == "" {
		check.Skip("Test_VappAccessControl: Org name not given.")
		return
	}
	if vcd.config.VCD.Vdc == "" {
		check.Skip("Test_VappAccessControl: VDC name not given.")
		return
	}
<<<<<<< HEAD
	org, err := vcd.client.GetAdminOrgByName(ctx, vcd.config.VCD.Org)
=======
	vcd.checkSkipWhenApiToken(check)
	org, err := vcd.client.GetAdminOrgByName(vcd.config.VCD.Org)
>>>>>>> 74f95399
	check.Assert(err, IsNil)
	check.Assert(org, NotNil)

	vdc, err := org.GetVDCByName(ctx, vcd.config.VCD.Vdc, false)
	check.Assert(err, IsNil)
	check.Assert(vdc, NotNil)

	vappName := "ac-vapp"
	var users = []struct {
		name string
		role string
		user *OrgUser
	}{
		{"ac-user1", OrgUserRoleVappAuthor, nil},
		{"ac-user2", OrgUserRoleOrganizationAdministrator, nil},
		{"ac-user3", OrgUserRoleCatalogAuthor, nil},
	}

	// Create a new vApp
<<<<<<< HEAD
	vapp, err := makeEmptyVapp(ctx, vdc, vappName)
=======
	vapp, err := makeEmptyVapp(vdc, vappName, "")
>>>>>>> 74f95399
	check.Assert(err, IsNil)
	check.Assert(vapp, NotNil)
	AddToCleanupList(vappName, "vapp", vcd.config.VCD.Vdc, "Test_VappAccessControl")

	checkEmpty := func() {
		settings, err := vapp.GetAccessControl(ctx, vappTenantContext)
		check.Assert(err, IsNil)
		check.Assert(settings.IsSharedToEveryone, Equals, false) // There should not be a global sharing
		check.Assert(settings.AccessSettings, IsNil)             // There should not be any explicit sharing
	}

	// Create three users
	for i := 0; i < len(users); i++ {
		users[i].user, err = org.CreateUserSimple(ctx, OrgUserConfiguration{
			Name: users[i].name, Password: users[i].name, RoleName: users[i].role, IsEnabled: true,
		})
		check.Assert(err, IsNil)
		check.Assert(users[i].user, NotNil)
		AddToCleanupList(users[i].name, "user", vcd.config.VCD.Org, "Test_VappAccessControl")
	}

	// Clean up environment
	defer func() {
		if testVerbose {
			fmt.Printf("deleting %s\n", vappName)
		}
		task, err := vapp.Delete(ctx)
		check.Assert(err, IsNil)
		err = task.WaitTaskCompletion(ctx)
		check.Assert(err, IsNil)
		for i := 0; i < len(users); i++ {
			if testVerbose {
				fmt.Printf("deleting %s\n", users[i].name)
			}
			err = users[i].user.Delete(ctx, false)
			check.Assert(err, IsNil)
		}
	}()
	checkEmpty()

	// Set access control to every user and group
	allUsersSettings := types.ControlAccessParams{
		EveryoneAccessLevel: takeStringPointer(types.ControlAccessReadOnly),
		IsSharedToEveryone:  true,
	}

	// Use generic testAccessControl. Here vapp is passed as accessControlType interface
	err = testAccessControl(ctx, "vapp all users RO", vapp, allUsersSettings, allUsersSettings, true, vappTenantContext, check)
	check.Assert(err, IsNil)

	allUsersSettings = types.ControlAccessParams{
		EveryoneAccessLevel: takeStringPointer(types.ControlAccessReadWrite),
		IsSharedToEveryone:  true,
	}
	err = testAccessControl(ctx, "vapp all users R/W", vapp, allUsersSettings, allUsersSettings, true, vappTenantContext, check)
	check.Assert(err, IsNil)

	// Set access control to one user
	oneUserSettings := types.ControlAccessParams{
		IsSharedToEveryone:  false,
		EveryoneAccessLevel: nil,
		AccessSettings: &types.AccessSettingList{
			AccessSetting: []*types.AccessSetting{
				{
					Subject: &types.LocalSubject{
						HREF: users[0].user.User.Href,
						Name: users[0].user.User.Name,
						Type: users[0].user.User.Type,
					},
					ExternalSubject: nil,
					AccessLevel:     types.ControlAccessReadWrite,
				},
			},
		},
	}
	err = testAccessControl(ctx, "vapp one user", vapp, oneUserSettings, oneUserSettings, true, vappTenantContext, check)
	check.Assert(err, IsNil)

	// Check that vapp.GetAccessControl and vdc.GetVappAccessControl return the same data
	controlAccess, err := vapp.GetAccessControl(ctx, vappTenantContext)
	check.Assert(err, IsNil)
	vdcControlAccessName, err := vdc.GetVappAccessControl(ctx, vappName, vappTenantContext)
	check.Assert(err, IsNil)
	check.Assert(controlAccess, DeepEquals, vdcControlAccessName)

	vdcControlAccessId, err := vdc.GetVappAccessControl(ctx, vapp.VApp.ID, vappTenantContext)
	check.Assert(err, IsNil)
	check.Assert(controlAccess, DeepEquals, vdcControlAccessId)

	// Set access control to two users
	twoUserSettings := types.ControlAccessParams{
		IsSharedToEveryone:  false,
		EveryoneAccessLevel: nil,
		AccessSettings: &types.AccessSettingList{
			AccessSetting: []*types.AccessSetting{
				{
					Subject: &types.LocalSubject{
						HREF: users[0].user.User.Href,
						//Name: users[0].user.User.Name, // Pass info without name for one of the subjects
						Type: users[0].user.User.Type,
					},
					ExternalSubject: nil,
					AccessLevel:     types.ControlAccessReadOnly,
				},
				{
					Subject: &types.LocalSubject{
						HREF: users[1].user.User.Href,
						Name: users[1].user.User.Name,
						Type: users[1].user.User.Type,
					},
					ExternalSubject: nil,
					AccessLevel:     types.ControlAccessFullControl,
				},
			},
		},
	}
	err = testAccessControl(ctx, "vapp two users", vapp, twoUserSettings, twoUserSettings, true, vappTenantContext, check)
	check.Assert(err, IsNil)

	// Check removal of sharing setting
	err = vapp.RemoveAccessControl(ctx, vappTenantContext)
	check.Assert(err, IsNil)
	checkEmpty()

	// Set access control to three users
	threeUserSettings := types.ControlAccessParams{
		IsSharedToEveryone:  false,
		EveryoneAccessLevel: nil,
		AccessSettings: &types.AccessSettingList{
			AccessSetting: []*types.AccessSetting{
				{
					Subject: &types.LocalSubject{
						HREF: users[0].user.User.Href,
						Name: users[0].user.User.Name,
						Type: users[0].user.User.Type,
					},
					ExternalSubject: nil,
					AccessLevel:     types.ControlAccessReadOnly,
				},
				{
					Subject: &types.LocalSubject{
						HREF: users[1].user.User.Href,
						//Name: users[1].user.User.Name,// Pass info without name for one of the subjects
						Type: users[1].user.User.Type,
					},
					ExternalSubject: nil,
					AccessLevel:     types.ControlAccessFullControl,
				},
				{
					Subject: &types.LocalSubject{
						HREF: users[2].user.User.Href,
						Name: users[2].user.User.Name,
						Type: users[2].user.User.Type,
					},
					ExternalSubject: nil,
					AccessLevel:     types.ControlAccessReadWrite,
				},
			},
		},
	}
	err = testAccessControl(ctx, "vapp three users", vapp, threeUserSettings, threeUserSettings, true, vappTenantContext, check)
	check.Assert(err, IsNil)

	// Set empty settings explicitly
	emptySettings := types.ControlAccessParams{
		IsSharedToEveryone: false,
	}
	err = testAccessControl(ctx, "vapp empty", vapp, emptySettings, emptySettings, false, vappTenantContext, check)
	check.Assert(err, IsNil)

	checkEmpty()

	orgInfo, err := vapp.getOrgInfo(ctx)
	check.Assert(err, IsNil)
	check.Assert(orgInfo.OrgId, Equals, extractUuid(org.AdminOrg.ID))
	check.Assert(orgInfo.OrgName, Equals, org.AdminOrg.Name)
}<|MERGE_RESOLUTION|>--- conflicted
+++ resolved
@@ -11,8 +11,6 @@
 	"fmt"
 	"os"
 
-	. "gopkg.in/check.v1"
-
 	"github.com/vmware/go-vcloud-director/v2/types/v56"
 )
 
@@ -36,12 +34,8 @@
 		check.Skip("Test_VappAccessControl: VDC name not given.")
 		return
 	}
-<<<<<<< HEAD
+	vcd.checkSkipWhenApiToken(check)
 	org, err := vcd.client.GetAdminOrgByName(ctx, vcd.config.VCD.Org)
-=======
-	vcd.checkSkipWhenApiToken(check)
-	org, err := vcd.client.GetAdminOrgByName(vcd.config.VCD.Org)
->>>>>>> 74f95399
 	check.Assert(err, IsNil)
 	check.Assert(org, NotNil)
 
@@ -61,11 +55,7 @@
 	}
 
 	// Create a new vApp
-<<<<<<< HEAD
-	vapp, err := makeEmptyVapp(ctx, vdc, vappName)
-=======
-	vapp, err := makeEmptyVapp(vdc, vappName, "")
->>>>>>> 74f95399
+	vapp, err := makeEmptyVapp(ctx, vdc, vappName, "")
 	check.Assert(err, IsNil)
 	check.Assert(vapp, NotNil)
 	AddToCleanupList(vappName, "vapp", vcd.config.VCD.Vdc, "Test_VappAccessControl")

/*
 * Copyright 2014 VMware, Inc.  All rights reserved.  Licensed under the Apache v2 License.
 */

package govcloudair

import (
	"fmt"
	"net/url"
	"strings"

	types "github.com/vmware/govcloudair/types/v56"
)

// Vdc client
type Vdc struct {
	Vdc *types.Vdc
	c   *Client
}

// NewVdc create a new vdc client
func NewVdc(c *Client) *Vdc {
	return &Vdc{
		Vdc: new(types.Vdc),
		c:   c,
	}
}

func (c *Client) retrieveVDC() (Vdc, error) {

	req := c.NewRequest(map[string]string{}, "GET", c.VCDVDCHREF, nil)

	resp, err := checkResp(c.HTTP.Do(req))
	if err != nil {
		return Vdc{}, fmt.Errorf("error retreiving vdc: %s", err)
	}

	vdc := NewVdc(c)

	if err = decodeBody(resp, vdc.Vdc); err != nil {
		return Vdc{}, fmt.Errorf("error decoding vdc response: %s", err)
	}

	// The request was successful
	return *vdc, nil
}

// Refresh refresh this vdc client
func (v *Vdc) Refresh() error {

	if v.Vdc.HREF == "" {
		return fmt.Errorf("cannot refresh, Object is empty")
	}

	u, _ := url.ParseRequestURI(v.Vdc.HREF)

	req := v.c.NewRequest(map[string]string{}, "GET", *u, nil)

	resp, err := checkResp(v.c.HTTP.Do(req))
	if err != nil {
		return fmt.Errorf("error retreiving Edge Gateway: %s", err)
	}

	// Empty struct before a new unmarshal, otherwise we end up with duplicate
	// elements in slices.
	v.Vdc = &types.Vdc{}

	if err = decodeBody(resp, v.Vdc); err != nil {
		return fmt.Errorf("error decoding Edge Gateway response: %s", err)
	}

	// The request was successful
	return nil
}

// FindVDCNetwork find the vdc network
func (v *Vdc) FindVDCNetwork(network string) (OrgVDCNetwork, error) {

	for _, an := range v.Vdc.AvailableNetworks {
		for _, n := range an.Network {
			if n.Name == network {
				u, err := url.ParseRequestURI(n.HREF)
				if err != nil {
					return OrgVDCNetwork{}, fmt.Errorf("error decoding vdc response: %s", err)
				}

				req := v.c.NewRequest(map[string]string{}, "GET", *u, nil)

				resp, err := checkResp(v.c.HTTP.Do(req))
				if err != nil {
					return OrgVDCNetwork{}, fmt.Errorf("error retreiving orgvdcnetwork: %s", err)
				}

				orgnet := NewOrgVDCNetwork(v.c)

				if err = decodeBody(resp, orgnet.OrgVDCNetwork); err != nil {
					return OrgVDCNetwork{}, fmt.Errorf("error decoding orgvdcnetwork response: %s", err)
				}

				// The request was successful
				return *orgnet, nil

			}
		}
	}

	return OrgVDCNetwork{}, fmt.Errorf("can't find VDC Network: %s", network)
}

<<<<<<< HEAD
// GetVDCOrg gets the org for this vdc
=======
// Doesn't work with vCloud API 5.5, only vCloud Air
>>>>>>> 0017e935
func (v *Vdc) GetVDCOrg() (Org, error) {

	for _, av := range v.Vdc.Link {
		if av.Rel == "up" && av.Type == "application/vnd.vmware.vcloud.org+xml" {
			u, err := url.ParseRequestURI(av.HREF)

			if err != nil {
				return Org{}, fmt.Errorf("error decoding vdc response: %s", err)
			}

			req := v.c.NewRequest(map[string]string{}, "GET", *u, nil)

			resp, err := checkResp(v.c.HTTP.Do(req))
			if err != nil {
				return Org{}, fmt.Errorf("error retreiving org: %s", err)
			}

			org := NewOrg(v.c)

			if err = decodeBody(resp, org.Org); err != nil {
				return Org{}, fmt.Errorf("error decoding org response: %s", err)
			}

			// The request was successful
			return *org, nil

		}
	}
	return Org{}, fmt.Errorf("can't find VDC Org")
}

// FindEdgeGateway finds the edgegateway in this vdc
func (v *Vdc) FindEdgeGateway(edgegateway string) (EdgeGateway, error) {

	for _, av := range v.Vdc.Link {
		if av.Rel == "edgeGateways" && av.Type == "application/vnd.vmware.vcloud.query.records+xml" {
			u, err := url.ParseRequestURI(av.HREF)

			if err != nil {
				return EdgeGateway{}, fmt.Errorf("error decoding vdc response: %s", err)
			}

			// Querying the Result list
			req := v.c.NewRequest(map[string]string{}, "GET", *u, nil)

			resp, err := checkResp(v.c.HTTP.Do(req))
			if err != nil {
				return EdgeGateway{}, fmt.Errorf("error retrieving edge gateway records: %s", err)
			}

			query := new(types.QueryResultEdgeGatewayRecordsType)

			if err = decodeBody(resp, query); err != nil {
				return EdgeGateway{}, fmt.Errorf("error decoding edge gateway query response: %s", err)
			}

			u, err = url.ParseRequestURI(query.EdgeGatewayRecord.HREF)
			if err != nil {
				return EdgeGateway{}, fmt.Errorf("error decoding edge gateway query response: %s", err)
			}

			// Querying the Result list
			req = v.c.NewRequest(map[string]string{}, "GET", *u, nil)

			resp, err = checkResp(v.c.HTTP.Do(req))
			if err != nil {
				return EdgeGateway{}, fmt.Errorf("error retrieving edge gateway: %s", err)
			}

			edge := NewEdgeGateway(v.c)

			if err = decodeBody(resp, edge.EdgeGateway); err != nil {
				return EdgeGateway{}, fmt.Errorf("error decoding edge gateway response: %s", err)
			}

			return *edge, nil

		}
	}
	return EdgeGateway{}, fmt.Errorf("can't find Edge Gateway")

}

// FindVAppByName finds a vApp by name in this vdc
func (v *Vdc) FindVAppByName(vapp string) (VApp, error) {

	err := v.Refresh()
	if err != nil {
		return VApp{}, fmt.Errorf("error refreshing vdc: %s", err)
	}

	for _, resents := range v.Vdc.ResourceEntities {
		for _, resent := range resents.ResourceEntity {

			if resent.Name == vapp && resent.Type == "application/vnd.vmware.vcloud.vApp+xml" {

				u, err := url.ParseRequestURI(resent.HREF)

				if err != nil {
					return VApp{}, fmt.Errorf("error decoding vdc response: %s", err)
				}

				// Querying the VApp
				req := v.c.NewRequest(map[string]string{}, "GET", *u, nil)

				resp, err := checkResp(v.c.HTTP.Do(req))
				if err != nil {
					return VApp{}, fmt.Errorf("error retrieving vApp: %s", err)
				}

				newvapp := NewVApp(v.c)

				if err = decodeBody(resp, newvapp.VApp); err != nil {
					return VApp{}, fmt.Errorf("error decoding vApp response: %s", err)
				}

				return *newvapp, nil

			}
		}
	}
	return VApp{}, fmt.Errorf("can't find vApp: %s", vapp)
}

// FindVAppByID finds a vApp by ID in this VDC
func (v *Vdc) FindVAppByID(vappid string) (VApp, error) {

	// Horrible hack to fetch a vapp with its id.
	// urn:vcloud:vapp:00000000-0000-0000-0000-000000000000

	err := v.Refresh()
	if err != nil {
		return VApp{}, fmt.Errorf("error refreshing vdc: %s", err)
	}

	urnslice := strings.SplitAfter(vappid, ":")
	urnid := urnslice[len(urnslice)-1]

	for _, resents := range v.Vdc.ResourceEntities {
		for _, resent := range resents.ResourceEntity {

			hrefslice := strings.SplitAfter(resent.HREF, "/")
			hrefslice = strings.SplitAfter(hrefslice[len(hrefslice)-1], "-")
			res := strings.Join(hrefslice[1:], "")

			if res == urnid && resent.Type == "application/vnd.vmware.vcloud.vApp+xml" {

				u, err := url.ParseRequestURI(resent.HREF)

				if err != nil {
					return VApp{}, fmt.Errorf("error decoding vdc response: %s", err)
				}

				// Querying the VApp
				req := v.c.NewRequest(map[string]string{}, "GET", *u, nil)

				resp, err := checkResp(v.c.HTTP.Do(req))
				if err != nil {
					return VApp{}, fmt.Errorf("error retrieving vApp: %s", err)
				}

				newvapp := NewVApp(v.c)

				if err = decodeBody(resp, newvapp.VApp); err != nil {
					return VApp{}, fmt.Errorf("error decoding vApp response: %s", err)
				}

				return *newvapp, nil

			}
		}
	}
	return VApp{}, fmt.Errorf("can't find vApp")

}<|MERGE_RESOLUTION|>--- conflicted
+++ resolved
@@ -107,11 +107,8 @@
 	return OrgVDCNetwork{}, fmt.Errorf("can't find VDC Network: %s", network)
 }
 
-<<<<<<< HEAD
-// GetVDCOrg gets the org for this vdc
-=======
+
 // Doesn't work with vCloud API 5.5, only vCloud Air
->>>>>>> 0017e935
 func (v *Vdc) GetVDCOrg() (Org, error) {
 
 	for _, av := range v.Vdc.Link {

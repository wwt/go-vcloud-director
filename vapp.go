--- conflicted
+++ resolved
@@ -18,15 +18,10 @@
 
 type VApp struct {
 	VApp *types.VApp
-	c    Client
-}
-
-<<<<<<< HEAD
-// NewVApp creates a new vApp client
-func NewVApp(c Client) *VApp {
-=======
+	c    *Client
+}
+
 func NewVApp(c *Client) *VApp {
->>>>>>> bc10bc63
 	return &VApp{
 		VApp: new(types.VApp),
 		c:    c,
@@ -41,13 +36,9 @@
 
 	u, _ := url.ParseRequestURI(v.VApp.HREF)
 
-	req := v.c.NewRequest(map[string]string{}, "GET", u, nil)
-
-<<<<<<< HEAD
-	resp, err := checkResp(v.c.DoHTTP(req))
-=======
-	resp, err := checkResp(v.c.Http.Do(req))
->>>>>>> bc10bc63
+	req := v.c.NewRequest(map[string]string{}, "GET", *u, nil)
+
+	resp, err := checkResp(v.c.Http.Do(req))
 	if err != nil {
 		return fmt.Errorf("error retrieving task: %s", err)
 	}
@@ -134,18 +125,14 @@
 
 	b := bytes.NewBufferString(xml.Header + string(output))
 
-	s := v.c.BaseURL()
+	s := v.c.VCDVDCHREF
 	s.Path += "/action/composeVApp"
 
-	req := v.c.NewRequest(map[string]string{}, "POST", &s, b)
+	req := v.c.NewRequest(map[string]string{}, "POST", s, b)
 
 	req.Header.Add("Content-Type", "application/vnd.vmware.vcloud.composeVAppParams+xml")
 
-<<<<<<< HEAD
-	resp, err := checkResp(v.c.DoHTTP(req))
-=======
-	resp, err := checkResp(v.c.Http.Do(req))
->>>>>>> bc10bc63
+	resp, err := checkResp(v.c.Http.Do(req))
 	if err != nil {
 		return Task{}, fmt.Errorf("error instantiating a new vApp: %s", err)
 	}
@@ -167,13 +154,9 @@
 	s, _ := url.ParseRequestURI(v.VApp.HREF)
 	s.Path += "/power/action/powerOn"
 
-	req := v.c.NewRequest(map[string]string{}, "POST", s, nil)
-
-<<<<<<< HEAD
-	resp, err := checkResp(v.c.DoHTTP(req))
-=======
-	resp, err := checkResp(v.c.Http.Do(req))
->>>>>>> bc10bc63
+	req := v.c.NewRequest(map[string]string{}, "POST", *s, nil)
+
+	resp, err := checkResp(v.c.Http.Do(req))
 	if err != nil {
 		return Task{}, fmt.Errorf("error powering on vApp: %s", err)
 	}
@@ -194,13 +177,9 @@
 	s, _ := url.ParseRequestURI(v.VApp.HREF)
 	s.Path += "/power/action/powerOff"
 
-	req := v.c.NewRequest(map[string]string{}, "POST", s, nil)
-
-<<<<<<< HEAD
-	resp, err := checkResp(v.c.DoHTTP(req))
-=======
-	resp, err := checkResp(v.c.Http.Do(req))
->>>>>>> bc10bc63
+	req := v.c.NewRequest(map[string]string{}, "POST", *s, nil)
+
+	resp, err := checkResp(v.c.Http.Do(req))
 	if err != nil {
 		return Task{}, fmt.Errorf("error powering off vApp: %s", err)
 	}
@@ -221,13 +200,9 @@
 	s, _ := url.ParseRequestURI(v.VApp.HREF)
 	s.Path += "/power/action/reboot"
 
-	req := v.c.NewRequest(map[string]string{}, "POST", s, nil)
-
-<<<<<<< HEAD
-	resp, err := checkResp(v.c.DoHTTP(req))
-=======
-	resp, err := checkResp(v.c.Http.Do(req))
->>>>>>> bc10bc63
+	req := v.c.NewRequest(map[string]string{}, "POST", *s, nil)
+
+	resp, err := checkResp(v.c.Http.Do(req))
 	if err != nil {
 		return Task{}, fmt.Errorf("error rebooting vApp: %s", err)
 	}
@@ -248,13 +223,9 @@
 	s, _ := url.ParseRequestURI(v.VApp.HREF)
 	s.Path += "/power/action/reset"
 
-	req := v.c.NewRequest(map[string]string{}, "POST", s, nil)
-
-<<<<<<< HEAD
-	resp, err := checkResp(v.c.DoHTTP(req))
-=======
-	resp, err := checkResp(v.c.Http.Do(req))
->>>>>>> bc10bc63
+	req := v.c.NewRequest(map[string]string{}, "POST", *s, nil)
+
+	resp, err := checkResp(v.c.Http.Do(req))
 	if err != nil {
 		return Task{}, fmt.Errorf("error resetting vApp: %s", err)
 	}
@@ -275,13 +246,9 @@
 	s, _ := url.ParseRequestURI(v.VApp.HREF)
 	s.Path += "/power/action/suspend"
 
-	req := v.c.NewRequest(map[string]string{}, "POST", s, nil)
-
-<<<<<<< HEAD
-	resp, err := checkResp(v.c.DoHTTP(req))
-=======
-	resp, err := checkResp(v.c.Http.Do(req))
->>>>>>> bc10bc63
+	req := v.c.NewRequest(map[string]string{}, "POST", *s, nil)
+
+	resp, err := checkResp(v.c.Http.Do(req))
 	if err != nil {
 		return Task{}, fmt.Errorf("error suspending vApp: %s", err)
 	}
@@ -302,13 +269,9 @@
 	s, _ := url.ParseRequestURI(v.VApp.HREF)
 	s.Path += "/power/action/shutdown"
 
-	req := v.c.NewRequest(map[string]string{}, "POST", s, nil)
-
-<<<<<<< HEAD
-	resp, err := checkResp(v.c.DoHTTP(req))
-=======
-	resp, err := checkResp(v.c.Http.Do(req))
->>>>>>> bc10bc63
+	req := v.c.NewRequest(map[string]string{}, "POST", *s, nil)
+
+	resp, err := checkResp(v.c.Http.Do(req))
 	if err != nil {
 		return Task{}, fmt.Errorf("error shutting down vApp: %s", err)
 	}
@@ -347,15 +310,11 @@
 	s, _ := url.ParseRequestURI(v.VApp.HREF)
 	s.Path += "/action/undeploy"
 
-	req := v.c.NewRequest(map[string]string{}, "POST", s, b)
+	req := v.c.NewRequest(map[string]string{}, "POST", *s, b)
 
 	req.Header.Add("Content-Type", "application/vnd.vmware.vcloud.undeployVAppParams+xml")
 
-<<<<<<< HEAD
-	resp, err := checkResp(v.c.DoHTTP(req))
-=======
-	resp, err := checkResp(v.c.Http.Do(req))
->>>>>>> bc10bc63
+	resp, err := checkResp(v.c.Http.Do(req))
 	if err != nil {
 		return Task{}, fmt.Errorf("error undeploy vApp: %s", err)
 	}
@@ -394,15 +353,11 @@
 	s, _ := url.ParseRequestURI(v.VApp.HREF)
 	s.Path += "/action/deploy"
 
-	req := v.c.NewRequest(map[string]string{}, "POST", s, b)
+	req := v.c.NewRequest(map[string]string{}, "POST", *s, b)
 
 	req.Header.Add("Content-Type", "application/vnd.vmware.vcloud.deployVAppParams+xml")
 
-<<<<<<< HEAD
-	resp, err := checkResp(v.c.DoHTTP(req))
-=======
-	resp, err := checkResp(v.c.Http.Do(req))
->>>>>>> bc10bc63
+	resp, err := checkResp(v.c.Http.Do(req))
 	if err != nil {
 		return Task{}, fmt.Errorf("error undeploy vApp: %s", err)
 	}
@@ -422,13 +377,9 @@
 
 	s, _ := url.ParseRequestURI(v.VApp.HREF)
 
-	req := v.c.NewRequest(map[string]string{}, "DELETE", s, nil)
-
-<<<<<<< HEAD
-	resp, err := checkResp(v.c.DoHTTP(req))
-=======
-	resp, err := checkResp(v.c.Http.Do(req))
->>>>>>> bc10bc63
+	req := v.c.NewRequest(map[string]string{}, "DELETE", *s, nil)
+
+	resp, err := checkResp(v.c.Http.Do(req))
 	if err != nil {
 		return Task{}, fmt.Errorf("error deleting vApp: %s", err)
 	}
@@ -487,15 +438,11 @@
 	s, _ := url.ParseRequestURI(v.VApp.Children.VM[0].HREF)
 	s.Path += "/guestCustomizationSection/"
 
-	req := v.c.NewRequest(map[string]string{}, "PUT", s, b)
+	req := v.c.NewRequest(map[string]string{}, "PUT", *s, b)
 
 	req.Header.Add("Content-Type", "application/vnd.vmware.vcloud.guestCustomizationSection+xml")
 
-<<<<<<< HEAD
-	resp, err := checkResp(v.c.DoHTTP(req))
-=======
-	resp, err := checkResp(v.c.Http.Do(req))
->>>>>>> bc10bc63
+	resp, err := checkResp(v.c.Http.Do(req))
 	if err != nil {
 		return Task{}, fmt.Errorf("error customizing VM: %s", err)
 	}
@@ -568,13 +515,10 @@
 	s, _ := url.ParseRequestURI(v.VApp.Children.VM[0].HREF)
 	s.Path += "/virtualHardwareSection/cpu"
 
-	req := v.c.NewRequest(map[string]string{}, "PUT", s, b)
+	req := v.c.NewRequest(map[string]string{}, "PUT", *s, b)
 
 	req.Header.Add("Content-Type", "application/vnd.vmware.vcloud.rasdItem+xml")
 
-<<<<<<< HEAD
-	resp, err := checkResp(v.c.DoHTTP(req))
-=======
 	resp, err := checkResp(v.c.Http.Do(req))
 	if err != nil {
 		return Task{}, fmt.Errorf("error customizing VM: %s", err)
@@ -622,7 +566,6 @@
 	req.Header.Add("Content-Type", "application/vnd.vmware.vcloud.vm+xml")
 
 	resp, err := checkResp(v.c.Http.Do(req))
->>>>>>> bc10bc63
 	if err != nil {
 		return Task{}, fmt.Errorf("error customizing VM: %s", err)
 	}
@@ -830,15 +773,11 @@
 	s, _ := url.ParseRequestURI(v.VApp.Children.VM[0].HREF)
 	s.Path += "/virtualHardwareSection/memory"
 
-	req := v.c.NewRequest(map[string]string{}, "PUT", s, b)
+	req := v.c.NewRequest(map[string]string{}, "PUT", *s, b)
 
 	req.Header.Add("Content-Type", "application/vnd.vmware.vcloud.rasdItem+xml")
 
-<<<<<<< HEAD
-	resp, err := checkResp(v.c.DoHTTP(req))
-=======
-	resp, err := checkResp(v.c.Http.Do(req))
->>>>>>> bc10bc63
+	resp, err := checkResp(v.c.Http.Do(req))
 	if err != nil {
 		return Task{}, fmt.Errorf("error customizing VM: %s", err)
 	}
